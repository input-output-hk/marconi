--- conflicted
+++ resolved
@@ -20,8 +20,11 @@
 
 -- | Run the PAB simulator with the test contracts
 runSimulation :: Simulation (Builtin TestContracts) a -> IO (Either PABError a)
-runSimulation = runSimulationWithParams $
-  allowBigTransactions def { pSlotConfig = def { scSlotLength = 1 } }
+runSimulation = runSimulationWithParams params
+ where
+    params :: Params
+    params = increaseTransactionLimits . increaseTransactionLimits
+           $ def { pSlotConfig = def { scSlotLength = 1 } }
 
 -- | Run the PAB simulator with the test contracts with provided params
 runSimulationWithParams :: Params -> Simulation (Builtin TestContracts) a -> IO (Either PABError a)
@@ -32,11 +35,5 @@
 simulatorHandlers :: Params -> EffectHandlers (Builtin TestContracts) (SimulatorState (Builtin TestContracts))
 simulatorHandlers params = mkSimulatorHandlers params handler
   where
-<<<<<<< HEAD
-=======
-    params :: Params
-    params = increaseTransactionLimits . increaseTransactionLimits $ def { pSlotConfig = def { scSlotLength = 1 } }
-
->>>>>>> e006cc49
     handler :: SimulatorContractHandler (Builtin TestContracts)
     handler = interpret (contractHandler handleBuiltin)