cabal-version: 2.4
name:          plutus-streaming
version:       1.0.0.0
author:        Andrea Bedini
maintainer:    andrea.bedini@iohk.io

common lang
  default-language:   Haskell2010
  default-extensions:
    DeriveFoldable
    DeriveFunctor
    DeriveGeneric
    DeriveLift
    DeriveTraversable
    ExplicitForAll
    GeneralizedNewtypeDeriving
    ImportQualifiedPost
    LambdaCase
    NamedFieldPuns
    ScopedTypeVariables
    StandaloneDeriving

  ghc-options:
    -Wall -Widentities -Wincomplete-record-updates
    -Wincomplete-uni-patterns -Wmissing-import-lists
    -Wnoncanonical-monad-instances -Wredundant-constraints
    -Wunused-packages

library
  import:          lang
  hs-source-dirs:  src
  exposed-modules: Plutus.Streaming

  --------------------------
  -- Other IOG dependencies
  --------------------------
  build-depends:
<<<<<<< HEAD
    , async
    , base               >=4.9  && <5
    , cardano-api        >=1.35
=======
    , cardano-api
>>>>>>> 33179f5f
    , ouroboros-network

  ------------------------
  -- Non-IOG dependencies
  ------------------------
  build-depends:
    , async
    , base       >=4.9 && <5
    , stm
    , streaming

executable plutus-streaming-example-1
  import:         lang
  hs-source-dirs: examples
  main-is:        Example1.hs
  other-modules:
    Common
    Orphans

  --------------------
  -- Local components
  --------------------
  build-depends:  plutus-streaming

  --------------------------
  -- Other IOG dependencies
  --------------------------
  build-depends:  cardano-api

  ------------------------
  -- Non-IOG dependencies
  ------------------------
  build-depends:
    , aeson
    , base                  >=4.9  && <5
    , base16-bytestring
    , bytestring
<<<<<<< HEAD
    , cardano-api           >=1.35
=======
>>>>>>> 33179f5f
    , optparse-applicative
    , streaming
    , text

executable plutus-streaming-example-2
  import:         lang
  hs-source-dirs: examples
  main-is:        Example2.hs
  other-modules:
    Common
    Orphans

  --------------------
  -- Local components
  --------------------
  build-depends:
    , plutus-ledger
    , plutus-script-utils
    , plutus-streaming

  --------------------------
  -- Other IOG dependencies
  --------------------------
  build-depends:  cardano-api

  ------------------------
  -- Non-IOG dependencies
  ------------------------
  build-depends:
    , aeson
    , base                  >=4.9   && <5
    , base16-bytestring
    , bytestring
<<<<<<< HEAD
    , cardano-api           >=1.35
    , optparse-applicative
    , plutus-ledger         >=1.0.0
    , plutus-script-utils   >=1.0.0
    , plutus-streaming
=======
    , optparse-applicative
>>>>>>> 33179f5f
    , streaming

executable plutus-streaming-example-3
  import:         lang
  hs-source-dirs: examples
  main-is:        Example3.hs
  other-modules:
    Common
    Orphans

  --------------------
  -- Local components
  --------------------
  build-depends:
    , plutus-chain-index-core
    , plutus-streaming

  --------------------------
  -- Other IOG dependencies
  --------------------------
  build-depends:  cardano-api

  ------------------------
  -- Non-IOG dependencies
  ------------------------
  build-depends:
    , aeson
<<<<<<< HEAD
    , base                     >=4.9   && <5
    , base16-bytestring
    , bytestring
    , cardano-api              >=1.35
    , optparse-applicative
    , plutus-chain-index-core  >=1.0.0
    , plutus-streaming
=======
    , base                  >=4.9 && <5
    , base16-bytestring
    , bytestring
    , optparse-applicative
>>>>>>> 33179f5f
    , streaming<|MERGE_RESOLUTION|>--- conflicted
+++ resolved
@@ -35,13 +35,7 @@
   -- Other IOG dependencies
   --------------------------
   build-depends:
-<<<<<<< HEAD
-    , async
-    , base               >=4.9  && <5
     , cardano-api        >=1.35
-=======
-    , cardano-api
->>>>>>> 33179f5f
     , ouroboros-network
 
   ------------------------
@@ -69,20 +63,16 @@
   --------------------------
   -- Other IOG dependencies
   --------------------------
-  build-depends:  cardano-api
+  build-depends:  cardano-api >=1.35
 
   ------------------------
   -- Non-IOG dependencies
   ------------------------
   build-depends:
     , aeson
-    , base                  >=4.9  && <5
+    , base                  >=4.9 && <5
     , base16-bytestring
     , bytestring
-<<<<<<< HEAD
-    , cardano-api           >=1.35
-=======
->>>>>>> 33179f5f
     , optparse-applicative
     , streaming
     , text
@@ -99,32 +89,24 @@
   -- Local components
   --------------------
   build-depends:
-    , plutus-ledger
-    , plutus-script-utils
+    , plutus-ledger        >=1.0.0
+    , plutus-script-utils  >=1.0.0
     , plutus-streaming
 
   --------------------------
   -- Other IOG dependencies
   --------------------------
-  build-depends:  cardano-api
+  build-depends:  cardano-api >=1.35
 
   ------------------------
   -- Non-IOG dependencies
   ------------------------
   build-depends:
     , aeson
-    , base                  >=4.9   && <5
+    , base                  >=4.9 && <5
     , base16-bytestring
     , bytestring
-<<<<<<< HEAD
-    , cardano-api           >=1.35
     , optparse-applicative
-    , plutus-ledger         >=1.0.0
-    , plutus-script-utils   >=1.0.0
-    , plutus-streaming
-=======
-    , optparse-applicative
->>>>>>> 33179f5f
     , streaming
 
 executable plutus-streaming-example-3
@@ -139,31 +121,21 @@
   -- Local components
   --------------------
   build-depends:
-    , plutus-chain-index-core
+    , plutus-chain-index-core  >=1.0.0
     , plutus-streaming
 
   --------------------------
   -- Other IOG dependencies
   --------------------------
-  build-depends:  cardano-api
+  build-depends:  cardano-api >=1.35
 
   ------------------------
   -- Non-IOG dependencies
   ------------------------
   build-depends:
     , aeson
-<<<<<<< HEAD
-    , base                     >=4.9   && <5
-    , base16-bytestring
-    , bytestring
-    , cardano-api              >=1.35
-    , optparse-applicative
-    , plutus-chain-index-core  >=1.0.0
-    , plutus-streaming
-=======
     , base                  >=4.9 && <5
     , base16-bytestring
     , bytestring
     , optparse-applicative
->>>>>>> 33179f5f
     , streaming