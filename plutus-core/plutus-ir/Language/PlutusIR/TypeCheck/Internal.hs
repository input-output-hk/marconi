-- | The internal module of the type checker that defines the actual algorithms,
-- but not the user-facing API.

{-# LANGUAGE DerivingStrategies #-}
{-# LANGUAGE LambdaCase         #-}
{-# LANGUAGE OverloadedStrings  #-}
{-# LANGUAGE RankNTypes         #-}
{-# LANGUAGE TypeOperators      #-}
module Language.PlutusIR.TypeCheck.Internal
<<<<<<< HEAD
    ( BuiltinTypes (..)
    , TypeCheckConfig (..)
    , TypeCheckM
    , tccBuiltinTypes
=======
    ( DynamicBuiltinNameTypes (..)
    , PirTCConfig (..)
    , defConfig
    , TypeCheckM
    , AllowEscape (..)
    , tccDynamicBuiltinNameTypes
>>>>>>> caa12544
    , inferTypeM
    , checkTypeM
    , runTypeCheckM
    ) where


import           Control.Monad.Error.Lens
import           Control.Monad.Except
import           Control.Monad.Reader
import           Data.Foldable
import           Language.PlutusCore                    (typeAnn)
import           Language.PlutusCore.Error              as PLC
import           Language.PlutusCore.Quote
import           Language.PlutusCore.Rename             as PLC
import           Language.PlutusCore.Universe
import           Language.PlutusIR
import           Language.PlutusIR.Compiler.Datatype
import           Language.PlutusIR.Compiler.Provenance
import           Language.PlutusIR.Compiler.Types
import           Language.PlutusIR.Error
import           Language.PlutusIR.Transform.Rename     ()
import           PlutusPrelude

-- we mirror inferTypeM, checkTypeM of plc-tc and extend it for plutus-ir terms
import qualified Language.PlutusCore.TypeCheck          as PLC
import           Language.PlutusCore.TypeCheck.Internal hiding (checkTypeM, inferTypeM, runTypeCheckM)
import qualified Language.PlutusIR.MkPir                as PIR

{- Note [PLC Typechecker code reuse]
For PIR kind-checking, we reuse `checkKindM`, `inferKindM` directly from the PLC typechecker.
For PIR type-checking, we port the `checkTypeM` and `inferTypeM` from PLC typechecker.
The port is a direct copy, except for the modifications of `Term` to `PIR.Term`
and error type signatures and `throwError` to accomodate for the new pir type-errors.
These modifications are currently necesessary since PIR.Term ADT /= PLC.Term ADT.
We then extend this ported `PIR.inferTypeM` with cases for inferring type of LetRec and LetNonRec.

See Note [Notation] of Language.PlutusCore.TypeCheck.Internal for the notation of inference rules, which appear in the comments.
-}

{- Note [PIR vs Paper Syntax Difference]
Link to the paper: <https://hydra.iohk.io/job/Cardano/plutus/linux.papers.unraveling-recursion/latest/download-by-type/doc-pdf/unraveling-recursion>
FIR's syntax requires that the data-constructor is annotated with a *list of its argument types* (domain),
instead of requiring a single valid type T (usually in the form `dataconstr : arg1 -> arg2 ->... argn`)
The codomain is also left out of the syntax and implied to be of the type `[TypeCons tyarg1 tyarg2 ... tyargn]`
(what would be expected for a non-GADT). Finally, the leading "forall type-parameters" are implicit (since they are consider in scope).

PIR's syntax requires that a full (valid) type is written for the data-constructor, using the syntax for types
(the forall type-parameters remains implicit). This means that the codomain has to be be explicitly given in PIR.
To make sure that the PIR-user has written down the expected non-GADT type we do an extra codomainCheck.
This codomainCheck will have to be relaxed if/when PIR introduces GADTs.
More importantly, since the type for the PIR data-constructor can be any syntax-valid type,
the PIR user may have placed inside there a non-normalized type there. Currently, the PIR typechecker will
assume the types of all data-constructors are prior normalized *before* type-checking, otherwise
the PIR typechecking and PIR compilation will fail.
See NOTE [Normalization of data-constructors' types] at Language.PlutusIR.Compiler.Datatype
-}

{- Note [PIR vs Paper Escaping Types Difference]
Link to the paper: <https://hydra.iohk.io/job/Cardano/plutus/linux.papers.unraveling-recursion/latest/download-by-type/doc-pdf/unraveling-recursion>
In FIR paper's Fig.6, T-Let and T-LetRec rules dictate that: Gamma !- inTerm :: * for two reasons:
1. check (locally) that the kind of the in-term's inferred type is indeed *
2. ensure that the inferred type does not escaping its scope (hence Gamma)

This is in general true for the PIR implementation as well, except in the special
case when a Type is inferred for the top-level expression (`program`-level).
In contrast to (2), we allow such a "top-level" type to escape its scope;
the reasoning is that PIR programs with toplevel escaping types would behave correctly when they are translated down to PLC.
Even in the case where we let the type variables escape, (1) must still hold:
the kind of the escaping type should still be star. Unfortunately, in order to check that we'd have to use the variables
which are no longer in scope. So we skip the rule (Gamma !- inTermTopLevel :: *) in case of top-level inferred types.

The implementation has a user-configurable flag to let the typechecker know if the current term under examination
is at the program's "top-level" position, and thus allow its type to escape. The flag is automatically set to no-type-escape
when typechecking inside a let termbind's rhs term.
-}

-- | The default 'TypeCheckConfig'.
defConfig :: PirTCConfig uni
defConfig = PirTCConfig PLC.defConfig YesEscape

-- | a shorthand for our pir-specialized tc functions
type PirTCEnv uni e a = TypeCheckM uni (PirTCConfig uni) e a

-- ###########################
-- ## Port of Type checking ##
-- ##########################
--  Taken from `Language.PlutusCore.Typecheck.Internal`

-- See the [Global uniqueness] and [Type rules] notes.
-- | Check a 'Term' against a 'NormalizedType'.
checkTypeM
<<<<<<< HEAD
    :: (GShow uni, GEq uni, DefaultUni <: uni, AsTypeErrorExt e uni ann, AsTypeError e (Term TyName Name uni fun ()) uni ann)
    => ann -> Term TyName Name uni fun ann -> Normalized (Type TyName uni ()) -> TypeCheckM uni e ()
=======
    :: (GShow uni, GEq uni, DefaultUni <: uni, AsTypeErrorExt e uni ann, AsTypeError e (Term TyName Name uni ()) uni ann)
    => ann -> Term TyName Name uni ann -> Normalized (Type TyName uni ()) -> PirTCEnv uni e ()
>>>>>>> caa12544
-- [infer| G !- term : vTermTy]    vTermTy ~ vTy
-- ---------------------------------------------
-- [check| G !- term : vTy]
checkTypeM ann term vTy = do
    vTermTy <- inferTypeM term
    when (vTermTy /= vTy) $ throwing _TypeError (TypeMismatch ann (void term) (unNormalized vTermTy) vTy)

-- See the [Global uniqueness] and [Type rules] notes.
-- | Synthesize the type of a term, returning a normalized type.
inferTypeM
<<<<<<< HEAD
    :: forall uni fun ann e. (GShow uni, GEq uni, DefaultUni <: uni, AsTypeError e (Term TyName Name uni fun ()) uni ann, AsTypeErrorExt e uni ann)
    => Term TyName Name uni fun ann -> TypeCheckM uni e (Normalized (Type TyName uni ()))
=======
    :: forall uni ann e. (GShow uni, GEq uni, DefaultUni <: uni, AsTypeError e (Term TyName Name uni ()) uni ann, AsTypeErrorExt e uni ann)
    => Term TyName Name uni ann -> PirTCEnv uni e (Normalized (Type TyName uni ()))
>>>>>>> caa12544
-- c : vTy
-- -------------------------
-- [infer| G !- con c : vTy]
inferTypeM (Constant _ (Some (ValueOf uni _))) =
    -- See Note [PLC types and universes].
    pure . Normalized . TyBuiltin () $ Some (TypeIn uni)

-- [infer| G !- bi : vTy]
-- ------------------------------
-- [infer| G !- builtin bi : vTy]
inferTypeM (Builtin ann bn)         =
    inferTypeOfBuiltinM ann bn

-- [infer| G !- v : ty]    ty ~> vTy
-- ---------------------------------
-- [infer| G !- var v : vTy]
inferTypeM (Var ann name)           =
    lookupVarM ann name

-- [check| G !- dom :: *]    dom ~> vDom    [infer| G , n : dom !- body : vCod]
-- ----------------------------------------------------------------------------
-- [infer| G !- lam n dom body : vDom -> vCod]
inferTypeM (LamAbs ann n dom body)  = do
    checkKindM ann dom $ Type ()
    vDom <- normalizeTypeM $ void dom
    TyFun () <<$>> pure vDom <<*>> withVar n vDom (inferTypeM body)

-- [infer| G , n :: nK !- body : vBodyTy]
-- ---------------------------------------------------
-- [infer| G !- abs n nK body : all (n :: nK) vBodyTy]
inferTypeM (TyAbs _ n nK body)      = do
    let nK_ = void nK
    TyForall () n nK_ <<$>> withTyVar n nK_ (inferTypeM body)

-- [infer| G !- fun : vDom -> vCod]    [check| G !- arg : vDom]
-- ------------------------------------------------------------
-- [infer| G !- fun arg : vCod]
inferTypeM (Apply ann fun arg)      = do
    vFunTy <- inferTypeM fun
    case unNormalized vFunTy of
        TyFun _ vDom vCod -> do
            -- Subparts of a normalized type, so normalized.
            checkTypeM ann arg $ Normalized vDom
            pure $ Normalized vCod
        _ -> throwing _TypeError (TypeMismatch ann (void fun) (TyFun () dummyType dummyType) vFunTy)

-- [infer| G !- body : all (n :: nK) vCod]    [check| G !- ty :: tyK]    ty ~> vTy
-- -------------------------------------------------------------------------------
-- [infer| G !- body {ty} : NORM ([vTy / n] vCod)]
inferTypeM (TyInst ann body ty)     = do
    vBodyTy <- inferTypeM body
    case unNormalized vBodyTy of
        TyForall _ n nK vCod -> do
            checkKindM ann ty nK
            vTy <- normalizeTypeM $ void ty
            substNormalizeTypeM vTy n vCod
        _ -> throwing _TypeError (TypeMismatch ann (void body) (TyForall () dummyTyName dummyKind dummyType) vBodyTy)

-- [infer| G !- arg :: k]    [check| G !- pat :: (k -> *) -> k -> *]    pat ~> vPat    arg ~> vArg
-- [check| G !- term : NORM (vPat (\(a :: k) -> ifix vPat a) vArg)]
-- -----------------------------------------------------------------------------------------------
-- [infer| G !- iwrap pat arg term : ifix vPat vArg]
inferTypeM (IWrap ann pat arg term) = do
    k <- inferKindM arg
    checkKindOfPatternFunctorM ann pat k
    vPat <- normalizeTypeM $ void pat
    vArg <- normalizeTypeM $ void arg
    checkTypeM ann term =<< unfoldIFixOf vPat vArg k
    pure $ TyIFix () <$> vPat <*> vArg

-- [infer| G !- term : ifix vPat vArg]    [infer| G !- vArg :: k]
-- -----------------------------------------------------------------------
-- [infer| G !- unwrap term : NORM (vPat (\(a :: k) -> ifix vPat a) vArg)]
inferTypeM (Unwrap ann term)        = do
    vTermTy <- inferTypeM term
    case unNormalized vTermTy of
        TyIFix _ vPat vArg -> do
            k <- inferKindM $ ann <$ vArg
            -- Subparts of a normalized type, so normalized.
            unfoldIFixOf (Normalized vPat) (Normalized vArg) k
        _                  -> throwing _TypeError (TypeMismatch ann (void term) (TyIFix () dummyType dummyType) vTermTy)

-- [check| G !- ty :: *]    ty ~> vTy
-- ----------------------------------
-- [infer| G !- error ty : vTy]
inferTypeM (Error ann ty)           = do
    checkKindM ann ty $ Type ()
    normalizeTypeM $ void ty
-- ##############
-- ## Port end ##
-- ##############

-- Note on symbols:  '=>' means implies

{-
checkKindFromBinding(G,b) checkTypeFromBinding(G,b)
!null(bs) => [infer| G,withVarsOfBinding(b),withTyVarsOfBinding(b) !- (let nonrec {bs} in inT) : ty]
null(bs) => [infer| G,withVarsOfBinding(b),withTyVarsOfBinding(b) !- inT : ty]
ty ~> vTy
-------------------------------------------------
[infer| G !- (let nonrec {b ; bs} in inT) : vTy]
-}
inferTypeM (Let ann r@NonRec bs inTerm) = do
    -- Check each binding individually, then if ok, introduce its new type/vars to the (linearly) next let or inTerm
    ty <- foldr checkBindingThenScope (inferTypeM inTerm) bs
    -- check the in-term's inferred type has kind * (except at toplevel)
    checkStarInferred ann ty
    pure ty
 where
<<<<<<< HEAD
   checkBindingThenScope :: Binding TyName Name uni fun ann -> TypeCheckM uni e res -> TypeCheckM uni e res
=======
   checkBindingThenScope :: Binding TyName Name uni ann -> PirTCEnv uni e res -> PirTCEnv uni e res
>>>>>>> caa12544
   checkBindingThenScope b acc = do
       -- check that the kinds of the declared types are correct
       checkKindFromBinding b
       -- check that the types of declared terms are correct
       checkTypeFromBinding r b
       -- add new *normalized* termvariables to env
       -- Note that the order of adding typesVSkinds here does not matter
       withTyVarsOfBinding b $
           withVarsOfBinding r b acc

{-
G'=G,withTyVarsOfBindings(bs)
forall b in bs. checkKindFromBinding(G', b)
G''=G',withVarsOfBindings(bs)
forall b in bs. checkTypeFromBinding(G'', b)
[infer| G'' !- inT : ty] ty ~> vTy
-------------------------------------------------
[infer| G !- (let rec bs in inT) : vTy]
-}
inferTypeM (Let ann r@Rec bs inTerm) = do
    ty <- withTyVarsOfBindings bs $ do
       -- check that the kinds of the declared types *over all bindings* are correct
       -- Note that, compared to NonRec, we need the newtyvars in scope to do kindchecking
       for_ bs checkKindFromBinding
       withVarsOfBindings r bs $ do
              -- check that the types of declared terms are correct
              -- Note that, compared to NonRec, we need the newtyvars+newvars in scope to do typechecking
              for_ bs $ checkTypeFromBinding r
              inferTypeM inTerm
    -- check the in-term's inferred type has kind * (except at toplevel)
    checkStarInferred ann ty
    pure ty

{-| This checks that a newly-introduced type variable is correctly kinded.

(b is ty::K = rhs) => [check| G !- rhs :: K]
(b is term (X::T) => [check| G !- T :: *])
(b is data (X::K) tyarg1::K1 ... tyargN::KN  = _) => [check| G, X::K, tyarg1::K1...tyargN::KN !- [X tyarg1 ... tyargN] :: *]
--------------------------------------------------------------------------------------
checkKindFromBinding(G,b)
-}
<<<<<<< HEAD
checkKindFromBinding :: forall e uni fun ann.
                   AsTypeError e (Term TyName Name uni fun ()) uni ann
                 => Binding TyName Name uni fun ann
                 -> TypeCheckM uni e ()
=======
checkKindFromBinding :: forall e uni ann.
                   AsTypeError e (Term TyName Name uni ()) uni ann
                 => Binding TyName Name uni ann
                 -> PirTCEnv uni e ()
>>>>>>> caa12544
checkKindFromBinding = \case
    -- For a type binding, correct means that the the RHS is indeed kinded by the declared kind.
    TypeBind _ (TyVarDecl ann _ k) rhs ->
        checkKindM ann rhs $ void k
    -- For a term binding, correct means that the declared type has kind *.
    TermBind _ _ (VarDecl _ _ ty) _ ->
        checkKindM (typeAnn ty) ty $ Type ()
    -- For a datatype binding, correct means that the type constructor has kind * when fully-applied to its type arguments.
    DatatypeBind _ dt@(Datatype ann tycon tyargs _ vdecls) ->
        -- tycon+tyargs must be in scope during kindchecking
        withTyVarDecls (tycon:tyargs) $ do
          -- the fully-applied type-constructor must be *-kinded
          checkKindM ann appliedTyCon $ Type ()
          -- the types of all the data-constructors must be *-kinded
          for_ (varDeclType <$> vdecls) $
               checkKindM ann `flip` Type ()
     where
       appliedTyCon :: Type TyName uni ann = mkDatatypeValueType ann dt


{- | This checks that a newly-introduced variable has declared the *right type* for its term
(rhs term in case of termbind or implicit constructor term in case of dataconstructor).

(b is t:ty = _) => [check| G !- t : nTy]  ty ~> vTy
---------------------------------------------------
checkTypeFromBinding(G,b)
-}
<<<<<<< HEAD
checkTypeFromBinding :: forall e uni fun a. (GShow uni, GEq uni, DefaultUni <: uni, AsTypeError e (Term TyName Name uni fun ()) uni a, AsTypeErrorExt e uni a)
                 => Recursivity ->Binding TyName Name uni fun a  -> TypeCheckM uni e ()
=======
checkTypeFromBinding :: forall e uni a. (GShow uni, GEq uni, DefaultUni <: uni, AsTypeError e (Term TyName Name uni ()) uni a, AsTypeErrorExt e uni a)
                 => Recursivity -> Binding TyName Name uni a  -> PirTCEnv uni e ()
>>>>>>> caa12544
checkTypeFromBinding recurs = \case
    TypeBind{} -> pure () -- no types to check
    TermBind _ _ (VarDecl ann _ ty) rhs ->
        -- See Note [PIR vs Paper Escaping Types Difference]
        withNoEscapingTypes (checkTypeM ann rhs . fmap void =<< normalizeTypeM ty)
    DatatypeBind _ dt@(Datatype ann _ tyargs _ constrs) ->
        for_ (varDeclType <$> constrs) $
            \ ty -> checkConRes ty *> checkNonRecScope ty
      where
       appliedTyCon :: Type TyName uni a = mkDatatypeValueType ann dt
       checkConRes :: Type TyName uni a -> PirTCEnv uni e ()
       checkConRes ty =
           -- We earlier checked that datacons' type is *-kinded (using checkKindBinding), but this is not enough:
           -- we must also check that its result type is EXACTLY `[[TypeCon tyarg1] ... tyargn]`
           when (funResultType ty /= appliedTyCon) .
               throwing _TypeErrorExt $ MalformedDataConstrResType ann appliedTyCon

       -- if nonrec binding, make sure that type-constructor is not part of the data-constructor's argument types.
       checkNonRecScope :: Type TyName uni a -> PirTCEnv uni e ()
       checkNonRecScope ty = case recurs of
           Rec -> pure ()
           NonRec ->
               -- now we make sure that dataconstructor is not self-recursive, i.e. funargs don't contain tycon
               withTyVarDecls tyargs $ -- tycon not in scope here
                      -- OPTIMIZE: we use inferKind for scope-checking, but a simple ADT-traversal would suffice
                      for_ (funTyArgs ty) inferKindM

-- | Check that the in-Term's inferred type of a Let has kind *.
-- Skip this check at the top-level, to allow top-level types to escape; see Note [PIR vs Paper Escaping Types Difference].
checkStarInferred :: AsTypeError e term uni ann
                  => ann -> Normalized (Type TyName uni b) -> PirTCEnv uni e ()
checkStarInferred ann t = do
    allowEscape <- view $ tceTypeCheckConfig . pirConfigAllowEscape
    case allowEscape of
        NoEscape  -> checkKindM ann (ann <$ unNormalized t) $ Type ()
        -- NOTE: we completely skip the check in case of toplevel because we would need an *final, extended Gamma environment*
        -- to run the kind-check in, but we cannot easily get that since we are using a Reader for environments and not State
        YesEscape -> pure ()


-- | Changes the flag in nested-lets so to disallow returning a type outside of the type's scope
withNoEscapingTypes :: PirTCEnv uni e a -> PirTCEnv uni e a
withNoEscapingTypes = local $ set (tceTypeCheckConfig.pirConfigAllowEscape) NoEscape

-- | Run a 'TypeCheckM' computation by supplying a 'TypeCheckConfig' to it.
-- Differs from its PLC version in that is passes an extra env flag 'YesEscape'.
runTypeCheckM :: (MonadError e m, MonadQuote m)
              => PirTCConfig uni -> PirTCEnv uni e a -> m a
runTypeCheckM config a =
    liftEither =<< liftQuote (runExceptT $ runReaderT a env) where
        env = TypeCheckEnv config mempty mempty

-- Helpers
----------

-- | For a single binding, generate the newly-introduce term-variables' types,
-- normalize them, rename them and add them into scope.
-- Newly-declared term variables are: variables of termbinds, constructors, destructor
-- Note: Assumes that the input is globally-unique and preserves global-uniqueness
-- Note to self: actually passing here recursivity is unnecessary, but we do it for sake of compiler/datatype.hs api
<<<<<<< HEAD
withVarsOfBinding :: forall uni fun e a res.
                    Recursivity -> Binding TyName Name uni fun a
                  -> TypeCheckM uni e res -> TypeCheckM uni e res
=======
withVarsOfBinding :: forall uni c e a res.
                    Recursivity -> Binding TyName Name uni a
                  -> TypeCheckM uni c e res -> TypeCheckM uni c e res
>>>>>>> caa12544
withVarsOfBinding _ TypeBind{} k = k
withVarsOfBinding _ (TermBind _ _ vdecl _) k = do
    vTy <- normalizeTypeM $ varDeclType vdecl
    -- no need to rename here
    withVar (varDeclName vdecl) (void <$> vTy) k
withVarsOfBinding r (DatatypeBind _ dt) k = do
    -- generate all the definitions
    (_tyconstrDef, constrDefs, destrDef) <- compileDatatypeDefs r (original dt)
    -- ignore the generated rhs terms of constructors/destructor
    let structorDecls = PIR.defVar <$> destrDef:constrDefs
    -- normalize, then rename, then only introduce the vardecl to scope
    foldr normRenameScope k structorDecls
    where
<<<<<<< HEAD
      normRenameScope :: VarDecl TyName Name uni fun (Provenance a)
                      -> TypeCheckM uni e res -> TypeCheckM uni e res
=======
      normRenameScope :: VarDecl TyName Name uni (Provenance a)
                      -> TypeCheckM uni c e res -> TypeCheckM uni c e res
>>>>>>> caa12544
      normRenameScope v acc = do
          normRenamedTy <- rename =<< (normalizeTypeM $ varDeclType v)
          withVar (varDeclName v) (void <$> normRenamedTy) acc


<<<<<<< HEAD
withVarsOfBindings :: Foldable t => Recursivity -> t (Binding TyName Name uni fun a)
                   -> TypeCheckM uni e res -> TypeCheckM uni e res
=======
withVarsOfBindings :: Foldable t => Recursivity -> t (Binding TyName Name uni a)
                   -> TypeCheckM uni c e res -> TypeCheckM uni c e res
>>>>>>> caa12544
withVarsOfBindings r bs k = foldr (withVarsOfBinding r) k bs

-- | Scope a typechecking computation with the given binding's newly-introducing type (if there is one)
<<<<<<< HEAD
withTyVarsOfBinding :: Binding TyName name uni fun ann -> TypeCheckM uni e res -> TypeCheckM uni e res
=======
withTyVarsOfBinding :: Binding TyName name uni ann -> TypeCheckM uni c e res -> TypeCheckM uni c e res
>>>>>>> caa12544
withTyVarsOfBinding = \case
       TypeBind _ tvdecl _ -> withTyVarDecls [tvdecl]
       DatatypeBind _ (Datatype _ tvdecl _ _ _) -> withTyVarDecls [tvdecl]
       TermBind{} -> id -- no type to introduce

-- | Extend the typecheck reader environment with the kinds of the newly-introduced type variables of a binding.
<<<<<<< HEAD
withTyVarsOfBindings :: Foldable f => f (Binding TyName name uni fun ann) -> TypeCheckM uni e res -> TypeCheckM uni e res
=======
withTyVarsOfBindings :: Foldable f => f (Binding TyName name uni ann) -> TypeCheckM uni c e res -> TypeCheckM uni c e res
>>>>>>> caa12544
withTyVarsOfBindings = flip $ foldr withTyVarsOfBinding

-- | Helper to add type variables into a computation's environment.
withTyVarDecls :: [TyVarDecl TyName ann] -> TypeCheckM uni c e a -> TypeCheckM uni c e a
withTyVarDecls = flip . foldr $ \(TyVarDecl _ n k) -> withTyVar n $ void k<|MERGE_RESOLUTION|>--- conflicted
+++ resolved
@@ -7,19 +7,12 @@
 {-# LANGUAGE RankNTypes         #-}
 {-# LANGUAGE TypeOperators      #-}
 module Language.PlutusIR.TypeCheck.Internal
-<<<<<<< HEAD
     ( BuiltinTypes (..)
     , TypeCheckConfig (..)
     , TypeCheckM
     , tccBuiltinTypes
-=======
-    ( DynamicBuiltinNameTypes (..)
     , PirTCConfig (..)
-    , defConfig
-    , TypeCheckM
     , AllowEscape (..)
-    , tccDynamicBuiltinNameTypes
->>>>>>> caa12544
     , inferTypeM
     , checkTypeM
     , runTypeCheckM
@@ -30,6 +23,7 @@
 import           Control.Monad.Except
 import           Control.Monad.Reader
 import           Data.Foldable
+import           Data.Ix
 import           Language.PlutusCore                    (typeAnn)
 import           Language.PlutusCore.Error              as PLC
 import           Language.PlutusCore.Quote
@@ -44,7 +38,6 @@
 import           PlutusPrelude
 
 -- we mirror inferTypeM, checkTypeM of plc-tc and extend it for plutus-ir terms
-import qualified Language.PlutusCore.TypeCheck          as PLC
 import           Language.PlutusCore.TypeCheck.Internal hiding (checkTypeM, inferTypeM, runTypeCheckM)
 import qualified Language.PlutusIR.MkPir                as PIR
 
@@ -96,12 +89,8 @@
 when typechecking inside a let termbind's rhs term.
 -}
 
--- | The default 'TypeCheckConfig'.
-defConfig :: PirTCConfig uni
-defConfig = PirTCConfig PLC.defConfig YesEscape
-
 -- | a shorthand for our pir-specialized tc functions
-type PirTCEnv uni e a = TypeCheckM uni (PirTCConfig uni) e a
+type PirTCEnv uni fun e a = TypeCheckM uni fun (PirTCConfig uni fun) e a
 
 -- ###########################
 -- ## Port of Type checking ##
@@ -111,13 +100,8 @@
 -- See the [Global uniqueness] and [Type rules] notes.
 -- | Check a 'Term' against a 'NormalizedType'.
 checkTypeM
-<<<<<<< HEAD
-    :: (GShow uni, GEq uni, DefaultUni <: uni, AsTypeErrorExt e uni ann, AsTypeError e (Term TyName Name uni fun ()) uni ann)
-    => ann -> Term TyName Name uni fun ann -> Normalized (Type TyName uni ()) -> TypeCheckM uni e ()
-=======
-    :: (GShow uni, GEq uni, DefaultUni <: uni, AsTypeErrorExt e uni ann, AsTypeError e (Term TyName Name uni ()) uni ann)
-    => ann -> Term TyName Name uni ann -> Normalized (Type TyName uni ()) -> PirTCEnv uni e ()
->>>>>>> caa12544
+    :: (GShow uni, GEq uni, Ix fun, AsTypeErrorExt e uni ann, AsTypeError e (Term TyName Name uni fun ()) uni fun ann)
+    => ann -> Term TyName Name uni fun ann -> Normalized (Type TyName uni ()) -> PirTCEnv uni fun e ()
 -- [infer| G !- term : vTermTy]    vTermTy ~ vTy
 -- ---------------------------------------------
 -- [check| G !- term : vTy]
@@ -128,13 +112,8 @@
 -- See the [Global uniqueness] and [Type rules] notes.
 -- | Synthesize the type of a term, returning a normalized type.
 inferTypeM
-<<<<<<< HEAD
-    :: forall uni fun ann e. (GShow uni, GEq uni, DefaultUni <: uni, AsTypeError e (Term TyName Name uni fun ()) uni ann, AsTypeErrorExt e uni ann)
-    => Term TyName Name uni fun ann -> TypeCheckM uni e (Normalized (Type TyName uni ()))
-=======
-    :: forall uni ann e. (GShow uni, GEq uni, DefaultUni <: uni, AsTypeError e (Term TyName Name uni ()) uni ann, AsTypeErrorExt e uni ann)
-    => Term TyName Name uni ann -> PirTCEnv uni e (Normalized (Type TyName uni ()))
->>>>>>> caa12544
+    :: forall uni fun ann e. (GShow uni, GEq uni, Ix fun, AsTypeError e (Term TyName Name uni fun ()) uni fun ann, AsTypeErrorExt e uni ann)
+    => Term TyName Name uni fun ann -> PirTCEnv uni fun e (Normalized (Type TyName uni ()))
 -- c : vTy
 -- -------------------------
 -- [infer| G !- con c : vTy]
@@ -146,7 +125,7 @@
 -- ------------------------------
 -- [infer| G !- builtin bi : vTy]
 inferTypeM (Builtin ann bn)         =
-    inferTypeOfBuiltinM ann bn
+    lookupBuiltinM ann bn
 
 -- [infer| G !- v : ty]    ty ~> vTy
 -- ---------------------------------
@@ -244,11 +223,7 @@
     checkStarInferred ann ty
     pure ty
  where
-<<<<<<< HEAD
-   checkBindingThenScope :: Binding TyName Name uni fun ann -> TypeCheckM uni e res -> TypeCheckM uni e res
-=======
-   checkBindingThenScope :: Binding TyName Name uni ann -> PirTCEnv uni e res -> PirTCEnv uni e res
->>>>>>> caa12544
+   checkBindingThenScope :: Binding TyName Name uni fun ann -> PirTCEnv uni fun e res -> PirTCEnv uni fun e res
    checkBindingThenScope b acc = do
        -- check that the kinds of the declared types are correct
        checkKindFromBinding b
@@ -290,17 +265,10 @@
 --------------------------------------------------------------------------------------
 checkKindFromBinding(G,b)
 -}
-<<<<<<< HEAD
 checkKindFromBinding :: forall e uni fun ann.
-                   AsTypeError e (Term TyName Name uni fun ()) uni ann
+                   AsTypeError e (Term TyName Name uni fun ()) uni fun ann
                  => Binding TyName Name uni fun ann
-                 -> TypeCheckM uni e ()
-=======
-checkKindFromBinding :: forall e uni ann.
-                   AsTypeError e (Term TyName Name uni ()) uni ann
-                 => Binding TyName Name uni ann
-                 -> PirTCEnv uni e ()
->>>>>>> caa12544
+                 -> PirTCEnv uni fun e ()
 checkKindFromBinding = \case
     -- For a type binding, correct means that the the RHS is indeed kinded by the declared kind.
     TypeBind _ (TyVarDecl ann _ k) rhs ->
@@ -328,13 +296,8 @@
 ---------------------------------------------------
 checkTypeFromBinding(G,b)
 -}
-<<<<<<< HEAD
-checkTypeFromBinding :: forall e uni fun a. (GShow uni, GEq uni, DefaultUni <: uni, AsTypeError e (Term TyName Name uni fun ()) uni a, AsTypeErrorExt e uni a)
-                 => Recursivity ->Binding TyName Name uni fun a  -> TypeCheckM uni e ()
-=======
-checkTypeFromBinding :: forall e uni a. (GShow uni, GEq uni, DefaultUni <: uni, AsTypeError e (Term TyName Name uni ()) uni a, AsTypeErrorExt e uni a)
-                 => Recursivity -> Binding TyName Name uni a  -> PirTCEnv uni e ()
->>>>>>> caa12544
+checkTypeFromBinding :: forall e uni fun a. (GShow uni, GEq uni, Ix fun, AsTypeError e (Term TyName Name uni fun ()) uni fun a, AsTypeErrorExt e uni a)
+                 => Recursivity -> Binding TyName Name uni fun a -> PirTCEnv uni fun e ()
 checkTypeFromBinding recurs = \case
     TypeBind{} -> pure () -- no types to check
     TermBind _ _ (VarDecl ann _ ty) rhs ->
@@ -345,7 +308,7 @@
             \ ty -> checkConRes ty *> checkNonRecScope ty
       where
        appliedTyCon :: Type TyName uni a = mkDatatypeValueType ann dt
-       checkConRes :: Type TyName uni a -> PirTCEnv uni e ()
+       checkConRes :: Type TyName uni a -> PirTCEnv uni fun e ()
        checkConRes ty =
            -- We earlier checked that datacons' type is *-kinded (using checkKindBinding), but this is not enough:
            -- we must also check that its result type is EXACTLY `[[TypeCon tyarg1] ... tyargn]`
@@ -353,7 +316,7 @@
                throwing _TypeErrorExt $ MalformedDataConstrResType ann appliedTyCon
 
        -- if nonrec binding, make sure that type-constructor is not part of the data-constructor's argument types.
-       checkNonRecScope :: Type TyName uni a -> PirTCEnv uni e ()
+       checkNonRecScope :: Type TyName uni a -> PirTCEnv uni fun e ()
        checkNonRecScope ty = case recurs of
            Rec -> pure ()
            NonRec ->
@@ -364,8 +327,8 @@
 
 -- | Check that the in-Term's inferred type of a Let has kind *.
 -- Skip this check at the top-level, to allow top-level types to escape; see Note [PIR vs Paper Escaping Types Difference].
-checkStarInferred :: AsTypeError e term uni ann
-                  => ann -> Normalized (Type TyName uni b) -> PirTCEnv uni e ()
+checkStarInferred :: AsTypeError e term uni fun ann
+                  => ann -> Normalized (Type TyName uni b) -> PirTCEnv uni fun e ()
 checkStarInferred ann t = do
     allowEscape <- view $ tceTypeCheckConfig . pirConfigAllowEscape
     case allowEscape of
@@ -376,13 +339,13 @@
 
 
 -- | Changes the flag in nested-lets so to disallow returning a type outside of the type's scope
-withNoEscapingTypes :: PirTCEnv uni e a -> PirTCEnv uni e a
+withNoEscapingTypes :: PirTCEnv uni fun e a -> PirTCEnv uni fun e a
 withNoEscapingTypes = local $ set (tceTypeCheckConfig.pirConfigAllowEscape) NoEscape
 
 -- | Run a 'TypeCheckM' computation by supplying a 'TypeCheckConfig' to it.
 -- Differs from its PLC version in that is passes an extra env flag 'YesEscape'.
 runTypeCheckM :: (MonadError e m, MonadQuote m)
-              => PirTCConfig uni -> PirTCEnv uni e a -> m a
+              => PirTCConfig uni fun -> PirTCEnv uni fun e a -> m a
 runTypeCheckM config a =
     liftEither =<< liftQuote (runExceptT $ runReaderT a env) where
         env = TypeCheckEnv config mempty mempty
@@ -395,15 +358,9 @@
 -- Newly-declared term variables are: variables of termbinds, constructors, destructor
 -- Note: Assumes that the input is globally-unique and preserves global-uniqueness
 -- Note to self: actually passing here recursivity is unnecessary, but we do it for sake of compiler/datatype.hs api
-<<<<<<< HEAD
-withVarsOfBinding :: forall uni fun e a res.
+withVarsOfBinding :: forall uni fun c e a res.
                     Recursivity -> Binding TyName Name uni fun a
-                  -> TypeCheckM uni e res -> TypeCheckM uni e res
-=======
-withVarsOfBinding :: forall uni c e a res.
-                    Recursivity -> Binding TyName Name uni a
-                  -> TypeCheckM uni c e res -> TypeCheckM uni c e res
->>>>>>> caa12544
+                  -> TypeCheckM uni fun c e res -> TypeCheckM uni fun c e res
 withVarsOfBinding _ TypeBind{} k = k
 withVarsOfBinding _ (TermBind _ _ vdecl _) k = do
     vTy <- normalizeTypeM $ varDeclType vdecl
@@ -417,46 +374,28 @@
     -- normalize, then rename, then only introduce the vardecl to scope
     foldr normRenameScope k structorDecls
     where
-<<<<<<< HEAD
       normRenameScope :: VarDecl TyName Name uni fun (Provenance a)
-                      -> TypeCheckM uni e res -> TypeCheckM uni e res
-=======
-      normRenameScope :: VarDecl TyName Name uni (Provenance a)
-                      -> TypeCheckM uni c e res -> TypeCheckM uni c e res
->>>>>>> caa12544
+                      -> TypeCheckM uni fun c e res -> TypeCheckM uni fun c e res
       normRenameScope v acc = do
           normRenamedTy <- rename =<< (normalizeTypeM $ varDeclType v)
           withVar (varDeclName v) (void <$> normRenamedTy) acc
 
 
-<<<<<<< HEAD
 withVarsOfBindings :: Foldable t => Recursivity -> t (Binding TyName Name uni fun a)
-                   -> TypeCheckM uni e res -> TypeCheckM uni e res
-=======
-withVarsOfBindings :: Foldable t => Recursivity -> t (Binding TyName Name uni a)
-                   -> TypeCheckM uni c e res -> TypeCheckM uni c e res
->>>>>>> caa12544
+                   -> TypeCheckM uni fun c e res -> TypeCheckM uni fun c e res
 withVarsOfBindings r bs k = foldr (withVarsOfBinding r) k bs
 
 -- | Scope a typechecking computation with the given binding's newly-introducing type (if there is one)
-<<<<<<< HEAD
-withTyVarsOfBinding :: Binding TyName name uni fun ann -> TypeCheckM uni e res -> TypeCheckM uni e res
-=======
-withTyVarsOfBinding :: Binding TyName name uni ann -> TypeCheckM uni c e res -> TypeCheckM uni c e res
->>>>>>> caa12544
+withTyVarsOfBinding :: Binding TyName name uni fun ann -> TypeCheckM uni fun c e res -> TypeCheckM uni fun c e res
 withTyVarsOfBinding = \case
        TypeBind _ tvdecl _ -> withTyVarDecls [tvdecl]
        DatatypeBind _ (Datatype _ tvdecl _ _ _) -> withTyVarDecls [tvdecl]
        TermBind{} -> id -- no type to introduce
 
 -- | Extend the typecheck reader environment with the kinds of the newly-introduced type variables of a binding.
-<<<<<<< HEAD
-withTyVarsOfBindings :: Foldable f => f (Binding TyName name uni fun ann) -> TypeCheckM uni e res -> TypeCheckM uni e res
-=======
-withTyVarsOfBindings :: Foldable f => f (Binding TyName name uni ann) -> TypeCheckM uni c e res -> TypeCheckM uni c e res
->>>>>>> caa12544
+withTyVarsOfBindings :: Foldable f => f (Binding TyName name uni fun ann) -> TypeCheckM uni fun c e res -> TypeCheckM uni fun c e res
 withTyVarsOfBindings = flip $ foldr withTyVarsOfBinding
 
 -- | Helper to add type variables into a computation's environment.
-withTyVarDecls :: [TyVarDecl TyName ann] -> TypeCheckM uni c e a -> TypeCheckM uni c e a
+withTyVarDecls :: [TyVarDecl TyName ann] -> TypeCheckM uni fun c e a -> TypeCheckM uni fun c e a
 withTyVarDecls = flip . foldr $ \(TyVarDecl _ n k) -> withTyVar n $ void k