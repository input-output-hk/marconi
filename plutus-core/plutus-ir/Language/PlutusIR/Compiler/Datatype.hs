{-# LANGUAGE FlexibleContexts  #-}
{-# LANGUAGE LambdaCase        #-}
{-# LANGUAGE OverloadedStrings #-}
{-# LANGUAGE TypeApplications  #-}
{-# LANGUAGE TypeOperators     #-}
-- | Functions for compiling let-bound PIR datatypes into PLC.
module Language.PlutusIR.Compiler.Datatype
    ( compileDatatype
    , compileDatatypeDefs
    , compileRecDatatypes
    , funTyArgs
    , funResultType
    , mkDatatypeValueType
    , mkDestructorTy
    , replaceFunTyTarget
    , resultTypeName
    ) where

import           PlutusPrelude                          (showText)

import           Language.PlutusIR
import           Language.PlutusIR.Compiler.Names
import           Language.PlutusIR.Compiler.Provenance
import           Language.PlutusIR.Compiler.Types
import           Language.PlutusIR.Error
import qualified Language.PlutusIR.MkPir                as PIR
import           Language.PlutusIR.Transform.Substitute

import qualified Language.PlutusCore.MkPlc              as PLC
import           Language.PlutusCore.Quote
import qualified Language.PlutusCore.StdLib.Type        as Types

import           Control.Monad.Error.Lens

import qualified Data.Text                              as T
import           Data.Traversable

import qualified Data.List.NonEmpty                     as NE

{- NOTE [Normalization of data-constructors' types]

Currently the typechecking and compilation of dataconstructors/destructor
assume that the data-constructors' types (of the parsed PIR input) are in normalized form.
If these types are not normalized, the compilation will generate failing plc code.

There are no checks in place to enforce this normalization, and while
plutus-tx plugin is unlikely to generate PIR code with unnormalized types inside
these dataconstructor locations, it may still need to be taken into account in
the unlikely case that a user has manually modified the PIR input.

Future solutions:

1) disallow unnormalized types in dataconstructors, by adding a "isNormalized" check  prior to compilation.
2) allow unnormalized types in dataconstructors and normalize them prior to compilation.
-}

-- Utilities

-- | @replaceFunTyTarget X (A->..->Z) = (A->..->X)@
replaceFunTyTarget :: Type tyname uni a -> Type tyname uni a -> Type tyname uni a
replaceFunTyTarget newTarget t = case t of
    TyFun a t1 t2 -> TyFun a t1 $ replaceFunTyTarget newTarget t2
    _             -> newTarget

-- | Given the type of a constructor, get the type of the "case" type with the given result type.
-- @constructorCaseType R (A->Maybe A) = (A -> R)@
constructorCaseType :: Type tyname uni a -> VarDecl tyname name uni fun a -> Type tyname uni a
constructorCaseType resultType = replaceFunTyTarget resultType . varDeclType

-- | Get recursively all the domains and codomains of a type.
-- @funTySections (A->B->C) = [A, B, C]@
-- @funTySections (X) = [X]@
funTySections :: Type tyname uni a -> NE.NonEmpty (Type tyname uni a)
funTySections = \case
    TyFun _ t1 t2 -> t1 NE.<| funTySections t2
    t             -> pure t

-- | Get the argument types of a function type.
-- @funTyArgs (A->B->C) = [A, B]@
funTyArgs :: Type tyname uni a ->  [Type tyname uni a]
funTyArgs = NE.init . funTySections

-- | Get the result type of a function.
-- If not a function, then is the same as `id`
-- @funResultType (A->B->C) = C@
-- @funResultType (X) = X@
funResultType :: Type tyname uni a ->  Type tyname uni a
funResultType = NE.last . funTySections

-- | Given the type of a constructor, get its argument types.
-- @constructorArgTypes (A->Maybe A) = [A]
constructorArgTypes :: VarDecl tyname name uni fun a -> [Type tyname uni a]
constructorArgTypes = funTyArgs . varDeclType

-- | "Unveil" a datatype definition in a type, by replacing uses of the name as a type variable with the concrete definition.
unveilDatatype :: Eq tyname => Type tyname uni a -> Datatype tyname name uni fun a -> Type tyname uni a -> Type tyname uni a
unveilDatatype dty (Datatype _ tn _ _ _) = typeSubstTyNames (\n -> if n == tyVarDeclName tn then Just dty else Nothing)

<<<<<<< HEAD
resultTypeName :: Compiling m e uni fun a => Datatype TyName Name uni fun (Provenance a) -> m TyName
=======
resultTypeName :: MonadQuote m => Datatype TyName Name uni a -> m TyName
>>>>>>> 8acf5c29
resultTypeName (Datatype _ tn _ _ _) = liftQuote $ freshTyName $ "out_" <> (nameString $ unTyName $ tyVarDeclName tn)

-- Datatypes

{- Note [Scott encoding of datatypes]
(This describes the conceptual scheme for converting data types - in fact we translate
them as abstract, so see also Note [Abstract data types].)

We translate our datatypes using the Scott encoding. The fundamental idea is that there is one thing
you can do with a datatype value: pattern match on it. A datatype value is therefore represented by
precisely the thing you need to do a pattern match. Namely, a function that takes functions implementing
each arm of the match, and then gives you a result.

We also need to think about the types. In general, we need:
- The encoded type corresponding to the datatype itself
- The encoded type of each constructor
- The encoded term for each constructor
- The encoded type of the destructor
- The encoded term for the destructor

-- Basic example

For example, consider 'Maybe a'. Then:
- The type corresponding to the datatype is:
  Maybe = \(a :: *) -> forall out_Maybe . out_maybe -> (a -> out_Maybe) -> out_Maybe
- The type of the constructors are:
  Just : forall (a :: *) . a -> Maybe a
  Nothing : forall (a :: *) . Maybe a
- The terms for the constructors are:
  Just = \(arg1 : a). /\ (out_Maybe :: *) . \(case_Nothing : out_Maybe) (case_Just : a -> out_Maybe) . case_Just arg1
  Nothing = /\ (out_Maybe :: *) . \(case_Nothing : out_Maybe) (caseJust : a -> out_Maybe) . caseNothing
- The type of the destructor is:
  match_Maybe : forall (a :: *) . Maybe a -> forall (out_Maybe :: *) . out_maybe -> (a -> out_maybe) -> out_maybe
- The term for the destructor is:
  match_Maybe = /\(a :: *) -> \(x : Maybe a) -> x

(Constructors and destructors are much more necessary when we define the datatype as abstract,
rather than inlining it, see Note [Abstract data types]. However, it is easier to present them here
as a slightly unnecessary generality.)

-- General case

Consider a datatype as defined in Plutus IR:
(datatype
  (tyvardecl T (type))
  (tyvardecl a_1 t_1)
  ..
  (tyvardecl a_n t_n)
  match_T
  (vardecl c_1 (fun t_c_1_1 .. (fun t_c_1_(c_1_k)) [T t1 .. tn]))
  ..
  (vardecl c_j (fun t_c_j_1 .. (fun t_c_j_(c_j_k)) [T t1 .. tn]))
)

That is, it has:
- Name T
- Kind *
- n type parameters of type t_1 to t_n
- Destructor match_t
_ j constructors with c_i_k arguments each of types t_c_i_1 to t_c_i_(c_i_k)

The type corresponding to the datatype is:
\(t_1 :: *) .. (t_n :: *) .
  forall out_T :: * .
    (t_c_1_1 -> .. -> t_c_1_(c_1_k) -> out_T) -> .. -> (t_c_j_1 -> .. -> t_c_j_(c_j_k) -> out_T) ->
      out_T

The type of the constructor c_i is:
forall (t_1 :: *) .. (t_n :: *) .
  t_c_i_1 -> .. -> t_c_i_(c_i_k) ->
    (T t_1 .. t_n)
This is actually declared for us in the datatype declaration, but without the type
variables being abstracted out. We use this to get the argument types of the constructor.

The term for the constructor c_i is:
/\(t_1 :: *) .. (t_n :: *) .
  \(a_1 : t_c_j_1) .. (a_c_i_(c_i_k) : t_c_i_(c_i_k)) .
    abs out_T :: * .
      \(case_c_1 : (t_c_1_1 -> .. -> t_c_1_(c_1_k) -> out_T)) .. (case_c_j : (t_c_j_1 -> .. -> t_c_j_(c_j_k) -> out_T)) .
        case_c_i a_1 .. a_c_i_(c_i_k)

The type of the destructor is:
forall (t_1 :: *) .. (t_n :: *) .
  (T t_1 .. t_n) ->
    forall out_T :: * .
      (t_c_1_1 -> .. -> t_c_1_(c_1_k) -> out_T) -> .. -> (t_c_j_1 -> .. -> t_c_j_(c_j_k) -> out_T) ->
        out_T

The term for the destructor is:
/\(t_1 :: *) .. (t_n :: *) .
  \(x :: (T t_1 .. t_n)) ->
    x

-- Compiling uses of datatypes

We turn constructor invocations into calls to the constructor functions.

Pattern matching is slightly more complex as we need to turn it into an invocation of the destructor:
- We take each alternative, turn it into a function of its bound variables.
- We apply the destructor to the scrutinee, and then instantiate that (which will be polymorphic
  in the result type) at the type of the overall match expression.
    - This does indicate one wrinkle: we need to know the overall type, we can't infer it.
- We apply the instantiated value to the functions for each alternative.
-}

{- Note [Abstract data types]
While the Scott encoding makes it easy to simply convert all types inline, it
is convenient for a number of reasons to instead abstract out data types. Namely:
- The resulting code is much more readable, since we have named types instead
of (potentially big) inlined types.
- We generate less code because we're not repeating the definition at every use site.

The basic idea is to "let-bind" types using type abstractions, and values using
lambda abstractions. There are a few considerations that make this tricky, however:

1. When types are inlined, the Scott encoding allows us to construct values by
  constructing the matching function inline. When they are abstract, we need to provide
  (suitably polymorphic) constructors abstractly.
2. When types are inlined, the Scott encoding allows us to match against a type by
  simply using it as a function. When they are abstract, we need to provide a
  (suitably polymorphic) matching function abstractly.
3. The definition of a type must be abstract in the binding types of the constructors and destructors
  (so they can be used alongside the abstract type), but it must *not* be abstract in the
  *definition* of the constructors or destructors, because they depend on knowing the real structure
  of the type.
    1. In fact we can do slightly better than this: in the constructors of a recursive datatype we can use the type
       as a name inside the 'wrap'.

Consequently, for a single type we end up with something like the following:

(forall ty :: * .
  -- ty abstract in these types
  \(c_1 : <constructor type i>) .. (c_j : <constructor type j>) .
    -- ty abstract in this type
    \match : <destructor type> .
      <user term>
)
<defn of ty>
-- ty concrete in these terms, except maybe inside a 'wrap'
<defn of c_1>
..
<defn of c_j>
-- ty concrete in this term
<defn of match>

(see Note [Scott encoding of datatypes] for how the actual definitions are constructed)
-}

{- Note [Recursive data types]
Recursive data types make the scheme described in [Scott encoding of datatypes] a bit more
complex. At the moment we only support self-recursive datatypes.

For a (self-)recursive datatype we have to change three things:
- The type of the datatype itself must have an enclosing fix over the type variable for
  the type itself.
- Constructors must include a wrap.
- Destructors must include an unwrap.
-}

-- See note [Scott encoding of datatypes]
-- | Make the "Scott-encoded" type for a 'Datatype', with type variables free.
-- @mkScottTy Maybe = forall out_Maybe. out_Maybe -> (a -> out_Maybe) -> out_Maybe@
<<<<<<< HEAD
mkScottTy :: forall m e uni fun a . Compiling m e uni fun a => Datatype TyName Name uni fun (Provenance a) -> m (PIRType uni a)
mkScottTy d@(Datatype _ _ _ _ constrs) = do
    p <- getEnclosing
=======
mkScottTy :: MonadQuote m => ann -> Datatype TyName Name uni ann -> m (Type TyName uni ann)
mkScottTy ann d@(Datatype _ _ _ _ constrs) = do
>>>>>>> 8acf5c29
    resultType <- resultTypeName d
     -- FIXME: normalize datacons' types also here
    let caseTys = fmap (constructorCaseType (TyVar ann resultType)) constrs
    pure $
        -- forall resultType
        TyForall ann resultType (Type ann) $
        -- c_1 -> .. -> c_n -> resultType
        PIR.mkIterTyFun ann caseTys (TyVar ann resultType)

-- | Make the "pattern functor" of a 'Datatype'. This is just the normal type, but with the
-- type variable for the type itself free and its type variables free.
-- @mkDatatypePatternFunctor List = forall (r :: *) . r -> (a -> List a -> r) -> r@
<<<<<<< HEAD
mkDatatypePatternFunctor :: Compiling m e uni fun a => Datatype TyName Name uni fun (Provenance a) -> m (PIRType uni a)
mkDatatypePatternFunctor d = withEnclosing (DatatypeComponent PatternFunctor) $ mkScottTy d
=======
-- FIXME: inline this
mkDatatypePatternFunctor :: MonadQuote m => ann -> Datatype TyName Name uni ann -> m (Type TyName uni ann)
mkDatatypePatternFunctor ann d = mkScottTy ann d
>>>>>>> 8acf5c29

-- | Make the real PLC type corresponding to a 'Datatype' with the given pattern functor.
-- @
--     mkDatatypeType List <pattern functor of List>
--         = fix list . <pattern functor of List>
--         = fix list . \(a :: *) -> forall (r :: *) . r -> (a -> List a -> r) -> r
-- @
<<<<<<< HEAD
mkDatatypeType :: forall m e uni fun a. Compiling m e uni fun a => Recursivity -> PIRType uni a -> Datatype TyName Name uni fun (Provenance a) -> m (PLCRecType uni fun a)
mkDatatypeType r pf (Datatype _ tn tvs _ _) = withEnclosing (DatatypeComponent DatatypeType) $ case r of
=======
mkDatatypeType :: forall m uni a. MonadQuote m => Recursivity -> PIRType uni a -> Datatype TyName Name uni (Provenance a) -> m (PLCRecType uni a)
mkDatatypeType r pf (Datatype ann tn tvs _ _) = case r of
>>>>>>> 8acf5c29
    NonRec -> PlainType <$> (PLC.mkIterTyLam <$> pure tvs <*> pure pf)
    -- See note [Recursive datatypes]
    -- We are reusing the same type name for the fixpoint variable. This is fine
    -- so long as we do renaming later, since we only reuse the name inside an inner binder
    Rec    -> do
        RecursiveType <$> (liftQuote $ Types.makeRecursiveType @uni @(Provenance a) ann (tyVarDeclName tn) tvs pf)

-- | The type of a datatype-value is of the form `[TyCon tyarg1 tyarg2 ... tyargn]`
mkDatatypeValueType :: a -> Datatype TyName Name uni a -> Type TyName uni a
mkDatatypeValueType ann (Datatype _ tn tvs _ _)  = PIR.mkIterTyApp ann (PIR.mkTyVar ann tn) $ PIR.mkTyVar ann <$> tvs

-- Constructors

-- | Make the type of a constructor of a 'Datatype'. This is not quite the same as the declared type because the declared type has the
-- type variables free.
-- @
--     mkConstructorType List Cons = forall (a :: *) . a -> List a -> List a
-- @
<<<<<<< HEAD
mkConstructorType :: Compiling m e uni fun a => Datatype TyName Name uni fun (Provenance a) -> VarDecl TyName Name uni fun (Provenance a) -> m (PIRType uni a)
=======
mkConstructorType :: Datatype TyName Name uni (Provenance a) -> VarDecl TyName Name uni (Provenance a) -> PIRType uni a
>>>>>>> 8acf5c29
-- this type appears *inside* the scope of the abstraction for the datatype so we can just reference the name and
-- we don't need to do anything to the declared type
-- see note [Abstract data types]
-- FIXME: normalize constructors also here
mkConstructorType (Datatype _ _ tvs _ _) constr = PIR.mkIterTyForall  tvs $ varDeclType constr

-- See note [Scott encoding of datatypes]
-- | Make a constructor of a 'Datatype' with the given pattern functor. The constructor argument mostly serves to identify the constructor
-- that we are interested in in the list of constructors.
-- @
--     mkConstructor <definition of List> <pattern functor of List> List Cons
--         = /\(a :: *) . \(arg1 : a) (arg2 : <definition of List> a) .
--             wrap <pattern functor of List> /\(out_List :: *) .
--                 \(case_Nil : out_List) (case_Cons : a -> List a -> out_List) . case_Cons arg1 arg2
-- @
<<<<<<< HEAD
mkConstructor :: Compiling m e uni fun a => PLCRecType uni fun a -> Datatype TyName Name uni fun (Provenance a) -> Int -> m (PIRTerm uni fun a)
mkConstructor dty d@(Datatype _ _ tvs _ constrs) index = withEnclosing (DatatypeComponent Constructor) $ do
    p <- getEnclosing
=======
mkConstructor :: MonadQuote m => PLCRecType uni a -> Datatype TyName Name uni (Provenance a) -> Int -> m (PIRTerm uni a)
mkConstructor dty d@(Datatype ann _ tvs _ constrs) index = do
>>>>>>> 8acf5c29
    resultType <- resultTypeName d

    -- case arguments and their types
    casesAndTypes <- do
          -- these types appear *outside* the scope of the abstraction for the datatype, so we need to use the concrete datatype here
          -- see note [Abstract data types]
          -- FIXME: normalize datacons' types also here
          let caseTypes = unveilDatatype (getType dty) d <$> fmap (constructorCaseType (TyVar ann resultType)) constrs
          caseArgNames <- for constrs (\c -> safeFreshName $ "case_" <> T.pack (varDeclNameString c))
          pure $ zipWith (VarDecl ann) caseArgNames caseTypes

    -- This is inelegant, but it should never fail
    let constr = constrs !! index
    let thisCase = PIR.mkVar ann $ casesAndTypes !! index

    -- constructor args and their types
    argsAndTypes <- do
        -- these types appear *outside* the scope of the abstraction for the datatype, so we need to use the concrete datatype here
        -- see note [Abstract data types]
        -- FIXME: normalize datacons' types also here
        let argTypes = unveilDatatype (getType dty) d <$> constructorArgTypes constr
        -- we don't have any names for these things, we just had the type, so we call them "arg_i
        argNames <- for [0..(length argTypes -1)] (\i -> safeFreshName $ "arg_" <> showText i)
        pure $ zipWith (VarDecl ann) argNames argTypes


    pure $
        -- /\t_1 .. t_n
        PIR.mkIterTyAbs tvs $
        -- \arg_1 .. arg_m
        PIR.mkIterLamAbs argsAndTypes $
        -- See Note [Recursive datatypes]
        -- wrap
        wrap ann dty (fmap (PIR.mkTyVar ann) tvs)$
        -- forall out
        TyAbs ann resultType (Type ann) $
        -- \case_1 .. case_j
        PIR.mkIterLamAbs casesAndTypes $
        -- c_i arg_1 .. arg_m
        PIR.mkIterApp ann thisCase (fmap (PIR.mkVar ann) argsAndTypes)

-- Destructors

-- See note [Scott encoding of datatypes]
-- | Make the destructor for a 'Datatype'.
-- @
--     mkDestructor <definition of List> List
--        = /\(a :: *) -> \(x : (<definition of List> a)) -> unwrap x
--        = /\(a :: *) -> \(x : (fix List . \(a :: *) -> forall (r :: *) . r -> (a -> List a -> r) -> r) a) -> unwrap x
-- @
<<<<<<< HEAD
mkDestructor :: Compiling m e uni fun a => PLCRecType uni fun a -> Datatype TyName Name uni fun (Provenance a) -> m (PIRTerm uni fun a)
mkDestructor dty (Datatype _ _ tvs _ _) = withEnclosing (DatatypeComponent Destructor) $ do
    p <- getEnclosing

=======
mkDestructor :: MonadQuote m => PLCRecType uni a -> Datatype TyName Name uni (Provenance a) -> m (PIRTerm uni a)
mkDestructor dty (Datatype ann _ tvs _ _) = do
>>>>>>> 8acf5c29
    -- This term appears *outside* the scope of the abstraction for the datatype, so we need to put in the Scott-encoded type here
    -- see note [Abstract data types]
    -- dty t_1 .. t_n
    let appliedReal = PIR.mkIterTyApp ann (getType dty) (fmap (PIR.mkTyVar ann) tvs)

    xn <- safeFreshName "x"
    pure $
        -- /\t_1 .. t_n
        PIR.mkIterTyAbs tvs $
        -- \x
        LamAbs ann xn appliedReal $
        -- See note [Recursive datatypes]
        -- unwrap
        unwrap ann dty $
        Var ann xn

-- See note [Scott encoding of datatypes]
-- | Make the type of a destructor for a 'Datatype'.
-- @
--     mkDestructorTy <pattern functor of List> List
--         = forall (a :: *) . (List a) -> (<pattern functor of List>)
--         = forall (a :: *) . (List a) -> (forall (out_List :: *) . (out_List -> (a -> List a -> out_List) -> out_List))
-- @
<<<<<<< HEAD
mkDestructorTy :: Compiling m e uni fun a => PIRType uni a -> Datatype TyName Name uni fun (Provenance a) -> m (PIRType uni a)
mkDestructorTy pf (Datatype _ tn tvs _ _) = withEnclosing (DatatypeComponent DestructorType) $ do
    p <- getEnclosing

=======
mkDestructorTy :: ann -> Type TyName uni ann -> Datatype TyName Name uni ann -> Type TyName uni ann
mkDestructorTy ann pf dt@(Datatype _ _ tvs _ _) =
>>>>>>> 8acf5c29
    -- we essentially "unveil" the abstract type, so this
    -- is a function from the (instantiated) abstract type
    -- to the (unwrapped, i.e. the pattern functor of the) "real" Scott-encoded type that we can use as
    -- a destructor

    -- these types appears *inside* the scope of the abstraction for the datatype, so we can use a references to the name
    -- and we don't need to do anything to the pattern functor
    -- see note [Abstract data types]
    -- t t_1 .. t_n
    let appliedAbstract = mkDatatypeValueType ann dt
    -- forall t_1 .. t_n
    in
        PIR.mkIterTyForall tvs $
        TyFun ann appliedAbstract pf

-- The main function

-- | Compile a 'Datatype' bound with the given body.
<<<<<<< HEAD
compileDatatype :: Compiling m e uni fun a => Recursivity -> PIRTerm uni fun a -> Datatype TyName Name uni fun (Provenance a) -> m (PIRTerm uni fun a)
compileDatatype r body d@(Datatype _ tn _ destr constrs) = do
=======
compileDatatype :: Compiling m e uni a => Recursivity -> PIRTerm uni a -> Datatype TyName Name uni (Provenance a) -> m (PIRTerm uni a)
compileDatatype r body d = do
>>>>>>> 8acf5c29
    p <- getEnclosing

    (concreteTyDef, constrDefs, destrDef) <- compileDatatypeDefs r d

    let
        tyVars = [PIR.defVar concreteTyDef]
        tys = [getType $ PIR.defVal concreteTyDef]
        vars = fmap PIR.defVar constrDefs ++ [PIR.defVar destrDef]
        vals = fmap PIR.defVal constrDefs ++ [PIR.defVal destrDef]
    -- See note [Abstract data types]
    pure $ PIR.mkIterApp p (PIR.mkIterInst p (PIR.mkIterTyAbs tyVars (PIR.mkIterLamAbs vars body)) tys) vals

<<<<<<< HEAD
compileRecDatatypes :: Compiling m e uni fun a => PIRTerm uni fun a -> NE.NonEmpty (Datatype TyName Name uni fun (Provenance a)) -> m (PIRTerm uni fun a)
=======
-- | Compile a 'Datatype' to a triple of type-constructor, data-constructors, destructor definitions.
compileDatatypeDefs  :: MonadQuote m => Recursivity
                     -> Datatype TyName Name uni (Provenance a)
                     -> m (PLC.Def (TyVarDecl TyName (Provenance a)) (PLCRecType uni a),
                          [PLC.Def (VarDecl TyName Name uni (Provenance a)) (PIRTerm uni a)],
                          PLC.Def (VarDecl TyName Name uni (Provenance a)) (PIRTerm uni a))
compileDatatypeDefs r d@(Datatype ann tn _ destr constrs) = do
    -- we compute the pattern functor and pass it around to avoid recomputing it
    pf <- mkDatatypePatternFunctor ann d
    concreteTyDef <- PIR.Def tn <$> mkDatatypeType r pf d

    constrDefs <- for (zip constrs [0..]) $ \(c, i) -> do
        let constrTy = mkConstructorType d c
        PIR.Def (VarDecl ann (varDeclName c) constrTy) <$> mkConstructor (PIR.defVal concreteTyDef) d i

    destrDef <- do
        let destTy = mkDestructorTy ann pf d
        PIR.Def (VarDecl ann destr destTy) <$> mkDestructor (PIR.defVal concreteTyDef) d

    pure (concreteTyDef, constrDefs, destrDef)

compileRecDatatypes :: Compiling m e uni a => PIRTerm uni a -> NE.NonEmpty (Datatype TyName Name uni (Provenance a)) -> m (PIRTerm uni a)
>>>>>>> 8acf5c29
compileRecDatatypes body ds = case ds of
    d NE.:| [] -> compileDatatype Rec body d
    _          -> getEnclosing >>= \p -> throwing _Error $ UnsupportedError p "Mutually recursive datatypes"<|MERGE_RESOLUTION|>--- conflicted
+++ resolved
@@ -96,11 +96,7 @@
 unveilDatatype :: Eq tyname => Type tyname uni a -> Datatype tyname name uni fun a -> Type tyname uni a -> Type tyname uni a
 unveilDatatype dty (Datatype _ tn _ _ _) = typeSubstTyNames (\n -> if n == tyVarDeclName tn then Just dty else Nothing)
 
-<<<<<<< HEAD
-resultTypeName :: Compiling m e uni fun a => Datatype TyName Name uni fun (Provenance a) -> m TyName
-=======
-resultTypeName :: MonadQuote m => Datatype TyName Name uni a -> m TyName
->>>>>>> 8acf5c29
+resultTypeName :: MonadQuote m => Datatype TyName Name uni fun a -> m TyName
 resultTypeName (Datatype _ tn _ _ _) = liftQuote $ freshTyName $ "out_" <> (nameString $ unTyName $ tyVarDeclName tn)
 
 -- Datatypes
@@ -263,14 +259,8 @@
 -- See note [Scott encoding of datatypes]
 -- | Make the "Scott-encoded" type for a 'Datatype', with type variables free.
 -- @mkScottTy Maybe = forall out_Maybe. out_Maybe -> (a -> out_Maybe) -> out_Maybe@
-<<<<<<< HEAD
-mkScottTy :: forall m e uni fun a . Compiling m e uni fun a => Datatype TyName Name uni fun (Provenance a) -> m (PIRType uni a)
-mkScottTy d@(Datatype _ _ _ _ constrs) = do
-    p <- getEnclosing
-=======
-mkScottTy :: MonadQuote m => ann -> Datatype TyName Name uni ann -> m (Type TyName uni ann)
+mkScottTy :: MonadQuote m => ann -> Datatype TyName Name uni fun ann -> m (Type TyName uni ann)
 mkScottTy ann d@(Datatype _ _ _ _ constrs) = do
->>>>>>> 8acf5c29
     resultType <- resultTypeName d
      -- FIXME: normalize datacons' types also here
     let caseTys = fmap (constructorCaseType (TyVar ann resultType)) constrs
@@ -283,14 +273,9 @@
 -- | Make the "pattern functor" of a 'Datatype'. This is just the normal type, but with the
 -- type variable for the type itself free and its type variables free.
 -- @mkDatatypePatternFunctor List = forall (r :: *) . r -> (a -> List a -> r) -> r@
-<<<<<<< HEAD
-mkDatatypePatternFunctor :: Compiling m e uni fun a => Datatype TyName Name uni fun (Provenance a) -> m (PIRType uni a)
-mkDatatypePatternFunctor d = withEnclosing (DatatypeComponent PatternFunctor) $ mkScottTy d
-=======
 -- FIXME: inline this
-mkDatatypePatternFunctor :: MonadQuote m => ann -> Datatype TyName Name uni ann -> m (Type TyName uni ann)
+mkDatatypePatternFunctor :: MonadQuote m => ann -> Datatype TyName Name uni fun ann -> m (Type TyName uni ann)
 mkDatatypePatternFunctor ann d = mkScottTy ann d
->>>>>>> 8acf5c29
 
 -- | Make the real PLC type corresponding to a 'Datatype' with the given pattern functor.
 -- @
@@ -298,13 +283,8 @@
 --         = fix list . <pattern functor of List>
 --         = fix list . \(a :: *) -> forall (r :: *) . r -> (a -> List a -> r) -> r
 -- @
-<<<<<<< HEAD
-mkDatatypeType :: forall m e uni fun a. Compiling m e uni fun a => Recursivity -> PIRType uni a -> Datatype TyName Name uni fun (Provenance a) -> m (PLCRecType uni fun a)
-mkDatatypeType r pf (Datatype _ tn tvs _ _) = withEnclosing (DatatypeComponent DatatypeType) $ case r of
-=======
-mkDatatypeType :: forall m uni a. MonadQuote m => Recursivity -> PIRType uni a -> Datatype TyName Name uni (Provenance a) -> m (PLCRecType uni a)
+mkDatatypeType :: forall m uni fun a. MonadQuote m => Recursivity -> PIRType uni a -> Datatype TyName Name uni fun (Provenance a) -> m (PLCRecType uni fun a)
 mkDatatypeType r pf (Datatype ann tn tvs _ _) = case r of
->>>>>>> 8acf5c29
     NonRec -> PlainType <$> (PLC.mkIterTyLam <$> pure tvs <*> pure pf)
     -- See note [Recursive datatypes]
     -- We are reusing the same type name for the fixpoint variable. This is fine
@@ -313,7 +293,7 @@
         RecursiveType <$> (liftQuote $ Types.makeRecursiveType @uni @(Provenance a) ann (tyVarDeclName tn) tvs pf)
 
 -- | The type of a datatype-value is of the form `[TyCon tyarg1 tyarg2 ... tyargn]`
-mkDatatypeValueType :: a -> Datatype TyName Name uni a -> Type TyName uni a
+mkDatatypeValueType :: a -> Datatype TyName Name uni fun a -> Type TyName uni a
 mkDatatypeValueType ann (Datatype _ tn tvs _ _)  = PIR.mkIterTyApp ann (PIR.mkTyVar ann tn) $ PIR.mkTyVar ann <$> tvs
 
 -- Constructors
@@ -323,11 +303,7 @@
 -- @
 --     mkConstructorType List Cons = forall (a :: *) . a -> List a -> List a
 -- @
-<<<<<<< HEAD
-mkConstructorType :: Compiling m e uni fun a => Datatype TyName Name uni fun (Provenance a) -> VarDecl TyName Name uni fun (Provenance a) -> m (PIRType uni a)
-=======
-mkConstructorType :: Datatype TyName Name uni (Provenance a) -> VarDecl TyName Name uni (Provenance a) -> PIRType uni a
->>>>>>> 8acf5c29
+mkConstructorType :: Datatype TyName Name uni fun (Provenance a) -> VarDecl TyName Name uni fun (Provenance a) -> PIRType uni a
 -- this type appears *inside* the scope of the abstraction for the datatype so we can just reference the name and
 -- we don't need to do anything to the declared type
 -- see note [Abstract data types]
@@ -343,14 +319,8 @@
 --             wrap <pattern functor of List> /\(out_List :: *) .
 --                 \(case_Nil : out_List) (case_Cons : a -> List a -> out_List) . case_Cons arg1 arg2
 -- @
-<<<<<<< HEAD
-mkConstructor :: Compiling m e uni fun a => PLCRecType uni fun a -> Datatype TyName Name uni fun (Provenance a) -> Int -> m (PIRTerm uni fun a)
-mkConstructor dty d@(Datatype _ _ tvs _ constrs) index = withEnclosing (DatatypeComponent Constructor) $ do
-    p <- getEnclosing
-=======
-mkConstructor :: MonadQuote m => PLCRecType uni a -> Datatype TyName Name uni (Provenance a) -> Int -> m (PIRTerm uni a)
+mkConstructor :: MonadQuote m => PLCRecType uni fun a -> Datatype TyName Name uni fun (Provenance a) -> Int -> m (PIRTerm uni fun a)
 mkConstructor dty d@(Datatype ann _ tvs _ constrs) index = do
->>>>>>> 8acf5c29
     resultType <- resultTypeName d
 
     -- case arguments and their types
@@ -401,15 +371,8 @@
 --        = /\(a :: *) -> \(x : (<definition of List> a)) -> unwrap x
 --        = /\(a :: *) -> \(x : (fix List . \(a :: *) -> forall (r :: *) . r -> (a -> List a -> r) -> r) a) -> unwrap x
 -- @
-<<<<<<< HEAD
-mkDestructor :: Compiling m e uni fun a => PLCRecType uni fun a -> Datatype TyName Name uni fun (Provenance a) -> m (PIRTerm uni fun a)
-mkDestructor dty (Datatype _ _ tvs _ _) = withEnclosing (DatatypeComponent Destructor) $ do
-    p <- getEnclosing
-
-=======
-mkDestructor :: MonadQuote m => PLCRecType uni a -> Datatype TyName Name uni (Provenance a) -> m (PIRTerm uni a)
+mkDestructor :: MonadQuote m => PLCRecType uni fun a -> Datatype TyName Name uni fun (Provenance a) -> m (PIRTerm uni fun a)
 mkDestructor dty (Datatype ann _ tvs _ _) = do
->>>>>>> 8acf5c29
     -- This term appears *outside* the scope of the abstraction for the datatype, so we need to put in the Scott-encoded type here
     -- see note [Abstract data types]
     -- dty t_1 .. t_n
@@ -433,15 +396,8 @@
 --         = forall (a :: *) . (List a) -> (<pattern functor of List>)
 --         = forall (a :: *) . (List a) -> (forall (out_List :: *) . (out_List -> (a -> List a -> out_List) -> out_List))
 -- @
-<<<<<<< HEAD
-mkDestructorTy :: Compiling m e uni fun a => PIRType uni a -> Datatype TyName Name uni fun (Provenance a) -> m (PIRType uni a)
-mkDestructorTy pf (Datatype _ tn tvs _ _) = withEnclosing (DatatypeComponent DestructorType) $ do
-    p <- getEnclosing
-
-=======
-mkDestructorTy :: ann -> Type TyName uni ann -> Datatype TyName Name uni ann -> Type TyName uni ann
+mkDestructorTy :: ann -> Type TyName uni ann -> Datatype TyName Name uni fun ann -> Type TyName uni ann
 mkDestructorTy ann pf dt@(Datatype _ _ tvs _ _) =
->>>>>>> 8acf5c29
     -- we essentially "unveil" the abstract type, so this
     -- is a function from the (instantiated) abstract type
     -- to the (unwrapped, i.e. the pattern functor of the) "real" Scott-encoded type that we can use as
@@ -460,13 +416,8 @@
 -- The main function
 
 -- | Compile a 'Datatype' bound with the given body.
-<<<<<<< HEAD
 compileDatatype :: Compiling m e uni fun a => Recursivity -> PIRTerm uni fun a -> Datatype TyName Name uni fun (Provenance a) -> m (PIRTerm uni fun a)
-compileDatatype r body d@(Datatype _ tn _ destr constrs) = do
-=======
-compileDatatype :: Compiling m e uni a => Recursivity -> PIRTerm uni a -> Datatype TyName Name uni (Provenance a) -> m (PIRTerm uni a)
 compileDatatype r body d = do
->>>>>>> 8acf5c29
     p <- getEnclosing
 
     (concreteTyDef, constrDefs, destrDef) <- compileDatatypeDefs r d
@@ -479,15 +430,12 @@
     -- See note [Abstract data types]
     pure $ PIR.mkIterApp p (PIR.mkIterInst p (PIR.mkIterTyAbs tyVars (PIR.mkIterLamAbs vars body)) tys) vals
 
-<<<<<<< HEAD
-compileRecDatatypes :: Compiling m e uni fun a => PIRTerm uni fun a -> NE.NonEmpty (Datatype TyName Name uni fun (Provenance a)) -> m (PIRTerm uni fun a)
-=======
 -- | Compile a 'Datatype' to a triple of type-constructor, data-constructors, destructor definitions.
 compileDatatypeDefs  :: MonadQuote m => Recursivity
-                     -> Datatype TyName Name uni (Provenance a)
-                     -> m (PLC.Def (TyVarDecl TyName (Provenance a)) (PLCRecType uni a),
-                          [PLC.Def (VarDecl TyName Name uni (Provenance a)) (PIRTerm uni a)],
-                          PLC.Def (VarDecl TyName Name uni (Provenance a)) (PIRTerm uni a))
+                     -> Datatype TyName Name uni fun (Provenance a)
+                     -> m (PLC.Def (TyVarDecl TyName (Provenance a)) (PLCRecType uni fun a),
+                          [PLC.Def (VarDecl TyName Name uni fun (Provenance a)) (PIRTerm uni fun a)],
+                          PLC.Def (VarDecl TyName Name uni fun (Provenance a)) (PIRTerm uni fun a))
 compileDatatypeDefs r d@(Datatype ann tn _ destr constrs) = do
     -- we compute the pattern functor and pass it around to avoid recomputing it
     pf <- mkDatatypePatternFunctor ann d
@@ -503,8 +451,7 @@
 
     pure (concreteTyDef, constrDefs, destrDef)
 
-compileRecDatatypes :: Compiling m e uni a => PIRTerm uni a -> NE.NonEmpty (Datatype TyName Name uni (Provenance a)) -> m (PIRTerm uni a)
->>>>>>> 8acf5c29
+compileRecDatatypes :: Compiling m e uni fun a => PIRTerm uni fun a -> NE.NonEmpty (Datatype TyName Name uni fun (Provenance a)) -> m (PIRTerm uni fun a)
 compileRecDatatypes body ds = case ds of
     d NE.:| [] -> compileDatatype Rec body d
     _          -> getEnclosing >>= \p -> throwing _Error $ UnsupportedError p "Mutually recursive datatypes"