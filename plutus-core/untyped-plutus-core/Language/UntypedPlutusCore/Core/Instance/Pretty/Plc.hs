--- conflicted
+++ resolved
@@ -14,15 +14,9 @@
 
 import           Language.PlutusCore.Pretty.Plc
 
-<<<<<<< HEAD
 deriving via PrettyAny (Term name uni fun ann)
     instance DefaultPrettyPlcStrategy (Term name uni fun ann) =>
         PrettyBy PrettyConfigPlc (Term name uni fun ann)
-=======
-deriving via PrettyAny (Term name uni ann)
-    instance DefaultPrettyPlcStrategy (Term name uni ann) =>
-        PrettyBy PrettyConfigPlc (Term name uni ann)
-deriving via PrettyAny (Program name uni ann)
-    instance DefaultPrettyPlcStrategy (Program name uni ann) =>
-        PrettyBy PrettyConfigPlc (Program name uni ann)
->>>>>>> 8acf5c29
+deriving via PrettyAny (Program name uni fun ann)
+    instance DefaultPrettyPlcStrategy (Program name uni fun ann) =>
+        PrettyBy PrettyConfigPlc (Program name uni fun ann)