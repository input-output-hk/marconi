{-# OPTIONS_GHC -fno-warn-orphans #-}

{-# LANGUAGE FlexibleInstances    #-}
{-# LANGUAGE LambdaCase           #-}
{-# LANGUAGE StandaloneDeriving   #-}
{-# LANGUAGE TypeApplications     #-}
{-# LANGUAGE TypeOperators        #-}
{-# LANGUAGE UndecidableInstances #-}

-- | Serialise instances for Plutus Core types. Make sure to read the
-- Note [Stable encoding of PLC] before touching anything in this
-- file.  Also see the Notes [Serialising unit annotations] and
-- [Serialising Scripts] before using anything in this file.

module Language.PlutusCore.CBOR ( encode
                                , decode
                                , encodeConstructorTag
                                , decodeConstructorTag
                                , DeserialiseFailure (..)
                                ) where
-- Codec.CBOR.DeserialiseFailure is re-exported from this module for use with deserialiseRestoringUnitsOrFail

import           Language.PlutusCore.Core
import           Language.PlutusCore.DeBruijn
import           Language.PlutusCore.Lexer.Type
import           Language.PlutusCore.MkPlc      (TyVarDecl (..), VarDecl (..))
import           Language.PlutusCore.Name
import           Language.PlutusCore.Universe

import           Codec.CBOR.Decoding
import           Codec.CBOR.Encoding
import           Codec.Serialise
import           Data.Proxy

{- Note [Stable encoding of PLC]
READ THIS BEFORE TOUCHING ANYTHING IN THIS FILE

We need the encoding of PLC on the blockchain to be *extremely* stable. It *must not* change
arbitrarily, otherwise we'll be unable to read back old transactions and validate them.

Consequently we don't use the derivable instances of `Serialise` for the PLC types that go
on the chain. (Also, the CBOR produced by those instances is more than 60% larger than that
produced by the instances below.)

However, the instances in this file *are* constrained by instances for names, type names,
and annotations. What's to stop the instances for *those* changing, thus changing
the overall encoding on the chain?

The answer is that what goes on the chain is *always* a `Program TyName Name ()`. The instances
for `TyName` and `Name` are nailed down here, and the instance for `()` is standard.

However, having this flexibility allows us to encode e.g. PLC with substantial annotations
(like position information) in situation where the stability is *not* critical, such as
for testing.
-}


{- Note [Encoding/decoding constructor tags]
Use `encodeConstructorTag` and `decodeConstructorTag` to encode/decode
tags representing constructors.  These are just aliases for
`encodeWord` and `decodeWord`. Note that `encodeWord` is careful about
sizes and will only use one byte for the tags we have here.  NB: Don't
use encodeTag or decodeTag; those are for use with a fixed set of CBOR
tags with predefined meanings which we shouldn't interfere with.
See http://hackage.haskell.org/package/serialise.
-}

{- Note [Don't use catamorphims!]
We use Codec.Serialise for encoding.  This uses an intermediate type
`Encoding` to encode things. `Encoding` is a monoid, which allows
subobjects to be encoded and then efficiently concatenated when a
larger object is being encoded to CBOR.  The monoid structure makes it
tempting to use catamorphisms to encode things, but this is
*dangerous*. When a list is encoded to CBOR, the start of the list is
marked by a special token; this is then followed by the encodings of
the individual list elements, then another token to mark the end of
the list.  If we use a catamorphism to encode a list `l` it just
encodes the elements and concatenates the encoded versions together
without the markers, which is wrong: instead we should call `encode l`
directly.
-}

encodeConstructorTag :: Word -> Encoding
encodeConstructorTag = encodeWord

decodeConstructorTag :: Decoder s Word
decodeConstructorTag = decodeWord

-- See Note [The G, the Tag and the Auto].
instance Closed uni => Serialise (Some (TypeIn uni)) where
    encode (Some (TypeIn uni)) = encode . map (fromIntegral :: Int -> Word) $ encodeUni uni

    decode = go . decodeUni . map (fromIntegral :: Word -> Int) =<< decode where
        go Nothing    = fail "Failed to decode a universe"
        go (Just uni) = pure uni

-- See Note [The G, the Tag and the Auto].
instance (Closed uni, uni `Everywhere` Serialise) => Serialise (Some (ValueOf uni)) where
    encode (Some (ValueOf uni x)) = encode (Some $ TypeIn uni) <> bring (Proxy @Serialise) uni (encode x)

    decode = go =<< decode where
        go (Some (TypeIn uni)) = Some . ValueOf uni <$> bring (Proxy @Serialise) uni decode

instance Serialise StaticBuiltinName where
    encode = encodeConstructorTag . \case
              AddInteger           -> 0
              SubtractInteger      -> 1
              MultiplyInteger      -> 2
              DivideInteger        -> 3
              RemainderInteger     -> 4
              LessThanInteger      -> 5
              LessThanEqInteger    -> 6
              GreaterThanInteger   -> 7
              GreaterThanEqInteger -> 8
              EqInteger            -> 9
              Concatenate          -> 10
              TakeByteString       -> 11
              DropByteString       -> 12
              SHA2                 -> 13
              SHA3                 -> 14
              VerifySignature      -> 15
              EqByteString         -> 16
              QuotientInteger      -> 17
              ModInteger           -> 18
              LtByteString         -> 19
              GtByteString         -> 20
              IfThenElse           -> 21

    decode = go =<< decodeConstructorTag
        where go 0  = pure AddInteger
              go 1  = pure SubtractInteger
              go 2  = pure MultiplyInteger
              go 3  = pure DivideInteger
              go 4  = pure RemainderInteger
              go 5  = pure LessThanInteger
              go 6  = pure LessThanEqInteger
              go 7  = pure GreaterThanInteger
              go 8  = pure GreaterThanEqInteger
              go 9  = pure EqInteger
              go 10 = pure Concatenate
              go 11 = pure TakeByteString
              go 12 = pure DropByteString
              go 13 = pure SHA2
              go 14 = pure SHA3
              go 15 = pure VerifySignature
              go 16 = pure EqByteString
              go 17 = pure QuotientInteger
              go 18 = pure ModInteger
              go 19 = pure LtByteString
              go 20 = pure GtByteString
              go 21 = pure IfThenElse
              go _  = fail "Failed to decode BuiltinName"

instance Serialise Unique where
    encode (Unique i) = encodeInt i
    decode = Unique <$> decodeInt

instance Serialise Name where
    -- TODO: should we encode the name or not?
    encode (Name txt u) = encode txt <> encode u
    decode = Name <$> decode <*> decode

instance Serialise TyName where
    encode (TyName n) = encode n
    decode = TyName <$> decode

instance Serialise ann => Serialise (Version ann) where
    encode (Version ann n n' n'') = encode ann <> encode n <> encode n' <> encode n''
    decode = Version <$> decode <*> decode <*> decode <*> decode

instance Serialise ann => Serialise (Kind ann) where
    encode = \case
        Type ann           -> encodeConstructorTag 0 <> encode ann
        KindArrow ann k k' -> encodeConstructorTag 1 <> encode ann <> encode k  <> encode k'

    decode = go =<< decodeConstructorTag
        where go 0 = Type      <$> decode
              go 1 = KindArrow <$> decode <*> decode <*> decode
              go _ = fail "Failed to decode Kind ()"

instance (Closed uni, Serialise ann, Serialise tyname) => Serialise (Type tyname uni ann) where
    encode = \case
        TyVar     ann tn      -> encodeConstructorTag 0 <> encode ann <> encode tn
        TyFun     ann t t'    -> encodeConstructorTag 1 <> encode ann <> encode t   <> encode t'
        TyIFix    ann pat arg -> encodeConstructorTag 2 <> encode ann <> encode pat <> encode arg
        TyForall  ann tn k t  -> encodeConstructorTag 3 <> encode ann <> encode tn  <> encode k <> encode t
        TyBuiltin ann con     -> encodeConstructorTag 4 <> encode ann <> encode con
        TyLam     ann n k t   -> encodeConstructorTag 5 <> encode ann <> encode n   <> encode k <> encode t
        TyApp     ann t t'    -> encodeConstructorTag 6 <> encode ann <> encode t   <> encode t'

    decode = go =<< decodeConstructorTag
        where go 0 = TyVar     <$> decode <*> decode
              go 1 = TyFun     <$> decode <*> decode <*> decode
              go 2 = TyIFix    <$> decode <*> decode <*> decode
              go 3 = TyForall  <$> decode <*> decode <*> decode <*> decode
              go 4 = TyBuiltin <$> decode <*> decode
              go 5 = TyLam     <$> decode <*> decode <*> decode <*> decode
              go 6 = TyApp     <$> decode <*> decode <*> decode
              go _ = fail "Failed to decode Type TyName ()"

instance Serialise DynamicBuiltinName where
    encode (DynamicBuiltinName name) = encode name
    decode = DynamicBuiltinName <$> decode

instance Serialise BuiltinName where
    encode (StaticBuiltinName bn) = encodeConstructorTag 0 <> encode bn
    encode (DynBuiltinName   dbn) = encodeConstructorTag 1 <> encode dbn

    decode = go =<< decodeConstructorTag
        where go 0 = StaticBuiltinName <$> decode
              go 1 = DynBuiltinName    <$> decode
              go _ = fail "Failed to decode Builtin ()"

instance ( Closed uni
         , uni `Everywhere` Serialise
         , Serialise ann
         , Serialise tyname
         , Serialise name
         ) => Serialise (Term tyname name uni fun ann) where
    encode = \case
        Var      ann n         -> encodeConstructorTag 0 <> encode ann <> encode n
        TyAbs    ann tn k t    -> encodeConstructorTag 1 <> encode ann <> encode tn  <> encode k   <> encode t
        LamAbs   ann n ty t    -> encodeConstructorTag 2 <> encode ann <> encode n   <> encode ty  <> encode t
        Apply    ann t t'      -> encodeConstructorTag 3 <> encode ann <> encode t   <> encode t'
        Constant ann c         -> encodeConstructorTag 4 <> encode ann <> encode c
        TyInst   ann t ty      -> encodeConstructorTag 5 <> encode ann <> encode t   <> encode ty
        Unwrap   ann t         -> encodeConstructorTag 6 <> encode ann <> encode t
        IWrap    ann pat arg t -> encodeConstructorTag 7 <> encode ann <> encode pat <> encode arg <> encode t
        Error    ann ty        -> encodeConstructorTag 8 <> encode ann <> encode ty
        Builtin  ann bn        -> encodeConstructorTag 9 <> encode ann <> encode bn

    decode = go =<< decodeConstructorTag
        where go 0 = Var      <$> decode <*> decode
              go 1 = TyAbs    <$> decode <*> decode <*> decode <*> decode
              go 2 = LamAbs   <$> decode <*> decode <*> decode <*> decode
              go 3 = Apply    <$> decode <*> decode <*> decode
              go 4 = Constant <$> decode <*> decode
              go 5 = TyInst   <$> decode <*> decode <*> decode
              go 6 = Unwrap   <$> decode <*> decode
              go 7 = IWrap    <$> decode <*> decode <*> decode <*> decode
              go 8 = Error    <$> decode <*> decode
              go 9 = Builtin  <$> decode <*> decode
              go _ = fail "Failed to decode Term TyName Name ()"

instance ( Closed uni
         , Serialise ann
         , Serialise tyname
         , Serialise name
         ) => Serialise (VarDecl tyname name uni fun ann) where
    encode (VarDecl t name tyname ) = encode t <> encode name <> encode tyname
    decode = VarDecl <$> decode <*> decode <*> decode

instance (Serialise ann, Serialise tyname)  => Serialise (TyVarDecl tyname ann) where
    encode (TyVarDecl t tyname kind) = encode t <> encode tyname <> encode kind
    decode = TyVarDecl <$> decode <*> decode <*> decode

instance ( Closed uni
         , uni `Everywhere` Serialise
         , Serialise ann
         , Serialise tyname
         , Serialise name
         ) => Serialise (Program tyname name uni fun ann) where
    encode (Program ann v t) = encode ann <> encode v <> encode t
    decode = Program <$> decode <*> decode <*> decode

deriving newtype instance (Serialise a) => Serialise (Normalized a)

instance Serialise a => Serialise (Token a)
-- instance Serialise AlexPosn
instance Serialise Keyword
instance Serialise Special

deriving newtype instance Serialise Index

instance Serialise DeBruijn where
    encode (DeBruijn txt i) = encode txt <> encode i
    decode = DeBruijn <$> decode <*> decode

instance Serialise TyDeBruijn where
    encode (TyDeBruijn n) = encode n
<<<<<<< HEAD
    decode = TyDeBruijn <$> decode


{- Note [Serialising unit annotations]

Serialising the unit annotation takes up space: () is converted to the
CBOR `null` value, which is encoded as the byte 0xF6.  In typical
examples these account for 30% or more of the bytes in a serialised
PLC program.  We don't actually need to serialise unit annotations
since we know where they're going to appear when we're deserialising,
and we know what the value has to be.  The `InvisibleUnit` type below
has instances which takes care of this for us: if we have an
`InvisibleUnit`-annotated program `prog` then `serialise prog` will
serialise a program omitting the annotations, and `deserialise` (with
an appropriate type ascription) will give us back an
`InvisibleUnit`-annotated program.

We usually deal with ()-annotated ASTs, so the annotations have to be
converted to and from `InvisibleUnit` if we wish to save space.  The
obvious way to do this is to use `InvisibleUnit <$ ...` and
`() <$ ...`, but these have the disadvantage that they have to traverse the
entire AST and visit every annotation, adding an extra cost which may
be undesirable when deserialising things on-chain.  However,
`InvisibleUnit` has the same underlying representation as `()`, and
we can exploit this using Data.Coerce.coerce to convert entire ASTs
with no run-time overhead.
-}

newtype InvisibleUnit = InvisibleUnit ()

instance Serialise InvisibleUnit where
    encode = mempty
    decode = pure (InvisibleUnit ())

{- Note [Serialising Scripts]

At first sight, all we need to do to serialise a script without unit
annotations appearing in the CBOR is to coerce from `()` to
`InvisibleUnit` and then apply `serialise` as normal.  However, this
isn't sufficient for the ledger code. There are a number of places in
Ledger.Scripts and elsewhere where hashes of objects (`Tx`, for
example) are calculated by serialising the entire object and
calculating a hash, and these objects can contain Scripts themselves.
Serialisation is achieved using the Generic instance of `Serialise`,
which will just use `encode` on everything, including unit
annotations.  we could overcome this by writing explicit `Serialise`
instances for everything.  This would be more space-efficient than the
Generic encoding, but would introduce a lot of extra code.  Instead,
we provide a wrapper class with an instance which performs the
coercions for us.  This is used in `Ledger.Scripts.Script` to
derive a suitable instance of `Serialise` for scripts. -}

newtype OmitUnitAnnotations uni fun = OmitUnitAnnotations { restoreUnitAnnotations :: Program TyName Name uni fun () }
    deriving Serialise via Program TyName Name uni fun InvisibleUnit

{-| Convenience functions for serialisation/deserialisation without units -}
serialiseOmittingUnits :: (Closed uni, uni `Everywhere` Serialise) => Program TyName Name uni fun () -> BSL.ByteString
serialiseOmittingUnits = serialise . OmitUnitAnnotations

deserialiseRestoringUnits :: (Closed uni, uni `Everywhere` Serialise) => BSL.ByteString -> Program TyName Name uni fun ()
deserialiseRestoringUnits = restoreUnitAnnotations <$> deserialise

deserialiseRestoringUnitsOrFail :: (Closed uni, uni `Everywhere` Serialise) =>
                        BSL.ByteString -> Either DeserialiseFailure (Program TyName Name uni fun ())
deserialiseRestoringUnitsOrFail = second restoreUnitAnnotations <$> deserialiseOrFail
=======
    decode = TyDeBruijn <$> decode
>>>>>>> 8acf5c29
<|MERGE_RESOLUTION|>--- conflicted
+++ resolved
@@ -16,9 +16,7 @@
                                 , decode
                                 , encodeConstructorTag
                                 , decodeConstructorTag
-                                , DeserialiseFailure (..)
                                 ) where
--- Codec.CBOR.DeserialiseFailure is re-exported from this module for use with deserialiseRestoringUnitsOrFail
 
 import           Language.PlutusCore.Core
 import           Language.PlutusCore.DeBruijn
@@ -278,72 +276,4 @@
 
 instance Serialise TyDeBruijn where
     encode (TyDeBruijn n) = encode n
-<<<<<<< HEAD
-    decode = TyDeBruijn <$> decode
-
-
-{- Note [Serialising unit annotations]
-
-Serialising the unit annotation takes up space: () is converted to the
-CBOR `null` value, which is encoded as the byte 0xF6.  In typical
-examples these account for 30% or more of the bytes in a serialised
-PLC program.  We don't actually need to serialise unit annotations
-since we know where they're going to appear when we're deserialising,
-and we know what the value has to be.  The `InvisibleUnit` type below
-has instances which takes care of this for us: if we have an
-`InvisibleUnit`-annotated program `prog` then `serialise prog` will
-serialise a program omitting the annotations, and `deserialise` (with
-an appropriate type ascription) will give us back an
-`InvisibleUnit`-annotated program.
-
-We usually deal with ()-annotated ASTs, so the annotations have to be
-converted to and from `InvisibleUnit` if we wish to save space.  The
-obvious way to do this is to use `InvisibleUnit <$ ...` and
-`() <$ ...`, but these have the disadvantage that they have to traverse the
-entire AST and visit every annotation, adding an extra cost which may
-be undesirable when deserialising things on-chain.  However,
-`InvisibleUnit` has the same underlying representation as `()`, and
-we can exploit this using Data.Coerce.coerce to convert entire ASTs
-with no run-time overhead.
--}
-
-newtype InvisibleUnit = InvisibleUnit ()
-
-instance Serialise InvisibleUnit where
-    encode = mempty
-    decode = pure (InvisibleUnit ())
-
-{- Note [Serialising Scripts]
-
-At first sight, all we need to do to serialise a script without unit
-annotations appearing in the CBOR is to coerce from `()` to
-`InvisibleUnit` and then apply `serialise` as normal.  However, this
-isn't sufficient for the ledger code. There are a number of places in
-Ledger.Scripts and elsewhere where hashes of objects (`Tx`, for
-example) are calculated by serialising the entire object and
-calculating a hash, and these objects can contain Scripts themselves.
-Serialisation is achieved using the Generic instance of `Serialise`,
-which will just use `encode` on everything, including unit
-annotations.  we could overcome this by writing explicit `Serialise`
-instances for everything.  This would be more space-efficient than the
-Generic encoding, but would introduce a lot of extra code.  Instead,
-we provide a wrapper class with an instance which performs the
-coercions for us.  This is used in `Ledger.Scripts.Script` to
-derive a suitable instance of `Serialise` for scripts. -}
-
-newtype OmitUnitAnnotations uni fun = OmitUnitAnnotations { restoreUnitAnnotations :: Program TyName Name uni fun () }
-    deriving Serialise via Program TyName Name uni fun InvisibleUnit
-
-{-| Convenience functions for serialisation/deserialisation without units -}
-serialiseOmittingUnits :: (Closed uni, uni `Everywhere` Serialise) => Program TyName Name uni fun () -> BSL.ByteString
-serialiseOmittingUnits = serialise . OmitUnitAnnotations
-
-deserialiseRestoringUnits :: (Closed uni, uni `Everywhere` Serialise) => BSL.ByteString -> Program TyName Name uni fun ()
-deserialiseRestoringUnits = restoreUnitAnnotations <$> deserialise
-
-deserialiseRestoringUnitsOrFail :: (Closed uni, uni `Everywhere` Serialise) =>
-                        BSL.ByteString -> Either DeserialiseFailure (Program TyName Name uni fun ())
-deserialiseRestoringUnitsOrFail = second restoreUnitAnnotations <$> deserialiseOrFail
-=======
-    decode = TyDeBruijn <$> decode
->>>>>>> 8acf5c29
+    decode = TyDeBruijn <$> decode