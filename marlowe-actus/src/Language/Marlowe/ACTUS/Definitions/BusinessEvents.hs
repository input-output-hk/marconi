{-# LANGUAGE DeriveAnyClass     #-}
{-# LANGUAGE DeriveGeneric      #-}
{-# LANGUAGE DerivingStrategies #-}

module Language.Marlowe.ACTUS.Definitions.BusinessEvents where

import           Data.Aeson.Types (ToJSON)
import           Data.Map
import           Data.Time
import           GHC.Generics     (Generic)

{-| ACTUS event types
    https://github.com/actusfrf/actus-dictionary/blob/master/actus-dictionary-event.json
-}
data EventType =
<<<<<<< HEAD
    AD | IED | PR | PI | PRF | PY | FP | PRD | TD | IP | IPCI | IPCB | RR | PP | CE | MD | RRF | SC | STD | DV | XD | MR | PD
=======
      AD   -- Monitoring
    | IED  -- Initial Exchange
    | PR   -- Principal Redemption
    | PI   -- ?
    | PRF  -- Principal Payment Amount Fixing
    | PY   -- Penalty Payment
    | FP   -- Fee Payment
    | PRD  -- Purchase
    | TD   -- Termination
    | IP   -- Interest Payment
    | IPCI -- Interest Capitalization
    | IPCB -- Interest Calculation Base Fixing
    | RR   -- Rate Reset Fixing with Unknown Rate
    | PP   -- Principal Prepayment (unscheduled event)
    | CE   -- Credit Event
    | MD   -- Maturity
    | RRF  -- Rate Reset Fixing with Known Rate
    | SC   -- Scaling Index Fixing
    | STD  -- Settlement
    | DV   -- Dividend Payment
    | XD   -- Exercise
    | MR   -- Margin Call
>>>>>>> 9ab16dff
    deriving (Eq, Show, Read, Ord)

data RiskFactors = RiskFactors
    { o_rf_CURS :: Double
    , o_rf_RRMO :: Double
    , o_rf_SCMO :: Double
    , pp_payoff :: Double
    }
    deriving stock (Generic)
    deriving (Show, ToJSON)

type DataObserved = Map String ValuesObserved

data ValuesObserved = ValuesObserved
  { identifier :: String
  , values     :: [ValueObserved]
  }
  deriving (Show)

data ValueObserved = ValueObserved
  { timestamp :: Day
  , value     :: Double
  }
  deriving (Show)<|MERGE_RESOLUTION|>--- conflicted
+++ resolved
@@ -13,13 +13,10 @@
     https://github.com/actusfrf/actus-dictionary/blob/master/actus-dictionary-event.json
 -}
 data EventType =
-<<<<<<< HEAD
-    AD | IED | PR | PI | PRF | PY | FP | PRD | TD | IP | IPCI | IPCB | RR | PP | CE | MD | RRF | SC | STD | DV | XD | MR | PD
-=======
       AD   -- Monitoring
     | IED  -- Initial Exchange
     | PR   -- Principal Redemption
-    | PI   -- ?
+    | PI   -- Principal Increase
     | PRF  -- Principal Payment Amount Fixing
     | PY   -- Penalty Payment
     | FP   -- Fee Payment
@@ -38,7 +35,7 @@
     | DV   -- Dividend Payment
     | XD   -- Exercise
     | MR   -- Margin Call
->>>>>>> 9ab16dff
+    | PD   -- Principal Drawing
     deriving (Eq, Show, Read, Ord)
 
 data RiskFactors = RiskFactors
