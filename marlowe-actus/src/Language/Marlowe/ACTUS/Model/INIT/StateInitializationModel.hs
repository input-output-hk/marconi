--- conflicted
+++ resolved
@@ -1,210 +1,5 @@
 {-# LANGUAGE RecordWildCards #-}
 
-<<<<<<< HEAD
-module Language.Marlowe.ACTUS.Model.INIT.StateInitializationModel where
-
-import           Data.List                                              as L (filter, head)
-import           Data.Maybe                                             (fromJust, fromMaybe, isJust, isNothing)
-import           Data.Time.Calendar                                     (Day)
-import           Language.Marlowe.ACTUS.Definitions.ContractState       (ContractStatePoly (ContractStatePoly, feac, ipac, ipcb, ipnr, isc, nsc, nt, prf, prnxt, sd, tmd))
-import           Language.Marlowe.ACTUS.Definitions.ContractTerms       (CR, ContractTerms (..), Cycle (..), DCC,
-                                                                         FEB (FEB_N), IPCB (IPCB_NT),
-                                                                         SCEF (SE_0N0, SE_0NM, SE_I00, SE_I0M, SE_IN0, SE_INM),
-                                                                         ScheduleConfig (..), n)
-import           Language.Marlowe.ACTUS.Definitions.Schedule            (ShiftedDay (..), ShiftedSchedule)
-import           Language.Marlowe.ACTUS.Model.Utility.ContractRoleSign  (contractRoleSign)
-import           Language.Marlowe.ACTUS.Model.Utility.ScheduleGenerator (applyEOMC,
-                                                                         generateRecurrentScheduleWithCorrections,
-                                                                         minusCycle, plusCycle)
-import           Language.Marlowe.ACTUS.Model.Utility.YearFraction      (yearFraction)
-
-_S :: Day -> Cycle -> Day -> ScheduleConfig -> ShiftedSchedule
-_S = generateRecurrentScheduleWithCorrections
-
-r :: CR -> Double
-r = contractRoleSign
-
-y :: DCC -> Day -> Day -> Maybe Day -> Double
-y = yearFraction
-
-scef_xNx :: SCEF -> Bool
-scef_xNx SE_0N0 = True
-scef_xNx SE_0NM = True
-scef_xNx SE_IN0 = True
-scef_xNx SE_INM = True
-scef_xNx _      = False
-
-scef_Ixx :: SCEF -> Bool
-scef_Ixx SE_IN0 = True
-scef_Ixx SE_INM = True
-scef_Ixx SE_I00 = True
-scef_Ixx SE_I0M = True
-scef_Ixx _      = False
-
-
-
-_INIT_PAM :: Day -> Day -> Day -> Day -> ContractTerms -> ContractStatePoly Double Day
-_INIT_PAM t0 tminus tfp_minus tfp_plus
-  ContractTerms{..} =
-    let
-        _IED   = fromJust ct_IED
-        _DCC   = fromJust ct_DCC
-        _PRF   = fromJust ct_PRF
-        _SCEF  = fromJust ct_SCEF
-        _SCNT  = fromJust ct_SCNT
-        _SCIP  = fromJust ct_SCIP
-
-        tmd                                     = fromJust ct_MD
-        nt
-                | _IED > t0                     = 0.0
-                | otherwise                     = r ct_CNTRL * fromJust ct_NT
-
-        ipnr
-                | _IED > t0                     = 0.0
-                | otherwise                     = fromMaybe 0.0 ct_IPNR
-        ipac
-                | isNothing ct_IPNR             = 0.0
-                | isJust ct_IPAC                = r ct_CNTRL * fromJust ct_IPAC
-                | otherwise                     = (y _DCC tminus t0 ct_MD) * nt * ipnr
-        feac
-                | isNothing ct_FER              = 0.0
-                | isJust ct_FEAC                = fromJust ct_FEAC
-                | fromJust ct_FEB == FEB_N      = y _DCC tfp_minus t0 ct_MD * nt * fromJust ct_FER
-                | otherwise                     = y _DCC tfp_minus t0 ct_MD / y _DCC tfp_minus tfp_plus ct_MD * fromJust ct_FER
-
-        nsc
-                | scef_xNx _SCEF                = _SCNT
-                | otherwise                     = 1.0
-
-        isc
-                | scef_Ixx _SCEF                = _SCIP
-                | otherwise                     = 1.0
-
-        prf                                     = _PRF
-
-        sd                                      = t0
-    in ContractStatePoly { prnxt = 0.0, ipcb = 0.0, tmd = tmd, nt = nt, ipnr = ipnr, ipac = ipac, feac = feac, nsc = nsc, isc = isc, prf = prf, sd = sd }
-
-_INIT_LAM :: Day -> Day -> Day -> Day -> Day -> ContractTerms -> ContractStatePoly Double Day
-_INIT_LAM t0 tminus _ tfp_minus tfp_plus
-  terms@ContractTerms{..} =
-    let
-        _IED' = fromJust ct_IED
-        _DCC' = fromJust ct_DCC
-
-        -- TMD
-        -- maybeTMinus
-        --             | isJust _PRANX && ((fromJust _PRANX) >= t0) = _PRANX
-        --             | (_IED' `plusCycle` fromJust ct_PRCL) >= t0 = Just $ _IED' `plusCycle` fromJust ct_PRCL
-        --             | otherwise                           = Just tpr_minus
-        -- tmd
-        --         | isJust ct_MD = fromJust ct_MD
-        --         | otherwise = fromJust maybeTMinus `plusCycle` (fromJust ct_PRCL) { n = ((ceiling ((fromJust ct_NT) / (fromJust ct_PRNXT))) * (n (fromJust ct_PRCL))) }
-
-        -- TMD
-        tmd
-          | isJust ct_MD = fromJust ct_MD
-          | otherwise =
-            let
-              (lastEvent, remainingPeriods) =
-                if isJust ct_PRANX && fromJust ct_PRANX < ct_SD then
-                  let
-                    previousEvents   = (\s -> _S s (fromJust ct_PRCL) ct_SD scfg ) <$> ct_PRANX
-                    previousEvents'  = L.filter(\ShiftedDay{ calculationDay = calculationDay } -> calculationDay > (minusCycle ct_SD (fromJust ct_IPCL))) (fromMaybe [] previousEvents)
-                    previousEvents'' = L.filter(\ShiftedDay{ calculationDay = calculationDay } -> calculationDay == ct_SD) previousEvents'
-                    ShiftedDay{ calculationDay = lastEventCalcDay } = L.head previousEvents''
-                  in
-                    (lastEventCalcDay, (fromJust ct_NT) / (fromJust ct_PRNXT))
-                else
-                  -- TODO: check applicability for PRANX
-                  (fromJust ct_PRANX, (fromJust ct_NT) / (fromJust ct_PRNXT) - 1)
-              c@Cycle{ n = n } = fromJust ct_PRCL
-              maturity = plusCycle lastEvent c { n = n * (round remainingPeriods) :: Integer}
-            in
-              applyEOMC lastEvent c (fromJust (eomc scfg)) maturity
-
-
-        pam_init = _INIT_PAM t0 tminus tfp_minus tfp_plus terms
-
-        -- PRNXT
-        -- s
-        --         | isJust ct_PRANX && ((fromJust ct_PRANX) > t0) = fromJust ct_PRANX
-        --         | isNothing ct_PRANX && ((_IED' `plusCycle` fromJust ct_PRCL) > t0) = _IED' `plusCycle` fromJust ct_PRCL
-        --         | otherwise = tpr_minus
-        prnxt
-                | isJust ct_PRNXT                 = fromJust ct_PRNXT
-                {- ACTUS implementation
-                -- | otherwise                     = (fromJust ct_NT) * (1.0 / (fromIntegral $ ((ceiling (y _DCC' s tmd (Just tmd) / y _DCC' s (s `plusCycle` fromJust ct_PRCL) (Just tmd))) :: Integer)))
-                -}
-
-                -- Java implementation
-                | otherwise = (fromJust ct_NT) / (fromIntegral (length $ fromJust ((\s -> _S s (fromJust ct_PRCL){ includeEndDay = True } tmd scfg ) <$> ct_PRANX)))
-        -- IPCB
-        ipcb
-                | t0 < _IED'                    = 0.0
-                | fromJust ct_IPCB == IPCB_NT     = r ct_CNTRL * fromJust ct_NT
-                | otherwise                     = r ct_CNTRL * fromJust ct_IPCBA
-    -- All is same as PAM except PRNXT, IPCB, and TMD
-    in pam_init { prnxt = prnxt, ipcb = ipcb, tmd = tmd }
-
-_INIT_NAM :: Day -> Day -> Day -> Day -> Day -> ContractTerms -> ContractStatePoly Double Day
-_INIT_NAM t0 tminus _ tfp_minus tfp_plus
-  terms@ContractTerms{..} =
-    let
-        _IED   = fromJust ct_IED
-        _DCC   = fromJust ct_DCC
-        _PRNXT = fromJust ct_PRNXT
-
-        {-
-        -- TMD
-        -- maybeTMinus
-                    -- | isJust ct_PRANX && fromJust ct_PRANX >= t0 = ct_PRANX
-                    -- | (_IED `plusCycle` fromJust ct_PRCL) >= t0  = Just $ _IED `plusCycle` fromJust ct_PRCL
-                    -- | otherwise                                  = Just tpr_minus
-        -}
-
-        tmd
-                | isJust ct_MD = fromJust ct_MD
-                | otherwise =
-                  let
-                    lastEvent =
-                      if isJust ct_PRANX && (fromJust ct_PRANX) >= ct_SD then
-                        fromJust ct_PRANX
-                      else
-                        if _IED `plusCycle` (fromJust ct_PRCL) >= ct_SD then
-                          _IED `plusCycle` (fromJust ct_PRCL)
-                        else
-                          let previousEvents  = (\s -> _S s (fromJust ct_PRCL) ct_SD scfg ) <$> ct_PRANX
-                              previousEvents'  = L.filter(\ShiftedDay{ calculationDay = calculationDay } -> calculationDay >= ct_SD ) (fromMaybe [] previousEvents)
-                              previousEvents'' = L.filter(\ShiftedDay{ calculationDay = calculationDay } -> calculationDay == ct_SD) previousEvents'
-                              ShiftedDay{ calculationDay = lastEventCalcDay } = L.head previousEvents''
-                          in
-                              lastEventCalcDay
-                    yLastEventPlusPRCL = (y _DCC lastEvent (lastEvent `plusCycle` (fromJust ct_PRCL)) ct_MD)
-                    redemptionPerCycle = _PRNXT - (yLastEventPlusPRCL * (fromJust ct_IPNR) * (fromJust ct_NT))
-                    remainingPeriods = (ceiling ((fromJust ct_NT) / redemptionPerCycle)) - 1
-                    c@Cycle{ n = n } = fromJust ct_PRCL
-                    maturity = plusCycle lastEvent c { n = n * remainingPeriods}
-                  in
-                    applyEOMC lastEvent c (fromJust (eomc scfg)) maturity
-                    {-
-                -- | otherwise = fromJust maybeTMinus `plusCycle` (fromJust ct_PRCL) { n = ceiling((fromJust ct_NT) / (_PRNXT' - (fromJust ct_NT)  * (y _DCC' tminus (tminus `plusCycle` fromJust ct_PRCL) ct_MD) * fromJust ct_IPNR))}
-
-                    -}
-        -- PRNXT
-        prnxt = _PRNXT
-
-        -- IPCB
-        ipcb
-                | t0 < _IED                     = 0.0
-                | fromJust ct_IPCB == IPCB_NT     = r ct_CNTRL * fromJust ct_NT
-                | otherwise                     = r ct_CNTRL * fromJust ct_IPCBA
-
-        pam_init = _INIT_PAM t0 tminus tfp_minus tfp_plus terms
-
-    -- All is same as PAM except PRNXT and TMD, IPCB same as LAM
-    in pam_init { prnxt = prnxt, ipcb = ipcb, tmd = tmd }
-=======
 {-| = ACTUS contract state initialization per t0
 
 The implementation is a transliteration of the ACTUS specification v1.1
@@ -385,5 +180,4 @@
             { ct_DCC = Just dayCountConvention,
               ct_FER = Just fer
             } = Just $ _y dayCountConvention tfp_minus t0 ct_MD / _y dayCountConvention tfp_minus tfp_plus ct_MD * fer
-    feeAccrued _ = Nothing
->>>>>>> 7325d778
+    feeAccrued _ = Nothing