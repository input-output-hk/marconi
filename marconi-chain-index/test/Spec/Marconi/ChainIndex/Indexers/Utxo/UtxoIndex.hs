{-# LANGUAGE LambdaCase #-}
{-# LANGUAGE NamedFieldPuns #-}
{-# LANGUAGE OverloadedStrings #-}
{-# LANGUAGE RecordWildCards #-}
{-# OPTIONS_GHC -Wno-unrecognised-pragmas #-}

{-# HLINT ignore "Use fewer imports" #-}

module Spec.Marconi.ChainIndex.Indexers.Utxo.UtxoIndex (tests) where

<<<<<<< HEAD
import Control.Lens (
  filtered,
  folded,
  to,
  toListOf,
  view,
  (^.),
  (^..),
 )
=======
import Cardano.Api qualified as C
import Cardano.Slotting.Slot (
  WithOrigin (At, Origin),
 )
import Control.Lens (filtered, folded, toListOf, view, (^.), (^..))
>>>>>>> bed3c0e4
import Control.Monad (forM, forM_, void)
import Control.Monad.IO.Class (liftIO)
import Data.Aeson qualified as Aeson
import Data.Either (partitionEithers)
import Data.Foldable (traverse_)
import Data.Functor ((<&>))
import Data.List qualified as List
import Data.List.NonEmpty (nonEmpty)
<<<<<<< HEAD
import Data.Maybe (
  fromJust,
  isJust,
  isNothing,
  mapMaybe,
 )
import Data.Set qualified as Set

import Cardano.Api qualified as C
import Gen.Marconi.ChainIndex.Indexers.Utxo (
  genShelleyEraUtxoEvents,
  genTx,
  genUtxoEvents,
 )
import Gen.Marconi.ChainIndex.Indexers.Utxo qualified as UtxoGen
import Gen.Marconi.ChainIndex.Mockchain (MockBlock (mockBlockChainPoint, mockBlockTxs))
import Gen.Marconi.ChainIndex.Types (
  genChainPoint,
  genChainPoints,
 )
=======
import Data.Map (Map)
import Data.Map qualified
import Data.Map qualified as Map
import Data.Maybe (fromMaybe, isJust, isNothing, mapMaybe)
import Data.Set qualified as Set
import Gen.Marconi.ChainIndex.Indexers.Utxo (genShelleyEraUtxoEvents, genTx, genUtxoEvents)
import Gen.Marconi.ChainIndex.Indexers.Utxo qualified as UtxoGen
import Gen.Marconi.ChainIndex.Mockchain (MockBlock (mockBlockChainPoint, mockBlockTxs))
import Gen.Marconi.ChainIndex.Types qualified as Gen
import Hedgehog (Gen, Property, cover, forAll, property, (/==), (===))
import Hedgehog qualified
import Hedgehog.Gen qualified as Gen
import Hedgehog.Range qualified as Range
>>>>>>> bed3c0e4
import Helpers (addressAnyToShelley)
import Marconi.ChainIndex.Error (raiseException)
import Marconi.ChainIndex.Indexers.Utxo (
  BlockInfo (BlockInfo),
  StorableEvent (ueBlockInfo, ueInputs, ueUtxos),
  StorableQuery (LastSyncedBlockInfoQuery),
  StorableResult (LastSyncedBlockInfoResult),
 )
import Marconi.ChainIndex.Indexers.Utxo qualified as Utxo
import Marconi.ChainIndex.Types (TargetAddresses, UtxoIndexerConfig (UtxoIndexerConfig), ucEnableUtxoTxOutRef, ucTargetAddresses)
import Marconi.Core.Storable qualified as Storable
<<<<<<< HEAD

import Cardano.Api (chainPointToSlotNo)
import Data.Map qualified as Map
import Hedgehog (
  Gen,
  Property,
  cover,
  forAll,
  property,
  (===),
 )
import Hedgehog qualified
import Hedgehog.Gen qualified as Gen
import Hedgehog.Range qualified as Range
import Marconi.ChainIndex.Error (raiseException)
=======
>>>>>>> bed3c0e4
import Test.Tasty (TestTree, testGroup)
import Test.Tasty.Hedgehog (testPropertyNamed)

tests :: TestTree
tests =
  testGroup
    "Spec.Marconi.ChainIndex.Indexers.Utxo"
    [ testPropertyNamed
        "All queried UTXOs by address should be unspent."
        "allQueryUtxosShouldBeUnspent"
        allQueryUtxosShouldBeUnspent
    , testPropertyNamed
        "all queried UTXOs spent in the future have a spent TxId"
        "allQueryUtxosSpentInTheFutureHaveASpentTxId"
        allQueryUtxosSpentInTheFutureHaveASpentTxId
    , testPropertyNamed
        "Collateral that was produced in a transaction should be returned."
        "propTxOutWhenPhase2ValidationFails"
        propTxOutWhenPhase2ValidationFails
    , testPropertyNamed
        "Collateral TxIn should be indexed only, When Phase-2 validation fails."
        "propTxInWhenPhase2ValidationFails"
        propTxInWhenPhase2ValidationFails
    , testPropertyNamed
        "When there are target addresses, we should store only events at those addresses."
        "propComputeEventsAtAddress"
        propComputeEventsAtAddress
    , testPropertyNamed
        "getUtxoEvents with target addresses corresponding to all addresses in generated txs should return the same 'UtxoEvent' as if no target addresses were provided"
        "propUsingAllAddressesOfTxsAsTargetAddressesShouldReturnUtxosAsIfNoFilterWasApplied "
        propUsingAllAddressesOfTxsAsTargetAddressesShouldReturnUtxosAsIfNoFilterWasApplied
    , testPropertyNamed
<<<<<<< HEAD
        "Roundtrip save and retrieve events by address from storage test. XXX"
=======
        "Supress saving Utxo inLineScript and inLineScriptHash"
        "supressSavingInlineScriptAndInlineScriptHash"
        propSupressSavingInlineScriptAndInlineScriptHash
    , testPropertyNamed
        "Roundtrip save and retrieve from storage store property"
        "propSaveToAndRetrieveFromUtxoInMemoryStore"
        propSaveToAndRetrieveFromUtxoInMemoryStore
    , testPropertyNamed
        "Roundtrip save and retrieve events by address from storage test."
>>>>>>> bed3c0e4
        "propSaveAndRetrieveUtxoEvents"
        propSaveAndRetrieveUtxoEvents
    , testPropertyNamed
        "Save and retrieve events by address and slot number from storage test."
        "propUtxoQueryByAddressAndSlotInterval"
        propUtxoQueryByAddressAndSlotInterval
    , testPropertyNamed
        "Querying for addresses for all slots is the same as querying for address for the last slot"
        "propUtxoQueryAtLatestPointShouldBeSameAsQueryingAll"
        propUtxoQueryAtLatestPointShouldBeSameAsQueryingAll
    , testPropertyNamed
        "The points that indexer can be resumed from should return at least non-genesis point when some data was indexed on disk"
        "propResumingShouldReturnAtLeastOneNonGenesisPointIfStoredOnDisk"
        propResumingShouldReturnAtLeastOneNonGenesisPointIfStoredOnDisk
    , testPropertyNamed
        "ToJSON/FromJSON roundtrip for UtxoRow"
        "propJsonRoundtripUtxoRow"
        propJsonRoundtripUtxoRow
    , testPropertyNamed
        "Block events computed by getUtxoEvents should be the same as those generated by the event-generator."
        "propGetUtxoEventFromBlock"
        propGetUtxoEventFromBlock
    , testGroup
        "LastSync query"
        [ testPropertyNamed
            "Empty indexer latest sync point is ChainPointAtGenesis"
            "testLastSyncOnFreshIndexer"
            testLastSyncOnFreshIndexer
        , testPropertyNamed
            "Querying the latest chain point should return the slot of the last indexed block"
            "propLastChainPointOnRunningIndexer"
            propLastChainPointOnRunningIndexer
        , testPropertyNamed
            "On a rollback, the latest latest sync point is the one we rollback to if the indexer was ahead of it"
            "propLastChainPointOnRewindedIndexer"
            propLastChainPointOnRewindedIndexer
        ]
    ]

{- |
  The purpose of test is to make sure All Queried Utxo's are unSpent.
  The Utxo store consists of:
    * in-memory store:  UtxoEvents before they're flushed to SQlite
    * SQL-database store:  UtxoRows that are stored in SQLite

  In this test, We want to make sure:
    * all utxo query results from SQL-database store are unspent
    * all utxos query results from in-memory store are unspent
    * the edge case where although we satisfy (1) and (2),
        one or many of the query results from SQLite store may have `Spent` in the in-memory store.
    * furthermore, we want to prove that there is always at least one utxoRow returned from sotre.
  The last point is a consequence of the `genShelleyEraUtxoEvents` specifications:  __there is only Spent for previous generated UtxoEvent__

 Assumption:  SQLite vacuum is disabled, so that we can account for generated Spents
 Note:        We expect this test to fail in this branch.
-}
allQueryUtxosShouldBeUnspent :: Property
allQueryUtxosShouldBeUnspent = property $ do
  events <- forAll genShelleyEraUtxoEvents -- we need to use shelley era addresses only to allow for point (4)
  let numOfEvents = length events
  -- We choose the `depth` such that we can prove the boundary condtions, see point (3).
  -- this will ensure we have adequate coverage where events are in both, in-memory store and SQLite store
  depth <- forAll $ Gen.int (Range.constantFrom (numOfEvents - 1) 1 (numOfEvents + 1))
  Hedgehog.classify "Query both in-memory and storage " $ depth <= numOfEvents
  Hedgehog.classify "Query in-memory only" $ depth > numOfEvents

  -- It is crtical that we perform NO vacuum.
  -- With depth at such small numbers, the likelihood of SQLite vaccume is almost certain in
  indexer <- liftIO $ raiseException $ Utxo.open ":memory:" (Utxo.Depth depth) False >>= Storable.insertMany events
  let upperBound = maximum $ fmap (Utxo._blockInfoSlotNo . ueBlockInfo) events
      addressQueries :: [StorableQuery Utxo.UtxoHandle] -- we want to query for all addresses
        =
        List.nub
          . fmap
            ( flip Utxo.QueryUtxoByAddress (Utxo.LessThanOrEqual upperBound) --  maxBound will overflow. See TODO below
                . view Utxo.address
            )
          . concatMap (Set.toList . Utxo.ueUtxos)
          $ events
  results <- liftIO . raiseException . traverse (Storable.query indexer) $ addressQueries
  let getResult = \case
        Utxo.UtxoResult rs -> rs
<<<<<<< HEAD
        Utxo.LastSyncPointResult _ -> []
      retrievedUtxoRows :: [Utxo.UtxoResult] = concatMap getResult results
=======
        Utxo.LastSyncedBlockInfoResult _ -> []
      retrievedUtxoRows :: [Utxo.UtxoRow] = concatMap getResult results
>>>>>>> bed3c0e4
      txinsFromRetrievedUtsoRows :: [C.TxIn] -- get all the TxIn from quried UtxoRows
        =
        map Utxo.utxoResultTxIn retrievedUtxoRows
      txInsFromGeneratedEvents :: [C.TxIn] -- get all the TxIn from quried UtxoRows
        =
        concatMap (\(Utxo.UtxoEvent _ ins _ _) -> Map.keys ins) events

  -- A property of the generator is that there is at least one unspent transaction
  -- this property also ensures that the next test will not succeed for the trivila case
  -- when retrievedUtxoRows is an empty list
  Hedgehog.assert (not . null $ retrievedUtxoRows)

  -- There should be no `Spent` in the retrieved UtxoRows
  Hedgehog.footnote "Regression test must return at least one Utxo. Utxo's may not have any Spent in the Orig. event"
  Hedgehog.assert $ all (`notElem` txInsFromGeneratedEvents) txinsFromRetrievedUtsoRows

allQueryUtxosSpentInTheFutureHaveASpentTxId :: Property
allQueryUtxosSpentInTheFutureHaveASpentTxId = property $ do
  events <- forAll genShelleyEraUtxoEvents -- we need to use shelley era addresses only to allow for point (4)
  let numOfEvents = length events
  -- We choose the `depth` such that we can prove the boundery condtions, see point (3).
  -- this will ensure we have adequate coverage where events are in both, in-memory store and SQLite store
  depth <- forAll $ Gen.int (Range.constantFrom (numOfEvents - 1) 1 (numOfEvents + 1))
  Hedgehog.classify "Query both in-memory and storage " $ depth <= numOfEvents
  Hedgehog.classify "Query in-memory only" $ depth > numOfEvents
  let slots = fmap (Utxo._blockInfoSlotNo . ueBlockInfo) events

  upperBound <- forAll $ Gen.element slots
  let allAddresses =
        List.nub
          . fmap (view Utxo.address)
          . concatMap (Set.toList . Utxo.ueUtxos)
          $ events
      addressQueries :: C.SlotNo -> [StorableQuery Utxo.UtxoHandle] -- we want to query for all addresses
      addressQueries sn =
        flip Utxo.QueryUtxoByAddress (Utxo.LessThanOrEqual sn)
          <$> allAddresses
  indexer <- liftIO $ raiseException $ Utxo.open ":memory:" (Utxo.Depth depth) False >>= Storable.insertMany events
  results <- liftIO . raiseException . traverse (Storable.query indexer) $ addressQueries upperBound
  let getResult = \case
        Utxo.UtxoResult rs -> rs
<<<<<<< HEAD
        Utxo.LastSyncPointResult _ -> []
      utxoResults :: [Utxo.UtxoResult] = concatMap getResult results
=======
        Utxo.LastSyncedBlockInfoResult _ -> []
      retrievedUtxoRows :: [Utxo.UtxoRow] = concatMap getResult results
>>>>>>> bed3c0e4
      txinsFromRetrievedUtsoRows :: [C.TxIn] -- get all the TxIn from quried UtxoRows
        =
        map Utxo.utxoResultTxIn utxoResults

      getAlreadySpent :: StorableEvent Utxo.UtxoHandle -> [C.TxIn]
<<<<<<< HEAD
      getAlreadySpent (Utxo.UtxoEvent _ ins cp _) =
        if maybe False (upperBound >=) $ C.chainPointToSlotNo cp
          then Map.keys ins
          else []

      -- Take only the txins that are in the future with regarding to upperBound:
      txInsFromGeneratedEvents :: [C.TxIn]
      txInsFromGeneratedEvents =
        foldMap getAlreadySpent $
          filter (\event -> upperBound < (fromJust $ maybeSlotNo $ Utxo.ueChainPoint event)) events
=======
      getAlreadySpent (Utxo.UtxoEvent _ ins bi) =
        if upperBound >= Utxo._blockInfoSlotNo bi
          then Map.keys ins
          else []

      getFutureSpent :: StorableEvent Utxo.UtxoHandle -> Set.Set C.TxIn
      getFutureSpent (Utxo.UtxoEvent _ ins bi) =
        if upperBound < Utxo._blockInfoSlotNo bi
          then Map.keysSet ins
          else mempty

      txInsFromGeneratedEvents :: [C.TxIn] -- get all the TxIn from quried UtxoRows
        =
        foldMap getAlreadySpent events

      futureSpentHasSpentTxId :: Utxo.UtxoRow -> Bool
      futureSpentHasSpentTxId u =
        let futureSpents = foldMap getFutureSpent events
            txin = u ^. Utxo.urUtxo . Utxo.txIn
         in txin `Set.notMember` futureSpents || isJust (u ^. Utxo.urSpentInfo)
>>>>>>> bed3c0e4

  -- A property of the generator is that there is at least one unspent transaction
  -- this property also ensures that the next test will not succeed for the trivila case
  -- when utxoResults is an empty list
  Hedgehog.footnote
    "Regression test must return at least one Utxo. Utxo's may not have any Spent in the Orig. event"
  Hedgehog.assert (not . null $ utxoResults)

  -- No retrieved utxo should be spent by upperBound if it's spent after that
  traverse_ (Hedgehog.assert . flip notElem txInsFromGeneratedEvents) txinsFromRetrievedUtsoRows

  let allSpent = flip map events $ \(Utxo.UtxoEvent _ ins cp _) ->
        if fromJust (maybeSlotNo cp) > upperBound
          then Left $ Map.keysSet ins
          else Right $ Map.keysSet ins

      (futureSpent', currentSpent') = partitionEithers allSpent
      futureSpent = mconcat futureSpent'
      currentSpent = mconcat currentSpent'

      correctSpentInfo :: Utxo.UtxoResult -> Bool
      correctSpentInfo utxoResult = case Utxo.utxoResultSpentInfo utxoResult of
        Nothing ->
          Utxo.utxoResultTxIn utxoResult `Set.notMember` futureSpent
            && Utxo.utxoResultTxIn utxoResult `Set.notMember` currentSpent
        Just spentInfo ->
          if Utxo._siSlotNo spentInfo > upperBound
            then Utxo.utxoResultTxIn utxoResult `Set.member` futureSpent
            else Utxo.utxoResultTxIn utxoResult `Set.member` currentSpent

  Hedgehog.assert $ all correctSpentInfo utxoResults
  where
    maybeSlotNo :: C.ChainPoint -> Maybe C.SlotNo
    maybeSlotNo = \case
      C.ChainPoint slotNo _ -> Just slotNo
      C.ChainPointAtGenesis -> Nothing

{- |
  The property verifies that we
    * process/store all TxIns for valid transactions
    * use the collateral TxIns only to balance transactions when phase-2 validation failas
    * use the collateral TxOutsTxIns
-}
propTxInWhenPhase2ValidationFails :: Property
propTxInWhenPhase2ValidationFails = property $ do
  tx@(C.Tx (C.TxBody C.TxBodyContent{..}) _) <- forAll genTx
  slotNo@(C.SlotNo sn) <- forAll Gen.genSlotNo
  bhh <- forAll Gen.genHashBlockHeader
  let blockInfo = BlockInfo slotNo bhh (C.BlockNo sn) 0 1
      utxoIndexerConfig = UtxoIndexerConfig{ucTargetAddresses = Nothing, ucEnableUtxoTxOutRef = True}
      event :: StorableEvent Utxo.UtxoHandle = Utxo.getUtxoEvents utxoIndexerConfig [tx] blockInfo
      computedTxins :: [C.TxIn] =
        fmap (view Utxo.sTxIn)
          . Utxo.getSpentFrom
          $ event
      expectedTxins :: [C.TxIn] = fmap fst txIns

  case txScriptValidity of
    -- this is the same as script is valid, see https://github.com/input-output-hk/cardano-node/pull/4569
    C.TxScriptValidityNone ->
      Hedgehog.assert $ and [u `elem` expectedTxins | u <- computedTxins]
    (C.TxScriptValidity _ C.ScriptValid) ->
      Hedgehog.assert $ and [u `elem` expectedTxins | u <- computedTxins]
    (C.TxScriptValidity _ C.ScriptInvalid) -> do
      case txInsCollateral of
        C.TxInsCollateralNone -> Hedgehog.assert $ null computedTxins
        C.TxInsCollateral _ txinsC_ -> do
          Hedgehog.footnoteShow txReturnCollateral
          let (Utxo.TxOutBalance _ ins) = Utxo.balanceUtxoFromTx UtxoIndexerConfig{ucTargetAddresses = Nothing, ucEnableUtxoTxOutRef = True} (tx, 0)
          -- This property shows collateral TxIns will be processed and balanced
          -- Note: not all collateral txins may be utilized in when phase-2 validation fails
          Map.keysSet ins === Set.fromList txinsC_
          -- Note: Post transaction balancing, C.TxIns of Spent,
          -- are a subset of of the Collateral TxIns for the same reason as previous note
          -- empty list of computedTxis is a valid subset of collateral txins
          Hedgehog.assert $ and [u `Map.member` ins | u <- computedTxins]

-- -- we should only return txOut collateral

{- |
  The property verifies that we when there is
    * no failure in phase-2 validation, collateral is not used
    * failure in phase-2 validation, collateral used
-}
propTxOutWhenPhase2ValidationFails :: Property
propTxOutWhenPhase2ValidationFails = property $ do
  (C.Tx (C.TxBody txBodyContent@C.TxBodyContent{..}) _) <- forAll genTx
  let computedTxOuts = Utxo.getTxOutFromTxBodyContent txBodyContent
  case txReturnCollateral of
    C.TxReturnCollateralNone -> Hedgehog.success -- nothing to do here
    C.TxReturnCollateral _ txout -> do
      case txScriptValidity of
        (C.TxScriptValidity _ C.ScriptValid) ->
          Hedgehog.assert $ txout `notElem` computedTxOuts -- collateral is discarded/returned
        (C.TxScriptValidity _ C.ScriptInvalid) ->
          Hedgehog.footnoteShow computedTxOuts
            >> [txout]
              === computedTxOuts -- collateral is the only UTXO
        C.TxScriptValidityNone ->
          Hedgehog.footnoteShow computedTxOuts
            >> [txout]
              === computedTxOuts -- collateral is the only UTXO

{- |
<<<<<<< HEAD
=======
  Round trip UtxoEvents to UtxoRow conversion
  The purpose of this test is to show that there is a isomorphism between `UtxoRow` and UtxoEvent.
-}
propRoundTripEventsToRowConversion :: Property
propRoundTripEventsToRowConversion = property $ do
  events <- forAll UtxoGen.genUtxoEvents
  let txInsMap :: Map C.SlotNo (Map C.TxIn C.TxId)
      txInsMap = Data.Map.fromList $ concatMap g events
      f :: C.SlotNo -> IO (Map C.TxIn C.TxId)
      f sn = pure $ fromMaybe Map.empty (Data.Map.lookup sn txInsMap)
      g :: StorableEvent Utxo.UtxoHandle -> [(C.SlotNo, Map C.TxIn C.TxId)]
      g (Utxo.UtxoEvent _ ins bi) = [(Utxo._blockInfoSlotNo bi, ins)]

      rows :: [Utxo.UtxoRow]
      rows = concatMap Utxo.eventToRows events
  computedEvent <- liftIO . Utxo.rowsToEvents f $ rows
  Set.fromList computedEvent === Set.fromList events

{- |
    Insert Utxo events in storage, and retreive the events
    Note, we are intetested in testing the in-memory storage only for this test.
-}
propSaveToAndRetrieveFromUtxoInMemoryStore :: Property
propSaveToAndRetrieveFromUtxoInMemoryStore = property $ do
  events <- forAll UtxoGen.genUtxoEvents
  let depth = Utxo.Depth (length events + 1)
  (storedEvents :: [StorableEvent Utxo.UtxoHandle]) <-
    liftIO $
      raiseException $
        Utxo.open ":memory:" depth False -- don't vacuum sqlite
          >>= Storable.insertMany events
          >>= Storable.getEvents
  Set.fromList storedEvents === Set.fromList events

{- |
>>>>>>> bed3c0e4
  Insert Utxo events in storage,and retrieve the events
  The property we're checking here is:
    * Retrieved at least one unspent utxo, the generators garantees that there is at least one Utxo
    * Utxo query for all addresses should yield the same result for:
        > created after the genesis
        > unSpent before last observed slot no.

    * Results from UtxoAddress within a given SlotNo open interval,should not have any slotNo outside of that interval
    * only retrieve unspent Utxo's
-}
propSaveAndRetrieveUtxoEvents :: Property
propSaveAndRetrieveUtxoEvents = property $ do
  events <- forAll genShelleyEraUtxoEvents
  let numOfEvents = length events
  depth <- forAll $ Gen.int (Range.constantFrom (numOfEvents - 1) 1 (numOfEvents + 1))
  indexer <-
    liftIO $
      raiseException $
        Utxo.open ":memory:" (Utxo.Depth depth) False
          >>= Storable.insertMany events
  let qs = mkUtxoQueries events (Utxo.LessThanOrEqual $ C.SlotNo 20000) --  TODO maxBound use this when PLT-5937 is implmented. See TODO below.
  results <-
    liftIO
      . raiseException
      . traverse (Storable.query indexer)
      $ qs
  let getResult = \case
        Utxo.UtxoResult rs -> rs
<<<<<<< HEAD
        Utxo.LastSyncPointResult _ -> []
      resultsFromStorage :: [Utxo.UtxoResult] = concatMap getResult results
      fromStorageTxIns :: Set.Set C.TxIn =
        Set.fromList $ map Utxo.utxoResultTxIn resultsFromStorage
      fromEventsTxIns :: Set.Set C.TxIn =
        Set.fromList $ map Utxo._txIn $ concatMap (\(Utxo.UtxoEvent utxoSet _ _ _) -> Set.toList utxoSet) events
=======
        Utxo.LastSyncedBlockInfoResult _ -> []
      rowsFromStorage :: [Utxo.UtxoRow] = concatMap getResult results
      fromStorageTxIns :: [C.TxIn] =
        view (Utxo.urUtxo . Utxo.txIn) <$> rowsFromStorage
      fromEventsTxIns :: [C.TxIn] =
        concatMap (\(Utxo.UtxoEvent _ ins _) -> Map.keys ins) events
>>>>>>> bed3c0e4

  -- A property of the generator is that there is at least one unspent transaction
  Hedgehog.assert (not . null $ resultsFromStorage)
  -- The result set should only contain `unspent` utxos
  fromStorageTxIns === fromEventsTxIns

---------------------------------------------------------------------
-- TODO --
-- Uncommenting the TODO section below will fail the test, see ticket PLT-5937
-- Add this to observe the Integer Overflow in the logs:
-- liftIO $ SQL.setTrace (Utxo.hdlConnection (h ^. Storable.handle)) $ Just (Text.IO.appendFile "utxoSQLiteTrace.loger")
-- In summary, Word64 maxBound will cause the Integer overflow as SQL.Integer is signed 64 bit
---------------------------------------------------------------------

{- |
  The property we test here is that:
  Query for utxos for all addresses for the following ChainPoint intervals will yield the same result:
    * From ChainPointAtGenesis onward
    * From that last stored Chainpoint
-}
propUtxoQueryAtLatestPointShouldBeSameAsQueryingAll :: Property
propUtxoQueryAtLatestPointShouldBeSameAsQueryingAll = property $ do
  highSlotNo <- forAll $ Gen.integral $ Range.constantFrom 7 5 20
  upperBoundSlotNo <- forAll $ Gen.word64 (Range.linear 2 highSlotNo)
  blockInfos <- forAll $ forM [1 .. upperBoundSlotNo] $ \slotNo -> do
    BlockInfo (C.SlotNo slotNo)
      <$> Gen.genHashBlockHeader
      <*> pure (C.BlockNo slotNo)
      <*> pure 0
      <*> pure 1
  events :: [StorableEvent Utxo.UtxoHandle] <- forAll $ forM blockInfos genEventWithShelleyAddressAtChainPoint <&> concat
  h <- liftIO $ raiseException $ Utxo.open ":memory:" (Utxo.Depth 1) False -- don't vacuum sqlite
  indexer <- liftIO $ raiseException $ Storable.insertMany events h
  let upperIntervalQuery = mkUtxoQueries events (Utxo.LessThanOrEqual $ C.SlotNo upperBoundSlotNo)
      maxIntervalQuery =
        mkUtxoQueries
          events
          ( Utxo.InRange (C.SlotNo minBound) $
              C.SlotNo 2000
          )
  -- TODO --
  -- Use this to trigger Integer overvflow And SQL trace to observe the overflow
  --  $ C.SlotNo maxBound)

  upperIntervalQueryResult <-
    liftIO
      . raiseException
      . traverse (Storable.query indexer)
      $ upperIntervalQuery
  maxIntervalQueryResult <-
    liftIO
      . raiseException
      . traverse (Storable.query indexer)
      $ maxIntervalQuery

  upperIntervalQueryResult === maxIntervalQueryResult

{- |
  Insert Utxo events in storage, and retreive the events by address and slotNo Interval

  Note: The property we are checking is:

   * Insert many events at various chainPoints
   * retrieving for all addresses starting from genesis, is the same as retrieving for all address prior to last observed SlotNo
   * retrieving all addresses in a given open interval should not have any slotNo outside of the query interval
-}
propUtxoQueryByAddressAndSlotInterval :: Property
propUtxoQueryByAddressAndSlotInterval = property $ do
  highSlotNo <- forAll $ Gen.integral $ Range.constantFrom 10 8 15
  Hedgehog.footnote $ "highSlotNo: " <> show highSlotNo
  upperBoundSlotNo <- forAll $ Gen.word64 (Range.linear 5 highSlotNo)
  Hedgehog.footnote $ "upperBoundSlotNo: " <> show upperBoundSlotNo
  blockInfos <- forAll $ forM [1 .. upperBoundSlotNo] $ \slotNo -> do
    BlockInfo (C.SlotNo slotNo)
      <$> Gen.genHashBlockHeader
      <*> pure (C.BlockNo slotNo)
      <*> pure 0
      <*> pure 1
  forM_
    blockInfos
    ( \blockInfo -> do
        events :: [StorableEvent Utxo.UtxoHandle] <-
          forAll $ genEventWithShelleyAddressAtChainPoint blockInfo
        indexer <-
          liftIO $
            raiseException $
              Utxo.open ":memory:" (Utxo.Depth 1) False
                >>= Storable.insertMany events

        upperBoundInterval <- Hedgehog.evalEither (Utxo.interval Nothing (C.SlotNo upperBoundSlotNo))
        let upperBoundIntervalQuery :: [StorableQuery Utxo.UtxoHandle]
            upperBoundIntervalQuery = mkUtxoQueries events upperBoundInterval

        -- pick a random slotNo less than highPoint
        let C.SlotNo maxLowerBoundSlotNo = Utxo._blockInfoSlotNo blockInfo
        lowerBoundSlotNo <-
          fmap C.SlotNo $ forAll $ Gen.word64 $ Range.linear 0 maxLowerBoundSlotNo

        -- set queryInterval for the open interval [lowerBoundSlotno, upperBoundSlotNo]
        slotnoIntervalOpen <-
          Hedgehog.evalEither (Utxo.interval (Just lowerBoundSlotNo) (C.SlotNo upperBoundSlotNo))

        -- we're tesing for all addresses in all slotNo
        maxInterval <-
          Hedgehog.evalEither (Utxo.interval (Just $ C.SlotNo minBound) (C.SlotNo 2000))
        let maxIntervalQuery :: [StorableQuery Utxo.UtxoHandle]
            maxIntervalQuery = mkUtxoQueries events maxInterval

            openIntervalQuery :: [StorableQuery Utxo.UtxoHandle]
            openIntervalQuery = mkUtxoQueries events slotnoIntervalOpen

            filterResult :: StorableResult Utxo.UtxoHandle -> [Utxo.UtxoResult]
            filterResult = \case
              Utxo.UtxoResult rs -> rs
              _other -> []

        maxIntervalResult <-
          liftIO $ raiseException $ traverse (Storable.query indexer) maxIntervalQuery

        upperBoundIntervalResult <- liftIO . raiseException . traverse (Storable.query indexer) $ upperBoundIntervalQuery

        openIntervalResult <-
          liftIO $ raiseException $ traverse (Storable.query indexer) openIntervalQuery

<<<<<<< HEAD
        let rows :: [Utxo.UtxoResult] = concatMap filterResult openIntervalResult
            cps :: [C.SlotNo] = Set.toList . Set.fromList $ rows ^.. folded . to Utxo.utxoResultCreationSlotNo
            (retrievedLowSlotNo, retrievedHighSlotNo) = (head cps, last cps)

        -- Show we did not retrieve any slotNo before the queryInterval [low, ]
=======
        let rows :: [Utxo.UtxoRow] = concatMap filterResult openIntervalResult
            cps :: [C.SlotNo] = Set.toList . Set.fromList $ rows ^.. folded . Utxo.urCreationSlotNo
            (retrievedLowSlotNo, retrievedHighSlotNo) = (head cps, last cps)

        -- Show we did not retrieve any slotNo before the queryInterval [low,*]
>>>>>>> bed3c0e4
        Hedgehog.assert (retrievedLowSlotNo >= lowerBoundSlotNo)
        Hedgehog.assert (retrievedHighSlotNo <= C.SlotNo upperBoundSlotNo)

        maxIntervalResult === upperBoundIntervalResult
        maxIntervalResult === openIntervalResult
    )

{- |
  TargetAddresses are the addresses in UTXO that we filter for.
  Puporse of this test is to filter out Utxos that have a different address than those in the TargetAddress list.
-}
propComputeEventsAtAddress :: Property
propComputeEventsAtAddress = property $ do
  event <- head <$> forAll UtxoGen.genUtxoEvents
  let addresses :: [C.AddressAny]
      addresses = map (view Utxo.address) $ Set.toList $ Utxo.ueUtxos event
      sameAddressEvents :: Utxo.UtxoByAddressBufferEvents
      sameAddressEvents = Utxo.eventsAtAddress (head addresses) (Utxo.LessThanOrEqual $ C.SlotNo maxBound) [event]
      targetAddress = head addresses
      computedAddresses =
        toListOf (folded . Utxo.address)
          . concatMap (Set.toList . Utxo.ueUtxos)
          . view Utxo.bufferUtxos
          $ sameAddressEvents
      actualAddresses =
        toListOf (folded . Utxo.address . filtered (== targetAddress)) $
          Utxo.ueUtxos event
  computedAddresses === actualAddresses

{- |
We are testing that we can supress saving Utxo inLineScript and inLineScriptHash
using the UtxoIndexerConfig data type.
-}
propSupressSavingInlineScriptAndInlineScriptHash :: Property
propSupressSavingInlineScriptAndInlineScriptHash = property $ do
  utxoEventsWithTxs <- forAll UtxoGen.genUtxoEventsWithTxs
  forM_ utxoEventsWithTxs $ \(expectedUtxoEvent, block) -> do
    let txs = mockBlockTxs block
        expectedAddresses = mkTargetAddressFromTxs txs

        saveRefUtxoIndexerConfig =
          UtxoIndexerConfig
            { ucTargetAddresses = expectedAddresses
            , ucEnableUtxoTxOutRef = True
            }
        noSaveRefUtxoIndexerConfig =
          saveRefUtxoIndexerConfig{ucEnableUtxoTxOutRef = False}

        withSaveScriptRef, withNoSaveScriptRef :: Set.Set Utxo.Utxo
        withSaveScriptRef =
          Utxo.ueUtxos $
            Utxo.getUtxoEvents
              saveRefUtxoIndexerConfig
              txs
              (Utxo.ueBlockInfo expectedUtxoEvent)
        withNoSaveScriptRef =
          Utxo.ueUtxos $
            Utxo.getUtxoEvents
              noSaveRefUtxoIndexerConfig
              txs
              (Utxo.ueBlockInfo expectedUtxoEvent)

    -- there should be some inlineScripts
    Set.filter (\u -> isJust . Utxo._inlineScript $ u) withSaveScriptRef /== Set.empty
    Set.filter (\u -> isJust . Utxo._inlineScriptHash $ u) withSaveScriptRef /== Set.empty

    -- there should be no inlineScript or inlineScriptHash
    Set.filter (\u -> isJust . Utxo._inlineScript $ u) withNoSaveScriptRef === Set.empty
    Set.filter (\u -> isJust . Utxo._inlineScriptHash $ u) withNoSaveScriptRef === Set.empty

{- |
  Calling 'Utxo.getUtxoEventos' with target addresses that are extracted from all tx outputs from
  the initial generated txs should return the same 'UtxoEvent's as if there was no provided target
  addresses.
-}
propUsingAllAddressesOfTxsAsTargetAddressesShouldReturnUtxosAsIfNoFilterWasApplied :: Property
propUsingAllAddressesOfTxsAsTargetAddressesShouldReturnUtxosAsIfNoFilterWasApplied = property $ do
  utxoEventsWithTxs <- forAll UtxoGen.genUtxoEventsWithTxs
  forM_ utxoEventsWithTxs $ \(expectedUtxoEvent, block) -> do
    let txs = mockBlockTxs block
        expectedAddresses = mkTargetAddressFromTxs txs
    cover 50 "At least one address is used as a target address" $
      isJust expectedAddresses
    cover 1 "No target addresses are provided" $
      isNothing expectedAddresses
    let utxoIndexerConfig =
          UtxoIndexerConfig
            { ucTargetAddresses = expectedAddresses
            , ucEnableUtxoTxOutRef = True
            }
        actualUtxoEvents =
          Utxo.getUtxoEvents
            utxoIndexerConfig
            txs
            (Utxo.ueBlockInfo expectedUtxoEvent)
        filteredExpectedUtxoEvent =
          expectedUtxoEvent
            { Utxo.ueUtxos =
                Set.filter
                  (\utxo -> isJust $ addressAnyToShelley $ utxo ^. Utxo.address)
                  (Utxo.ueUtxos expectedUtxoEvent)
            }

    if not (null $ Utxo.ueUtxos expectedUtxoEvent) && null (Utxo.ueUtxos filteredExpectedUtxoEvent)
      then pure ()
      else filteredExpectedUtxoEvent === actualUtxoEvents

mkTargetAddressFromTxs
  :: [C.Tx C.BabbageEra]
  -> Maybe TargetAddresses
mkTargetAddressFromTxs =
  foldMap (\(C.Tx (C.TxBody C.TxBodyContent{C.txOuts}) _) -> mkTargetAddressFromTxOuts txOuts)

mkTargetAddressFromTxOuts
  :: [C.TxOut C.CtxTx C.BabbageEra]
  -> Maybe TargetAddresses
mkTargetAddressFromTxOuts txOuts =
  nonEmpty $ mapMaybe (\(C.TxOut addr _ _ _) -> addressAnyToShelley $ Utxo.toAddr addr) txOuts

{- |
  The property verifies that the 'Storable.resumeFromStorage' call returns at least a point which
  is not 'C.ChainPointAtGenesis' when some events are inserted on disk.
-}
propResumingShouldReturnAtLeastOneNonGenesisPointIfStoredOnDisk :: Property
propResumingShouldReturnAtLeastOneNonGenesisPointIfStoredOnDisk = property $ do
  events <- forAll UtxoGen.genUtxoEvents
  cover 90 "All UtxoEvents have at least one utxo and one spent txout" $
    isJust $
      List.find (\ue -> not (Set.null (ueUtxos ue)) && not (Map.null (ueInputs ue))) events
  cover 90 "At least one UtxoEvent with at least one utxo" $
    isJust $
      List.find (\ue -> not $ Set.null $ ueUtxos ue) events
  cover 90 "At least one UtxoEvent with at least one spent tx out" $
    isJust $
      List.find (\ue -> not $ Map.null $ ueInputs ue) events

  depth <- forAll $ Gen.int (Range.linear 1 $ length events - 1)

  -- We insert the events in the indexer, but for the test assertions, we discard the events in
  indexer <- liftIO $ raiseException $ Utxo.open ":memory:" (Utxo.Depth depth) False
  void $ liftIO $ raiseException $ Storable.insertMany events indexer

  latestResumablePoint <- liftIO $ raiseException $ Storable.resume indexer
  -- TODO Given current implementation, we only expect to be able to resume from events which
  -- contain at least one UTXO. In the future, this should be changed to take into account
  Hedgehog.assert $ latestResumablePoint /= C.ChainPointAtGenesis

propJsonRoundtripUtxoRow :: Property
propJsonRoundtripUtxoRow = property $ do
  utxoEvents <- forAll genUtxoEvents
  let utxoRows = concatMap Utxo.eventToRows utxoEvents
  forM_ utxoRows $ \utxoRow -> Hedgehog.tripping utxoRow Aeson.encode Aeson.decode

{- |
  getUtxoEvens should compute the same event as the event generator
  This test should prove the getUtxoEvent is correctly computing Unspent Transactions
-}
propGetUtxoEventFromBlock :: Property
propGetUtxoEventFromBlock = property $ do
  utxoEventsWithTxs <- forAll UtxoGen.genUtxoEventsWithTxs
  forM_ utxoEventsWithTxs $ \(expectedUtxoEvent, block) -> do
    let (C.BlockHeader sno bhh bn) = mockBlockChainPoint block
        txs = mockBlockTxs block
        bi = BlockInfo sno bhh bn 0 1
        utxoIndexerConfig = UtxoIndexerConfig{ucTargetAddresses = Nothing, ucEnableUtxoTxOutRef = True}
        computedEvent = Utxo.getUtxoEvents utxoIndexerConfig txs bi
    length (Utxo.ueUtxos computedEvent) === length (Utxo.ueUtxos expectedUtxoEvent)
    length (Utxo.ueInputs computedEvent) === length (Utxo.ueInputs expectedUtxoEvent)
    computedEvent === expectedUtxoEvent

genEventWithShelleyAddressAtChainPoint :: BlockInfo -> Hedgehog.Gen [Utxo.StorableEvent Utxo.UtxoHandle]
genEventWithShelleyAddressAtChainPoint bi =
  genShelleyEraUtxoEvents <&> fmap (\e -> e{Utxo.ueBlockInfo = bi})

testLastSyncOnFreshIndexer :: Property
testLastSyncOnFreshIndexer = property $ do
  indexer <- liftIO $ raiseException $ Utxo.open ":memory:" (Utxo.Depth 50) False
  result <- liftIO $ raiseException $ Storable.query indexer LastSyncedBlockInfoQuery
  result === LastSyncedBlockInfoResult Origin

propLastChainPointOnRunningIndexer :: Property
propLastChainPointOnRunningIndexer = property $ do
  events <- forAll UtxoGen.genUtxoEvents
  depth <- forAll $ Gen.int (Range.linear 1 $ length events)
  indexer <- liftIO $ raiseException $ Utxo.open ":memory:" (Utxo.Depth depth) False
  indexer' <- liftIO $ raiseException $ Storable.insertMany events indexer
  result <- liftIO $ raiseException $ Storable.query indexer' LastSyncedBlockInfoQuery
  let beforeLastEvent = last $ init events
  let beforeLastBlockInfo = ueBlockInfo beforeLastEvent
  result === LastSyncedBlockInfoResult (At beforeLastBlockInfo)

propLastChainPointOnRewindedIndexer :: Property
propLastChainPointOnRewindedIndexer = property $ do
  events <- forAll UtxoGen.genUtxoEvents
  depth <- forAll $ Gen.int (Range.linear 1 $ length events)
  ix <- forAll $ Gen.int (Range.linear 0 (length events - 1))
  let eventToRollbackTo = events !! ix
      rollbackPoint =
        C.ChainPoint
          (Utxo._blockInfoSlotNo $ Utxo.ueBlockInfo eventToRollbackTo)
          (Utxo._blockInfoBlockHeaderHash $ Utxo.ueBlockInfo eventToRollbackTo)
      latestEventPostRollback = events !! (ix - 1)
      lastestBlockInfoPostRollback =
        if ix == 0
          then Origin
          else At $ Utxo.ueBlockInfo latestEventPostRollback
  indexer <- liftIO $ raiseException $ Utxo.open ":memory:" (Utxo.Depth depth) False
  indexer' <- liftIO $ raiseException $ Storable.insertMany events indexer
  indexer'' <- liftIO $ raiseException $ Storable.rewind rollbackPoint indexer'
  result <- liftIO $ raiseException $ Storable.query indexer'' LastSyncedBlockInfoQuery
  result === LastSyncedBlockInfoResult lastestBlockInfoPostRollback

-- | make unique queries
mkUtxoQueries
  :: [StorableEvent Utxo.UtxoHandle]
  -> Utxo.Interval C.SlotNo
  -> [StorableQuery Utxo.UtxoHandle]
mkUtxoQueries events slotInterval =
  let qAddresses :: [C.AddressAny]
      qAddresses =
        Set.toList
          . Set.fromList
          . concatMap (\(Utxo.UtxoEvent utxoSet _ _ _) -> map Utxo._address $ Set.toList utxoSet)
          $ events
   in fmap (flip Utxo.QueryUtxoByAddress slotInterval) qAddresses<|MERGE_RESOLUTION|>--- conflicted
+++ resolved
@@ -8,23 +8,11 @@
 
 module Spec.Marconi.ChainIndex.Indexers.Utxo.UtxoIndex (tests) where
 
-<<<<<<< HEAD
-import Control.Lens (
-  filtered,
-  folded,
-  to,
-  toListOf,
-  view,
-  (^.),
-  (^..),
- )
-=======
 import Cardano.Api qualified as C
 import Cardano.Slotting.Slot (
   WithOrigin (At, Origin),
  )
-import Control.Lens (filtered, folded, toListOf, view, (^.), (^..))
->>>>>>> bed3c0e4
+import Control.Lens (filtered, folded, toListOf, view, (^.))
 import Control.Monad (forM, forM_, void)
 import Control.Monad.IO.Class (liftIO)
 import Data.Aeson qualified as Aeson
@@ -33,32 +21,8 @@
 import Data.Functor ((<&>))
 import Data.List qualified as List
 import Data.List.NonEmpty (nonEmpty)
-<<<<<<< HEAD
-import Data.Maybe (
-  fromJust,
-  isJust,
-  isNothing,
-  mapMaybe,
- )
-import Data.Set qualified as Set
-
-import Cardano.Api qualified as C
-import Gen.Marconi.ChainIndex.Indexers.Utxo (
-  genShelleyEraUtxoEvents,
-  genTx,
-  genUtxoEvents,
- )
-import Gen.Marconi.ChainIndex.Indexers.Utxo qualified as UtxoGen
-import Gen.Marconi.ChainIndex.Mockchain (MockBlock (mockBlockChainPoint, mockBlockTxs))
-import Gen.Marconi.ChainIndex.Types (
-  genChainPoint,
-  genChainPoints,
- )
-=======
-import Data.Map (Map)
-import Data.Map qualified
 import Data.Map qualified as Map
-import Data.Maybe (fromMaybe, isJust, isNothing, mapMaybe)
+import Data.Maybe (isJust, isNothing, mapMaybe)
 import Data.Set qualified as Set
 import Gen.Marconi.ChainIndex.Indexers.Utxo (genShelleyEraUtxoEvents, genTx, genUtxoEvents)
 import Gen.Marconi.ChainIndex.Indexers.Utxo qualified as UtxoGen
@@ -68,7 +32,6 @@
 import Hedgehog qualified
 import Hedgehog.Gen qualified as Gen
 import Hedgehog.Range qualified as Range
->>>>>>> bed3c0e4
 import Helpers (addressAnyToShelley)
 import Marconi.ChainIndex.Error (raiseException)
 import Marconi.ChainIndex.Indexers.Utxo (
@@ -80,24 +43,6 @@
 import Marconi.ChainIndex.Indexers.Utxo qualified as Utxo
 import Marconi.ChainIndex.Types (TargetAddresses, UtxoIndexerConfig (UtxoIndexerConfig), ucEnableUtxoTxOutRef, ucTargetAddresses)
 import Marconi.Core.Storable qualified as Storable
-<<<<<<< HEAD
-
-import Cardano.Api (chainPointToSlotNo)
-import Data.Map qualified as Map
-import Hedgehog (
-  Gen,
-  Property,
-  cover,
-  forAll,
-  property,
-  (===),
- )
-import Hedgehog qualified
-import Hedgehog.Gen qualified as Gen
-import Hedgehog.Range qualified as Range
-import Marconi.ChainIndex.Error (raiseException)
-=======
->>>>>>> bed3c0e4
 import Test.Tasty (TestTree, testGroup)
 import Test.Tasty.Hedgehog (testPropertyNamed)
 
@@ -130,19 +75,11 @@
         "propUsingAllAddressesOfTxsAsTargetAddressesShouldReturnUtxosAsIfNoFilterWasApplied "
         propUsingAllAddressesOfTxsAsTargetAddressesShouldReturnUtxosAsIfNoFilterWasApplied
     , testPropertyNamed
-<<<<<<< HEAD
-        "Roundtrip save and retrieve events by address from storage test. XXX"
-=======
         "Supress saving Utxo inLineScript and inLineScriptHash"
         "supressSavingInlineScriptAndInlineScriptHash"
         propSupressSavingInlineScriptAndInlineScriptHash
     , testPropertyNamed
-        "Roundtrip save and retrieve from storage store property"
-        "propSaveToAndRetrieveFromUtxoInMemoryStore"
-        propSaveToAndRetrieveFromUtxoInMemoryStore
-    , testPropertyNamed
         "Roundtrip save and retrieve events by address from storage test."
->>>>>>> bed3c0e4
         "propSaveAndRetrieveUtxoEvents"
         propSaveAndRetrieveUtxoEvents
     , testPropertyNamed
@@ -217,21 +154,17 @@
         =
         List.nub
           . fmap
-            ( flip Utxo.QueryUtxoByAddress (Utxo.LessThanOrEqual upperBound) --  maxBound will overflow. See TODO below
-                . view Utxo.address
+            ( Utxo.QueryUtxoByAddressWrapper
+              . flip Utxo.QueryUtxoByAddress (Utxo.LessThanOrEqual upperBound) --  maxBound will overflow. See TODO below
+              . view Utxo.address
             )
           . concatMap (Set.toList . Utxo.ueUtxos)
           $ events
   results <- liftIO . raiseException . traverse (Storable.query indexer) $ addressQueries
   let getResult = \case
         Utxo.UtxoResult rs -> rs
-<<<<<<< HEAD
-        Utxo.LastSyncPointResult _ -> []
+        Utxo.LastSyncedBlockInfoResult _ -> []
       retrievedUtxoRows :: [Utxo.UtxoResult] = concatMap getResult results
-=======
-        Utxo.LastSyncedBlockInfoResult _ -> []
-      retrievedUtxoRows :: [Utxo.UtxoRow] = concatMap getResult results
->>>>>>> bed3c0e4
       txinsFromRetrievedUtsoRows :: [C.TxIn] -- get all the TxIn from quried UtxoRows
         =
         map Utxo.utxoResultTxIn retrievedUtxoRows
@@ -267,27 +200,21 @@
           $ events
       addressQueries :: C.SlotNo -> [StorableQuery Utxo.UtxoHandle] -- we want to query for all addresses
       addressQueries sn =
-        flip Utxo.QueryUtxoByAddress (Utxo.LessThanOrEqual sn)
+        Utxo.QueryUtxoByAddressWrapper . flip Utxo.QueryUtxoByAddress (Utxo.LessThanOrEqual sn)
           <$> allAddresses
   indexer <- liftIO $ raiseException $ Utxo.open ":memory:" (Utxo.Depth depth) False >>= Storable.insertMany events
   results <- liftIO . raiseException . traverse (Storable.query indexer) $ addressQueries upperBound
   let getResult = \case
         Utxo.UtxoResult rs -> rs
-<<<<<<< HEAD
-        Utxo.LastSyncPointResult _ -> []
+        Utxo.LastSyncedBlockInfoResult _ -> []
       utxoResults :: [Utxo.UtxoResult] = concatMap getResult results
-=======
-        Utxo.LastSyncedBlockInfoResult _ -> []
-      retrievedUtxoRows :: [Utxo.UtxoRow] = concatMap getResult results
->>>>>>> bed3c0e4
       txinsFromRetrievedUtsoRows :: [C.TxIn] -- get all the TxIn from quried UtxoRows
         =
         map Utxo.utxoResultTxIn utxoResults
 
       getAlreadySpent :: StorableEvent Utxo.UtxoHandle -> [C.TxIn]
-<<<<<<< HEAD
-      getAlreadySpent (Utxo.UtxoEvent _ ins cp _) =
-        if maybe False (upperBound >=) $ C.chainPointToSlotNo cp
+      getAlreadySpent (Utxo.UtxoEvent _ ins bi _) =
+        if upperBound >= Utxo._blockInfoSlotNo bi
           then Map.keys ins
           else []
 
@@ -295,29 +222,7 @@
       txInsFromGeneratedEvents :: [C.TxIn]
       txInsFromGeneratedEvents =
         foldMap getAlreadySpent $
-          filter (\event -> upperBound < (fromJust $ maybeSlotNo $ Utxo.ueChainPoint event)) events
-=======
-      getAlreadySpent (Utxo.UtxoEvent _ ins bi) =
-        if upperBound >= Utxo._blockInfoSlotNo bi
-          then Map.keys ins
-          else []
-
-      getFutureSpent :: StorableEvent Utxo.UtxoHandle -> Set.Set C.TxIn
-      getFutureSpent (Utxo.UtxoEvent _ ins bi) =
-        if upperBound < Utxo._blockInfoSlotNo bi
-          then Map.keysSet ins
-          else mempty
-
-      txInsFromGeneratedEvents :: [C.TxIn] -- get all the TxIn from quried UtxoRows
-        =
-        foldMap getAlreadySpent events
-
-      futureSpentHasSpentTxId :: Utxo.UtxoRow -> Bool
-      futureSpentHasSpentTxId u =
-        let futureSpents = foldMap getFutureSpent events
-            txin = u ^. Utxo.urUtxo . Utxo.txIn
-         in txin `Set.notMember` futureSpents || isJust (u ^. Utxo.urSpentInfo)
->>>>>>> bed3c0e4
+          filter (\(Utxo.UtxoEvent _ _ bi _) -> upperBound < Utxo._blockInfoSlotNo bi) events
 
   -- A property of the generator is that there is at least one unspent transaction
   -- this property also ensures that the next test will not succeed for the trivila case
@@ -329,8 +234,8 @@
   -- No retrieved utxo should be spent by upperBound if it's spent after that
   traverse_ (Hedgehog.assert . flip notElem txInsFromGeneratedEvents) txinsFromRetrievedUtsoRows
 
-  let allSpent = flip map events $ \(Utxo.UtxoEvent _ ins cp _) ->
-        if fromJust (maybeSlotNo cp) > upperBound
+  let allSpent = flip map events $ \(Utxo.UtxoEvent _ ins bi _) ->
+        if Utxo._blockInfoSlotNo bi > upperBound
           then Left $ Map.keysSet ins
           else Right $ Map.keysSet ins
 
@@ -344,16 +249,11 @@
           Utxo.utxoResultTxIn utxoResult `Set.notMember` futureSpent
             && Utxo.utxoResultTxIn utxoResult `Set.notMember` currentSpent
         Just spentInfo ->
-          if Utxo._siSlotNo spentInfo > upperBound
+          if Utxo._blockInfoSlotNo (Utxo._siSpentBlockInfo spentInfo) > upperBound
             then Utxo.utxoResultTxIn utxoResult `Set.member` futureSpent
             else Utxo.utxoResultTxIn utxoResult `Set.member` currentSpent
 
   Hedgehog.assert $ all correctSpentInfo utxoResults
-  where
-    maybeSlotNo :: C.ChainPoint -> Maybe C.SlotNo
-    maybeSlotNo = \case
-      C.ChainPoint slotNo _ -> Just slotNo
-      C.ChainPointAtGenesis -> Nothing
 
 {- |
   The property verifies that we
@@ -422,44 +322,6 @@
               === computedTxOuts -- collateral is the only UTXO
 
 {- |
-<<<<<<< HEAD
-=======
-  Round trip UtxoEvents to UtxoRow conversion
-  The purpose of this test is to show that there is a isomorphism between `UtxoRow` and UtxoEvent.
--}
-propRoundTripEventsToRowConversion :: Property
-propRoundTripEventsToRowConversion = property $ do
-  events <- forAll UtxoGen.genUtxoEvents
-  let txInsMap :: Map C.SlotNo (Map C.TxIn C.TxId)
-      txInsMap = Data.Map.fromList $ concatMap g events
-      f :: C.SlotNo -> IO (Map C.TxIn C.TxId)
-      f sn = pure $ fromMaybe Map.empty (Data.Map.lookup sn txInsMap)
-      g :: StorableEvent Utxo.UtxoHandle -> [(C.SlotNo, Map C.TxIn C.TxId)]
-      g (Utxo.UtxoEvent _ ins bi) = [(Utxo._blockInfoSlotNo bi, ins)]
-
-      rows :: [Utxo.UtxoRow]
-      rows = concatMap Utxo.eventToRows events
-  computedEvent <- liftIO . Utxo.rowsToEvents f $ rows
-  Set.fromList computedEvent === Set.fromList events
-
-{- |
-    Insert Utxo events in storage, and retreive the events
-    Note, we are intetested in testing the in-memory storage only for this test.
--}
-propSaveToAndRetrieveFromUtxoInMemoryStore :: Property
-propSaveToAndRetrieveFromUtxoInMemoryStore = property $ do
-  events <- forAll UtxoGen.genUtxoEvents
-  let depth = Utxo.Depth (length events + 1)
-  (storedEvents :: [StorableEvent Utxo.UtxoHandle]) <-
-    liftIO $
-      raiseException $
-        Utxo.open ":memory:" depth False -- don't vacuum sqlite
-          >>= Storable.insertMany events
-          >>= Storable.getEvents
-  Set.fromList storedEvents === Set.fromList events
-
-{- |
->>>>>>> bed3c0e4
   Insert Utxo events in storage,and retrieve the events
   The property we're checking here is:
     * Retrieved at least one unspent utxo, the generators garantees that there is at least one Utxo
@@ -488,21 +350,12 @@
       $ qs
   let getResult = \case
         Utxo.UtxoResult rs -> rs
-<<<<<<< HEAD
-        Utxo.LastSyncPointResult _ -> []
+        Utxo.LastSyncedBlockInfoResult _ -> []
       resultsFromStorage :: [Utxo.UtxoResult] = concatMap getResult results
       fromStorageTxIns :: Set.Set C.TxIn =
         Set.fromList $ map Utxo.utxoResultTxIn resultsFromStorage
       fromEventsTxIns :: Set.Set C.TxIn =
         Set.fromList $ map Utxo._txIn $ concatMap (\(Utxo.UtxoEvent utxoSet _ _ _) -> Set.toList utxoSet) events
-=======
-        Utxo.LastSyncedBlockInfoResult _ -> []
-      rowsFromStorage :: [Utxo.UtxoRow] = concatMap getResult results
-      fromStorageTxIns :: [C.TxIn] =
-        view (Utxo.urUtxo . Utxo.txIn) <$> rowsFromStorage
-      fromEventsTxIns :: [C.TxIn] =
-        concatMap (\(Utxo.UtxoEvent _ ins _) -> Map.keys ins) events
->>>>>>> bed3c0e4
 
   -- A property of the generator is that there is at least one unspent transaction
   Hedgehog.assert (not . null $ resultsFromStorage)
@@ -627,19 +480,11 @@
         openIntervalResult <-
           liftIO $ raiseException $ traverse (Storable.query indexer) openIntervalQuery
 
-<<<<<<< HEAD
         let rows :: [Utxo.UtxoResult] = concatMap filterResult openIntervalResult
-            cps :: [C.SlotNo] = Set.toList . Set.fromList $ rows ^.. folded . to Utxo.utxoResultCreationSlotNo
+            cps :: [C.SlotNo] = Set.toList . Set.fromList $ map (Utxo._blockInfoSlotNo . Utxo.utxoResultBlockInfo) rows
             (retrievedLowSlotNo, retrievedHighSlotNo) = (head cps, last cps)
 
-        -- Show we did not retrieve any slotNo before the queryInterval [low, ]
-=======
-        let rows :: [Utxo.UtxoRow] = concatMap filterResult openIntervalResult
-            cps :: [C.SlotNo] = Set.toList . Set.fromList $ rows ^.. folded . Utxo.urCreationSlotNo
-            (retrievedLowSlotNo, retrievedHighSlotNo) = (head cps, last cps)
-
         -- Show we did not retrieve any slotNo before the queryInterval [low,*]
->>>>>>> bed3c0e4
         Hedgehog.assert (retrievedLowSlotNo >= lowerBoundSlotNo)
         Hedgehog.assert (retrievedHighSlotNo <= C.SlotNo upperBoundSlotNo)
 
@@ -864,4 +709,4 @@
           . Set.fromList
           . concatMap (\(Utxo.UtxoEvent utxoSet _ _ _) -> map Utxo._address $ Set.toList utxoSet)
           $ events
-   in fmap (flip Utxo.QueryUtxoByAddress slotInterval) qAddresses+   in fmap (Utxo.QueryUtxoByAddressWrapper . flip Utxo.QueryUtxoByAddress slotInterval) qAddresses