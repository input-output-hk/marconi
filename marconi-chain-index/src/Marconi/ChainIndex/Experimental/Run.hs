--- conflicted
+++ resolved
@@ -10,13 +10,10 @@
 import Control.Concurrent.Async (race_)
 import Control.Monad (unless)
 import Control.Monad.Except (runExceptT)
-<<<<<<< HEAD
+import Control.Monad.Reader (runReaderT)
+import Data.Aeson (toJSON)
 import Data.List.NonEmpty qualified as NEList
 import Data.Set.NonEmpty qualified as NESet
-=======
-import Control.Monad.Reader (runReaderT)
-import Data.Aeson (toJSON)
->>>>>>> 053b2d0f
 import Data.Text (Text)
 import Data.Text qualified as Text
 import Data.Text.Lazy qualified as Text (toStrict)
