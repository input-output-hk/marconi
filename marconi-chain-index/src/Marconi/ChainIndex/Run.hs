{-# LANGUAGE OverloadedStrings #-}

module Marconi.ChainIndex.Run (run) where

import Cardano.BM.Setup (withTrace)
import Cardano.BM.Trace (logInfo)
import Cardano.BM.Tracing (defaultConfigStdout)
import Data.Text qualified as Text
<<<<<<< HEAD
import Data.Text.Lazy qualified as Text (toStrict)
=======
import Data.Void (Void)
>>>>>>> 92c5da4a
import Marconi.ChainIndex.CLI qualified as CLI
import Marconi.ChainIndex.CLI qualified as Cli
import Marconi.ChainIndex.Indexers qualified as Indexers
import Marconi.ChainIndex.Node.Client.Retry (withNodeConnectRetry)
import Marconi.ChainIndex.Types (
  RunIndexerConfig (RunIndexerConfig),
  UtxoIndexerConfig (UtxoIndexerConfig),
 )
import Marconi.ChainIndex.Utils qualified as Utils
import System.Directory (createDirectoryIfMissing)
import Text.Pretty.Simple (pShowDarkBg)

{- | the worker don't have a hook to notify the query part
(we use a monoid because some hooks return unit while other returns a list of events)
-}
noHook :: (Monoid m) => a -> IO m
noHook = const $ pure mempty

run :: IO ()
run = do
  traceConfig <- defaultConfigStdout
<<<<<<< HEAD
  withTrace traceConfig "marconi-chain-index" $ \trace -> do
    logInfo trace $ Text.pack $ "marconi-chain-index-" <> CLI.getVersion

    o <- Cli.parseOptions

    logInfo trace . Text.toStrict $ pShowDarkBg o

    createDirectoryIfMissing True (Cli.optionsDbPath o)

    let utxoIndexerConfig@(UtxoIndexerConfig maybeTargetAddresses _) =
          Cli.mkUtxoIndexerConfig o
        maybeTargetAssets = Cli.optionsTargetAssets o
        indexers =
          [ (Indexers.utxoWorker noHook utxoIndexerConfig, Cli.utxoDbPath o)
          , (Indexers.addressDatumWorker noHook maybeTargetAddresses, Cli.addressDatumDbPath o)
          , (Indexers.scriptTxWorker noHook, Cli.scriptTxDbPath o)
          , (Indexers.mintBurnWorker noHook maybeTargetAssets, Cli.mintBurnDbPath o)
          ]
            <> case Cli.optionsNodeConfigPath o of
              Just configPath ->
                [(Indexers.epochStateWorker configPath noHook, Cli.epochStateDbPath o)]
              Nothing -> []

    let retryConfig = Cli.optionsRetryConfig $ Cli.commonOptions o
=======
  let retryConfig = Cli.optionsRetryConfig $ Cli.commonOptions o

  withTrace traceConfig "marconi-chain-index" $ \trace -> do
    logInfo trace $ Text.pack $ "marconi-chain-index-" <> CLI.getVersion

    let socketPath = Cli.optionsSocketPath $ Cli.commonOptions o
        networkId = Cli.optionsNetworkId $ Cli.commonOptions o

    securityParam <- withNodeConnectRetry trace retryConfig socketPath $ do
      Utils.toException $ Utils.querySecurityParam @Void networkId socketPath
>>>>>>> 92c5da4a

    Indexers.runIndexers
      ( RunIndexerConfig
          trace
          retryConfig
          securityParam
          networkId
          (Cli.optionsChainPoint $ Cli.commonOptions o)
          socketPath
      )
      (Cli.optionsMinIndexingDepth $ Cli.commonOptions o)
      (Cli.optionsFailsIfResync o)
      indexers<|MERGE_RESOLUTION|>--- conflicted
+++ resolved
@@ -6,11 +6,8 @@
 import Cardano.BM.Trace (logInfo)
 import Cardano.BM.Tracing (defaultConfigStdout)
 import Data.Text qualified as Text
-<<<<<<< HEAD
 import Data.Text.Lazy qualified as Text (toStrict)
-=======
 import Data.Void (Void)
->>>>>>> 92c5da4a
 import Marconi.ChainIndex.CLI qualified as CLI
 import Marconi.ChainIndex.CLI qualified as Cli
 import Marconi.ChainIndex.Indexers qualified as Indexers
@@ -32,7 +29,6 @@
 run :: IO ()
 run = do
   traceConfig <- defaultConfigStdout
-<<<<<<< HEAD
   withTrace traceConfig "marconi-chain-index" $ \trace -> do
     logInfo trace $ Text.pack $ "marconi-chain-index-" <> CLI.getVersion
 
@@ -57,18 +53,12 @@
               Nothing -> []
 
     let retryConfig = Cli.optionsRetryConfig $ Cli.commonOptions o
-=======
-  let retryConfig = Cli.optionsRetryConfig $ Cli.commonOptions o
-
-  withTrace traceConfig "marconi-chain-index" $ \trace -> do
-    logInfo trace $ Text.pack $ "marconi-chain-index-" <> CLI.getVersion
 
     let socketPath = Cli.optionsSocketPath $ Cli.commonOptions o
         networkId = Cli.optionsNetworkId $ Cli.commonOptions o
 
     securityParam <- withNodeConnectRetry trace retryConfig socketPath $ do
       Utils.toException $ Utils.querySecurityParam @Void networkId socketPath
->>>>>>> 92c5da4a
 
     Indexers.runIndexers
       ( RunIndexerConfig
