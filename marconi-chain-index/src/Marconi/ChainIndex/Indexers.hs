{-# LANGUAGE ExistentialQuantification #-}
{-# LANGUAGE FlexibleContexts #-}
{-# LANGUAGE FlexibleInstances #-}
{-# LANGUAGE LambdaCase #-}
{-# LANGUAGE OverloadedStrings #-}
{-# LANGUAGE TemplateHaskell #-}

module Marconi.ChainIndex.Indexers where

import Cardano.Api.Extended qualified as C
import Cardano.BM.Tracing qualified as BM
import Control.Concurrent (MVar)
import Control.Lens (makeLenses, (?~))
import Control.Monad.Cont (MonadIO)
import Control.Monad.Except (ExceptT, MonadError, MonadTrans (lift))
import Data.Function ((&))
import Data.List.NonEmpty qualified as NonEmpty
import Data.Text (Text)
import Data.Text qualified as Text
import Marconi.ChainIndex.Extract.WithDistance (WithDistance)
import Marconi.ChainIndex.Indexers.BlockInfo qualified as BlockInfo
import Marconi.ChainIndex.Indexers.ChainTip qualified as ChainTip
import Marconi.ChainIndex.Indexers.Coordinator (coordinatorWorker, syncStatsCoordinator)
import Marconi.ChainIndex.Indexers.CurrentSyncPointQuery qualified as CurrentSyncPoint
import Marconi.ChainIndex.Indexers.Datum qualified as Datum
import Marconi.ChainIndex.Indexers.EpochState qualified as EpochState
import Marconi.ChainIndex.Indexers.MintTokenEvent qualified as MintTokenEvent
import Marconi.ChainIndex.Indexers.MintTokenEventQuery (
  MintTokenEventIndexerQuery (MintTokenEventIndexerQuery),
 )
import Marconi.ChainIndex.Indexers.Spent qualified as Spent
import Marconi.ChainIndex.Indexers.Utxo qualified as Utxo
import Marconi.ChainIndex.Indexers.UtxoQuery qualified as UtxoQuery
import Marconi.ChainIndex.Indexers.Worker (
  StandardIndexer,
  StandardWorker (StandardWorker),
  StandardWorkerConfig (StandardWorkerConfig),
 )
import Marconi.ChainIndex.Transformer.WithSyncLog (WithSyncStats)
import Marconi.ChainIndex.Types (
  BlockEvent (BlockEvent),
  MarconiTrace,
  SecurityParam,
  TipAndBlock (TipAndBlock),
  TxIndexInBlock,
  blockInMode,
 )
import Marconi.Core qualified as Core
import System.FilePath ((</>))

data AnyTxBody = forall era. (C.IsCardanoEra era) => AnyTxBody C.BlockNo TxIndexInBlock (C.TxBody era)
type instance Core.Point (Either C.ChainTip (WithDistance BlockEvent)) = C.ChainPoint
type instance Core.Point BlockEvent = C.ChainPoint
type instance Core.Point C.ChainTip = C.ChainPoint
type instance Core.Point [AnyTxBody] = C.ChainPoint

-- Convenience aliases for indexers
type Coordinator = Core.WithTrace IO Core.Coordinator TipAndBlock
type SyncStatsCoordinator = WithSyncStats (Core.WithTrace IO Core.Coordinator) TipAndBlock

type ChainTipIndexer = ChainTip.ChainTipIndexer IO
type EpochStateIndexer =
  Core.WithTrace
    IO
    EpochState.EpochStateIndexer
    (WithDistance (Maybe EpochState.ExtLedgerState, C.BlockInMode C.CardanoMode))
type MintTokenEventIndexer =
  StandardIndexer IO Core.SQLiteIndexer MintTokenEvent.MintTokenBlockEvents
type BlockInfoIndexer = StandardIndexer IO Core.SQLiteIndexer BlockInfo.BlockInfo
type UtxoIndexer = UtxoQuery.UtxoQueryIndexer IO
type CurrentSyncPointIndexer =
  Core.WithTrace
    IO
    CurrentSyncPoint.CurrentSyncPointQueryIndexer
    TipAndBlock

-- | Container for all the queryable indexers of marconi-chain-index.
data MarconiChainIndexQueryables = MarconiChainIndexQueryables
  { _queryableEpochState :: !(MVar EpochStateIndexer)
  , _queryableMintToken :: !(MintTokenEventIndexerQuery MintTokenEvent.MintTokenBlockEvents)
  , _queryableUtxo :: !UtxoIndexer
  , _queryableCurrentSyncPoint :: !CurrentSyncPointIndexer
  }

makeLenses 'MarconiChainIndexQueryables

{- | Build all the indexers of marconi-chain-index
(all those which are available with the new implementation)
and expose a single coordinator to operate them
-}
buildIndexers
  :: SecurityParam
  -> Core.CatchupConfig
  -> Utxo.UtxoIndexerConfig
  -> MintTokenEvent.MintTokenEventConfig
  -> EpochState.EpochStateWorkerConfig
  -> BM.Trace IO Text
  -> MarconiTrace IO
  -> FilePath
  -> ExceptT
      Core.IndexerError
      IO
      ( C.ChainPoint
      , MarconiChainIndexQueryables
      , SyncStatsCoordinator
      )
buildIndexers
  securityParam
  catchupConfig
  utxoConfig
  mintEventConfig
  epochStateConfig
  textLogger
  prettyLogger
  path = do
    let mainLogger :: BM.Trace IO (Core.IndexerEvent C.ChainPoint)
        mainLogger = BM.contramap (fmap (fmap $ Text.pack . show)) textLogger
        blockEventTextLogger = BM.appendName "blockEvent" textLogger
        blockEventLogger = BM.appendName "blockEvent" mainLogger
        txBodyCoordinatorLogger = BM.appendName "txBody" blockEventTextLogger

    StandardWorker blockInfoMVar blockInfoWorker <-
      blockInfoBuilder securityParam catchupConfig blockEventTextLogger path

    Core.WorkerIndexer epochStateMVar epochStateWorker <-
      epochStateBuilder securityParam catchupConfig epochStateConfig blockEventTextLogger path

    StandardWorker utxoMVar utxoWorker <-
      utxoBuilder securityParam catchupConfig utxoConfig txBodyCoordinatorLogger path
    StandardWorker spentMVar spentWorker <-
      spentBuilder securityParam catchupConfig txBodyCoordinatorLogger path
    StandardWorker datumMVar datumWorker <-
      datumBuilder securityParam catchupConfig txBodyCoordinatorLogger path
    StandardWorker mintTokenMVar mintTokenWorker <-
      mintBuilder securityParam catchupConfig mintEventConfig txBodyCoordinatorLogger path

    let getTxBody :: (C.IsCardanoEra era) => C.BlockNo -> TxIndexInBlock -> C.Tx era -> AnyTxBody
        getTxBody blockNo ix tx = AnyTxBody blockNo ix (C.getTxBody tx)
        toTxBodys :: BlockEvent -> [AnyTxBody]
        toTxBodys (BlockEvent (C.BlockInMode (C.Block (C.BlockHeader _ _ bn) txs) _) _ _) =
          zipWith (getTxBody bn) [0 ..] txs

    coordinatorTxBodyWorkers <-
      buildTxBodyCoordinator
        txBodyCoordinatorLogger
        (pure . Just . fmap toTxBodys)
        [utxoWorker, spentWorker, datumWorker, mintTokenWorker]

    utxoQueryIndexer <-
      Core.withTrace (BM.appendName "utxoQueryEvent" mainLogger)
        <$> ( lift $
                UtxoQuery.mkUtxoSQLiteQuery $
                  UtxoQuery.UtxoQueryAggregate utxoMVar spentMVar datumMVar blockInfoMVar
            )

    blockCoordinator <-
      lift $
        buildBlockEventCoordinator
          blockEventLogger
          [blockInfoWorker, epochStateWorker, coordinatorTxBodyWorkers]

    Core.WorkerIndexer chainTipMVar chainTipWorker <- chainTipBuilder mainLogger path

    mainCoordinator <-
      lift $
        syncStatsCoordinator
          mainLogger
          prettyLogger
          [blockCoordinator, chainTipWorker]

<<<<<<< HEAD
    let currentSyncPointIndexer =
          Core.withTrace (BM.appendName "currentSyncPointEvent" mainLogger) $
            CurrentSyncPoint.CurrentSyncPointQueryIndexer
              mainCoordinator
              blockInfoMVar
              chainTipMVar
        queryables =
          MarconiChainIndexQueryables
            epochStateMVar
            mintTokenMVar
            utxoQueryIndexer
            currentSyncPointIndexer
=======
  let currentSyncPointIndexer =
        Core.withTrace (BM.appendName "currentSyncPointEvent" mainLogger) $
          CurrentSyncPoint.CurrentSyncPointQueryIndexer
            mainCoordinator
            blockInfoMVar
            chainTipMVar
      queryables =
        MarconiChainIndexQueryables
          epochStateMVar
          (MintTokenEventIndexerQuery securityParam mintTokenMVar blockInfoMVar)
          utxoQueryIndexer
          currentSyncPointIndexer
>>>>>>> fa9e8f54

    resumePoint <- Core.lastStablePoint mainCoordinator

    pure (resumePoint, queryables, mainCoordinator)

-- | Build and start a coordinator of a bunch of workers that takes an @AnyTxBody@ as an input
buildBlockEventCoordinator
  :: (MonadIO m)
  => BM.Trace IO (Core.IndexerEvent C.ChainPoint)
  -> [Core.Worker (WithDistance BlockEvent) C.ChainPoint]
  -> m (Core.Worker TipAndBlock C.ChainPoint)
buildBlockEventCoordinator logger workers =
  let rightToMaybe = \case
        TipAndBlock _ block -> block
   in Core.worker <$> coordinatorWorker "BlockEvent coordinator" logger (pure . rightToMaybe) workers

-- | Build and start a coordinator of a bunch of workers that takes an @AnyTxBody@ as an input
buildTxBodyCoordinator
  :: (MonadIO m, Ord (Core.Point event), Show (Core.Point event))
  => BM.Trace IO Text
  -> (WithDistance input -> IO (Maybe event))
  -> [Core.Worker event (Core.Point event)]
  -> m (Core.Worker (WithDistance input) (Core.Point event))
buildTxBodyCoordinator textLogger extract workers = do
  let indexerEventLogger = BM.contramap (fmap (fmap $ Text.pack . show)) textLogger
  Core.worker <$> coordinatorWorker "TxBody coordinator" indexerEventLogger extract workers

-- | Configure and start the @BlockInfo@ indexer
blockInfoBuilder
  :: (MonadIO n, MonadError Core.IndexerError n)
  => SecurityParam
  -> Core.CatchupConfig
  -> BM.Trace IO Text
  -> FilePath
  -> n (StandardWorker IO BlockEvent BlockInfo.BlockInfo Core.SQLiteIndexer)
blockInfoBuilder securityParam catchupConfig textLogger path =
  let indexerName = "BlockInfo"
      indexerEventLogger = BM.contramap (fmap (fmap $ Text.pack . show)) textLogger
      blockInfoDbPath = path </> BlockInfo.dbName
      catchupConfigWithTracer =
        catchupConfig
          & Core.configCatchupEventHook
            ?~ BlockInfo.catchupConfigEventHook indexerName textLogger blockInfoDbPath
      extractBlockInfo :: BlockEvent -> BlockInfo.BlockInfo
      extractBlockInfo (BlockEvent (C.BlockInMode b _) eno t) = BlockInfo.fromBlockEratoBlockInfo b eno t
      blockInfoWorkerConfig =
        StandardWorkerConfig
          indexerName
          securityParam
          catchupConfigWithTracer
          (pure . Just . extractBlockInfo)
          (BM.appendName indexerName indexerEventLogger)
   in BlockInfo.blockInfoWorker blockInfoWorkerConfig (path </> BlockInfo.dbName)

-- | Configure and start the @Utxo@ indexer
utxoBuilder
  :: (MonadIO n, MonadError Core.IndexerError n)
  => SecurityParam
  -> Core.CatchupConfig
  -> Utxo.UtxoIndexerConfig
  -> BM.Trace IO Text
  -> FilePath
  -> n (StandardWorker IO [AnyTxBody] Utxo.UtxoEvent Core.SQLiteIndexer)
utxoBuilder securityParam catchupConfig utxoConfig textLogger path =
  let indexerName = "Utxo"
      indexerEventLogger = BM.contramap (fmap (fmap $ Text.pack . show)) textLogger
      utxoDbPath = path </> "utxo.db"
      extractUtxos :: AnyTxBody -> [Utxo.Utxo]
      extractUtxos (AnyTxBody _ indexInBlock txb) = Utxo.getUtxosFromTxBody indexInBlock txb
      catchupConfigWithTracer =
        catchupConfig
          & Core.configCatchupEventHook ?~ Utxo.catchupConfigEventHook textLogger utxoDbPath
      utxoWorkerConfig =
        StandardWorkerConfig
          indexerName
          securityParam
          catchupConfigWithTracer
          (pure . NonEmpty.nonEmpty . (>>= extractUtxos))
          (BM.appendName indexerName indexerEventLogger)
   in Utxo.utxoWorker utxoWorkerConfig utxoConfig utxoDbPath

-- | Configure and start the 'ChainTip' indexer
chainTipBuilder
  :: (MonadIO n, MonadError Core.IndexerError n, MonadIO m)
  => BM.Trace m (Core.IndexerEvent C.ChainPoint)
  -> FilePath
  -> n
      ( Core.WorkerIndexer
          m
          TipAndBlock
          C.ChainTip
          (Core.WithTrace m Core.LastEventIndexer)
      )
chainTipBuilder tracer path = do
  let chainTipPath = path </> "chainTip"
      tipOnly (TipAndBlock tip _) = tip
  ChainTip.chainTipWorker tracer tipOnly (ChainTip.ChainTipConfig chainTipPath 2048)

-- | Configure and start the @SpentInfo@ indexer
spentBuilder
  :: (MonadIO n, MonadError Core.IndexerError n)
  => SecurityParam
  -> Core.CatchupConfig
  -> BM.Trace IO Text
  -> FilePath
  -> n (StandardWorker IO [AnyTxBody] Spent.SpentInfoEvent Core.SQLiteIndexer)
spentBuilder securityParam catchupConfig textLogger path =
  let indexerName = "Spent"
      indexerEventLogger = BM.contramap (fmap (fmap $ Text.pack . show)) textLogger
      spentDbPath = path </> "spent.db"
      extractSpent :: AnyTxBody -> [Spent.SpentInfo]
      extractSpent (AnyTxBody _ _ txb) = Spent.getInputs txb
      catchupConfigWithTracer =
        catchupConfig
          & Core.configCatchupEventHook ?~ Spent.catchupConfigEventHook textLogger spentDbPath
      spentWorkerConfig =
        StandardWorkerConfig
          indexerName
          securityParam
          catchupConfigWithTracer
          (pure . NonEmpty.nonEmpty . (>>= extractSpent))
          (BM.appendName indexerName indexerEventLogger)
   in Spent.spentWorker spentWorkerConfig spentDbPath

-- | Configure and start the @Datum@ indexer
datumBuilder
  :: (MonadIO n, MonadError Core.IndexerError n, MonadIO m)
  => SecurityParam
  -> Core.CatchupConfig
  -> BM.Trace m Text
  -> FilePath
  -> n (StandardWorker m [AnyTxBody] Datum.DatumEvent Core.SQLiteIndexer)
datumBuilder securityParam catchupConfig textLogger path =
  let indexerName = "Datum"
      indexerEventLogger = BM.contramap (fmap (fmap $ Text.pack . show)) textLogger
      extractDatum :: AnyTxBody -> [Datum.DatumInfo]
      extractDatum (AnyTxBody _ _ txb) = Datum.getDataFromTxBody txb
      datumWorkerConfig =
        StandardWorkerConfig
          indexerName
          securityParam
          catchupConfig
          (pure . NonEmpty.nonEmpty . (>>= extractDatum))
          (BM.appendName indexerName indexerEventLogger)
   in Datum.datumWorker datumWorkerConfig (path </> "datum.db")

-- | Configure and start the @MintToken@ indexer
mintBuilder
  :: (MonadIO n, MonadError Core.IndexerError n)
  => SecurityParam
  -> Core.CatchupConfig
  -> MintTokenEvent.MintTokenEventConfig
  -> BM.Trace IO Text
  -> FilePath
  -> n (StandardWorker IO [AnyTxBody] MintTokenEvent.MintTokenBlockEvents Core.SQLiteIndexer)
mintBuilder securityParam catchupConfig mintEventConfig textLogger path =
  let indexerName = "MintTokenEvent"
      indexerEventLogger = BM.contramap (fmap (fmap $ Text.pack . show)) textLogger
      mintDbPath = path </> "mint.db"
      catchupConfigWithTracer =
        catchupConfig
          & Core.configCatchupEventHook
            ?~ MintTokenEvent.catchupConfigEventHook indexerName textLogger mintDbPath
      extractMint :: AnyTxBody -> [MintTokenEvent.MintTokenEvent]
      extractMint (AnyTxBody bn ix txb) = MintTokenEvent.extractEventsFromTx bn ix txb
      mintTokenWorkerConfig =
        StandardWorkerConfig
          indexerName
          securityParam
          catchupConfigWithTracer
          (pure . fmap MintTokenEvent.MintTokenBlockEvents . NonEmpty.nonEmpty . (>>= extractMint))
          (BM.appendName indexerName indexerEventLogger)
   in MintTokenEvent.mkMintTokenEventWorker mintTokenWorkerConfig mintEventConfig mintDbPath

-- | Configure and start the @EpochState@ indexer
epochStateBuilder
  :: (MonadIO n, MonadError Core.IndexerError n)
  => SecurityParam
  -> Core.CatchupConfig
  -> EpochState.EpochStateWorkerConfig
  -> BM.Trace IO Text
  -> FilePath
  -> n
      ( Core.WorkerIndexer
          IO
          (WithDistance BlockEvent)
          (WithDistance (Maybe EpochState.ExtLedgerState, C.BlockInMode C.CardanoMode))
          (Core.WithTrace IO EpochState.EpochStateIndexer)
      )
epochStateBuilder securityParam catchupConfig epochStateConfig textLogger path =
  let indexerName = "EpochState"
      indexerEventLogger = BM.contramap (fmap (fmap $ Text.pack . show)) textLogger
      epochStateWorkerConfig =
        StandardWorkerConfig
          indexerName
          securityParam
          catchupConfig
          (pure . Just . blockInMode)
          (BM.appendName indexerName indexerEventLogger)
   in EpochState.mkEpochStateWorker epochStateWorkerConfig epochStateConfig (path </> "epochState")<|MERGE_RESOLUTION|>--- conflicted
+++ resolved
@@ -168,7 +168,6 @@
           prettyLogger
           [blockCoordinator, chainTipWorker]
 
-<<<<<<< HEAD
     let currentSyncPointIndexer =
           Core.withTrace (BM.appendName "currentSyncPointEvent" mainLogger) $
             CurrentSyncPoint.CurrentSyncPointQueryIndexer
@@ -178,23 +177,9 @@
         queryables =
           MarconiChainIndexQueryables
             epochStateMVar
-            mintTokenMVar
+            (MintTokenEventIndexerQuery securityParam mintTokenMVar blockInfoMVar)
             utxoQueryIndexer
             currentSyncPointIndexer
-=======
-  let currentSyncPointIndexer =
-        Core.withTrace (BM.appendName "currentSyncPointEvent" mainLogger) $
-          CurrentSyncPoint.CurrentSyncPointQueryIndexer
-            mainCoordinator
-            blockInfoMVar
-            chainTipMVar
-      queryables =
-        MarconiChainIndexQueryables
-          epochStateMVar
-          (MintTokenEventIndexerQuery securityParam mintTokenMVar blockInfoMVar)
-          utxoQueryIndexer
-          currentSyncPointIndexer
->>>>>>> fa9e8f54
 
     resumePoint <- Core.lastStablePoint mainCoordinator
 
