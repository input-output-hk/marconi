{-# LANGUAGE AllowAmbiguousTypes #-}
{-# LANGUAGE FlexibleInstances #-}
{-# LANGUAGE GADTs #-}
{-# LANGUAGE MultiParamTypeClasses #-}
{-# LANGUAGE NamedFieldPuns #-}
{-# LANGUAGE OverloadedStrings #-}
{-# LANGUAGE ScopedTypeVariables #-}
{-# LANGUAGE TemplateHaskell #-}
{-# LANGUAGE TupleSections #-}

module Marconi.ChainIndex.Indexers where

import Cardano.Api (
  Block (Block),
  BlockHeader (BlockHeader),
  BlockInMode (BlockInMode),
  CardanoMode,
  ChainPoint (ChainPoint),
  Hash,
  ScriptData,
  SlotNo,
 )
import Cardano.Api qualified as C
import Cardano.Api.Shelley qualified as C
import Cardano.BM.Setup (withTrace)
import Cardano.BM.Trace (logError)
import Cardano.BM.Tracing (defaultConfigStdout)
import Cardano.Ledger.Alonzo.TxWits qualified as Alonzo
import Cardano.Streaming (
  ChainSyncEvent (RollBackward, RollForward),
  ChainSyncEventException (NoIntersectionFound),
  withChainSyncEventStream,
 )
import Cardano.Streaming.Helpers (bimSlotNo)
import Control.Concurrent (
  MVar,
  forkIO,
  isEmptyMVar,
  modifyMVar,
  newEmptyMVar,
  newMVar,
  readMVar,
  tryPutMVar,
  tryReadMVar,
 )
import Control.Concurrent.QSemN (
  QSemN,
  newQSemN,
  signalQSemN,
  waitQSemN,
 )
import Control.Concurrent.STM (atomically)
import Control.Concurrent.STM.TChan (
  TChan,
  dupTChan,
  newBroadcastTChanIO,
  readTChan,
  writeTChan,
 )
import Control.Exception (Exception, catch)
import Control.Exception.Base (throw)
import Control.Lens (makeLenses, view)
<<<<<<< HEAD
import Control.Lens.Operators (
  (%~),
  (&),
  (+~),
  (.~),
  (^.),
 )
import Control.Monad (
  forever,
  void,
  when,
 )
=======
import Control.Lens.Operators ((%~), (&), (+~), (.~), (^.))
import Control.Monad (forM_, forever, void, when)
>>>>>>> bed3c0e4
import Control.Monad.IO.Class (MonadIO (liftIO))
import Control.Monad.Trans.Except (
  ExceptT,
  runExceptT,
 )
import Data.Functor (($>))
import Data.List.NonEmpty (NonEmpty)
import Data.Map (Map)
import Data.Map qualified as Map
import Data.Maybe (mapMaybe)
import Data.Sequence (Seq)
import Data.Sequence qualified as Seq
import Data.Text qualified as Text
import Data.Word (Word64)
import Marconi.ChainIndex.Error (IndexerError (CantRollback, CantStartIndexer))
import Marconi.ChainIndex.Indexers.AddressDatum (
  AddressDatumDepth (AddressDatumDepth),
  AddressDatumHandle,
  AddressDatumIndex,
 )
import Marconi.ChainIndex.Indexers.AddressDatum qualified as AddressDatum
import Marconi.ChainIndex.Indexers.EpochState (EpochStateHandle)
import Marconi.ChainIndex.Indexers.EpochState qualified as EpochState
import Marconi.ChainIndex.Indexers.MintBurn qualified as MintBurn
import Marconi.ChainIndex.Indexers.ScriptTx qualified as ScriptTx
import Marconi.ChainIndex.Indexers.Utxo qualified as Utxo
import Marconi.ChainIndex.Logging (logging)
import Marconi.ChainIndex.Node.Client.GenesisConfig (
  NetworkConfigFile (NetworkConfigFile),
  initExtLedgerStateVar,
  mkProtocolInfoCardano,
  readCardanoGenesisConfig,
  readNetworkConfig,
  renderGenesisConfigError,
 )
import Marconi.ChainIndex.Types (
  IndexingDepth (MaxIndexingDepth, MinIndexingDepth),
  SecurityParam (SecurityParam),
  TargetAddresses,
  UtxoIndexerConfig,
 )
import Marconi.ChainIndex.Utils qualified as Utils
import Marconi.Core.Storable qualified as Storable
import Ouroboros.Consensus.Ledger.Abstract qualified as O
import Ouroboros.Consensus.Ledger.Extended qualified as O
import Ouroboros.Consensus.Node qualified as O
import Prettyprinter (
  defaultLayoutOptions,
  layoutPretty,
  pretty,
  (<+>),
 )
import Prettyprinter.Render.Text (renderStrict)
import Streaming.Prelude qualified as S
import System.Directory (createDirectoryIfMissing)
import System.FilePath (
  takeDirectory,
  (</>),
 )

-- DatumIndexer

scriptDataFromCardanoTxBody :: C.TxBody era -> Map (Hash ScriptData) ScriptData
scriptDataFromCardanoTxBody (C.ShelleyTxBody _ _ _ (C.TxBodyScriptData _ dats _) _ _) =
  extractData dats
  where
    extractData :: Alonzo.TxDats era -> Map (Hash ScriptData) ScriptData
    extractData (Alonzo.TxDats' xs) =
      Map.fromList
        . fmap ((\x -> (C.hashScriptDataBytes x, C.getScriptData x)) . C.fromAlonzoData)
        . Map.elems
        $ xs
scriptDataFromCardanoTxBody _ = mempty

data Buffer a = Buffer
  { _capacity :: !Word64
  , _bufferLength :: !Word64
  , _content :: !(Seq a)
  }

newBuffer :: Word64 -> Buffer a
newBuffer capacity = Buffer capacity 0 Seq.empty

makeLenses 'Buffer

{- | The way we synchronise channel consumption is by waiting on a QSemN for each
     of the spawn indexers to finish processing the current event.

     The channel is used to transmit the next event to the listening indexers. Note
     that even if the channel is unbound it will actually only ever hold one event
     because it will be blocked until the processing of the event finishes on all
     indexers.

     The indexer count is where we save the number of running indexers so we know for
     how many we are waiting.
-}
data Coordinator' a = Coordinator
  { _channel :: !(TChan (ChainSyncEvent a))
  , _errorVar :: !(MVar IndexerError)
  , _barrier :: !QSemN
  , _indexerCount :: !Int
  , _buffer :: !(Buffer a)
  }

makeLenses 'Coordinator

type Coordinator = Coordinator' (BlockInMode CardanoMode)

initialCoordinator :: Int -> Word64 -> IO (Coordinator' a)
initialCoordinator indexerCount' minIndexingDepth =
  Coordinator
    <$> newBroadcastTChanIO
    <*> newEmptyMVar
    <*> newQSemN 0
    <*> pure indexerCount'
    <*> pure (newBuffer minIndexingDepth)

-- The points should/could provide shared access to the indexers themselves. The result
-- is a list of points (rather than just one) since it offers more resume possibilities
-- to the node (in the unlikely case there were some rollbacks during downtime).
type Worker = SecurityParam -> Coordinator -> FilePath -> IO (Storable.StorablePoint ScriptTx.ScriptTxHandle)

utxoWorker_
  :: (Utxo.UtxoIndexer -> IO ())
  -- ^ Callback function used in the queryApi thread, needs to be non-blocking
  -> Utxo.Depth
  -> UtxoIndexerConfig
  -- ^ Utxo Indexer Configuration, containing targetAddresses and showReferenceScript flag
  -> Coordinator
  -> TChan (ChainSyncEvent (BlockInMode CardanoMode))
  -> FilePath
  -> IO (IO (), C.ChainPoint)
utxoWorker_ callback depth utxoIndexerConfig Coordinator{_barrier, _errorVar} ch path = do
  ix <- toException $ Utxo.open path depth False -- open SQLite with depth=depth and DO NOT perform SQLite vacuum
  -- TODO consider adding a CLI param to allow user to perfomr Vaccum or not.
  cp <- toException $ Storable.resumeFromStorage $ view Storable.handle ix
  mIndexer <- newMVar ix
  pure (loop mIndexer, cp)
  where
    loop :: MVar Utxo.UtxoIndexer -> IO ()
    loop index = do
      signalQSemN _barrier 1
      failWhenFull _errorVar
      readMVar index >>= callback
      event <- atomically . readTChan $ ch
      case event of
        RollForward (BlockInMode block _) _ct ->
          let utxoEvents = Utxo.getUtxoEventsFromBlock utxoIndexerConfig block
           in void $ updateWith index _errorVar $ Storable.insert utxoEvents
        RollBackward cp _ct ->
          void $ updateWith index _errorVar $ Storable.rewind cp

      loop index

utxoWorker
  :: (Utxo.UtxoIndexer -> IO ())
  -- ^ callback function used in the queryApi thread
  -> UtxoIndexerConfig
  -- ^ Utxo Indexer Configuration, containing targetAddresses and showReferenceScript flag
  -> Worker
utxoWorker callback utxoIndexerConfig securityParam coordinator path = do
  workerChannel <- atomically . dupTChan $ _channel coordinator
  (loop, cp) <-
    utxoWorker_
      callback
      (Utxo.Depth $ fromIntegral securityParam)
      utxoIndexerConfig
      coordinator
      workerChannel
      path
  void $ forkIO loop
  return cp

addressDatumWorker
  :: (Storable.StorableEvent AddressDatumHandle -> IO [()])
  -> Maybe TargetAddresses
  -> Worker
addressDatumWorker onInsert targetAddresses securityParam coordinator path = do
  workerChannel <- atomically . dupTChan $ _channel coordinator
  (loop, cp) <-
    addressDatumWorker_
      onInsert
      targetAddresses
      (AddressDatumDepth $ fromIntegral securityParam)
      coordinator
      workerChannel
      path
  void $ forkIO loop
  return cp

addressDatumWorker_
  :: (Storable.StorableEvent AddressDatumHandle -> IO [()])
  -> Maybe TargetAddresses
  -- ^ Target addresses to filter for
  -> AddressDatumDepth
  -> Coordinator
  -> TChan (ChainSyncEvent (BlockInMode CardanoMode))
  -> FilePath
  -> IO (IO (), C.ChainPoint)
addressDatumWorker_ onInsert targetAddresses depth Coordinator{_barrier, _errorVar} ch path = do
  index <- toException $ AddressDatum.open path depth
  cp <- toException . Storable.resumeFromStorage . view Storable.handle $ index
  mIndex <- newMVar index
  pure (innerLoop mIndex, cp)
  where
    innerLoop :: MVar AddressDatumIndex -> IO ()
    innerLoop index = do
      signalQSemN _barrier 1
      failWhenFull _errorVar
      event <- atomically $ readTChan ch
      case event of
        RollForward (BlockInMode (Block (BlockHeader slotNo bh _) txs) _) _ -> do
          -- TODO Redo. Inefficient filtering
          let addressDatumIndexEvent =
                AddressDatum.toAddressDatumIndexEvent (Utils.addressesToPredicate targetAddresses) txs (C.ChainPoint slotNo bh)
          void $ updateWith index _errorVar $ Storable.insert addressDatumIndexEvent
          void $ onInsert addressDatumIndexEvent
          innerLoop index
        RollBackward cp _ct -> do
          void $ updateWith index _errorVar $ Storable.rewind cp
          innerLoop index

-- * ScriptTx indexer

scriptTxWorker_
  :: (Storable.StorableEvent ScriptTx.ScriptTxHandle -> IO [()])
  -> ScriptTx.Depth
  -> Coordinator
  -> TChan (ChainSyncEvent (BlockInMode CardanoMode))
  -> FilePath
  -> IO (IO (), C.ChainPoint, MVar ScriptTx.ScriptTxIndexer)
scriptTxWorker_ onInsert depth Coordinator{_barrier, _errorVar} ch path = do
  indexer <- toException $ ScriptTx.open path depth
  cp <- toException . Storable.resumeFromStorage . view Storable.handle $ indexer
  mIndexer <- newMVar indexer
  pure (loop mIndexer, cp, mIndexer)
  where
    loop :: MVar ScriptTx.ScriptTxIndexer -> IO ()
    loop index = do
      signalQSemN _barrier 1
      failWhenFull _errorVar
      event <- atomically $ readTChan ch
      case event of
        RollForward (BlockInMode (Block (BlockHeader slotNo hsh _) txs :: Block era) _ :: BlockInMode CardanoMode) _ct -> do
          let u = ScriptTx.toUpdate txs (ChainPoint slotNo hsh)
          void $ updateWith index _errorVar $ Storable.insert u
          void $ onInsert u
          loop index
        RollBackward cp _ct -> do
          void $ updateWith index _errorVar $ Storable.rewind cp
          loop index

scriptTxWorker
  :: (Storable.StorableEvent ScriptTx.ScriptTxHandle -> IO [()])
  -> Worker
scriptTxWorker onInsert securityParam coordinator path = do
  workerChannel <- atomically . dupTChan $ _channel coordinator
  (loop, cp, _indexer) <- scriptTxWorker_ onInsert (ScriptTx.Depth $ fromIntegral securityParam) coordinator workerChannel path
  void $ forkIO loop
  return cp

-- * Epoch state indexer

epochStateWorker_
  :: FilePath
  -> (Storable.State EpochStateHandle -> IO ())
  -> SecurityParam
  -> Coordinator
  -> TChan (ChainSyncEvent (BlockInMode CardanoMode))
  -> FilePath
  -> IO (IO b, C.ChainPoint, MVar (Storable.State EpochStateHandle))
epochStateWorker_
  nodeConfigPath
  callback
  securityParam
  Coordinator{_barrier, _errorVar}
  ch
  dbPath = do
    nodeConfigE <- runExceptT $ readNetworkConfig (NetworkConfigFile nodeConfigPath)
    nodeConfig <- either (throw . CantStartIndexer . Text.pack . show) pure nodeConfigE
    genesisConfigE <- runExceptT $ readCardanoGenesisConfig nodeConfig
    genesisConfig <- either (throw . CantStartIndexer . Text.pack . show . renderGenesisConfigError) pure genesisConfigE

    let initialLedgerState = initExtLedgerStateVar genesisConfig
        topLevelConfig = O.pInfoConfig (mkProtocolInfoCardano genesisConfig)
        hfLedgerConfig = O.ExtLedgerCfg topLevelConfig

    let ledgerStateDir = takeDirectory dbPath </> "ledgerStates"
    createDirectoryIfMissing False ledgerStateDir
    indexer <- toException $ EpochState.open topLevelConfig dbPath ledgerStateDir securityParam

    cp <- toException $ Storable.resumeFromStorage $ view Storable.handle indexer
    indexerMVar <- newMVar indexer

    let loop currentLedgerState currentEpochNo = do
          signalQSemN _barrier 1
          failWhenFull _errorVar
          void $ readMVar indexerMVar >>= callback
          chainSyncEvent <- atomically $ readTChan ch

          (newLedgerState, newEpochNo) <- case chainSyncEvent of
            RollForward blockInMode@(C.BlockInMode (C.Block (C.BlockHeader slotNo bh bn) _) _) chainTip -> do
              let newLedgerState' =
                    O.lrResult $
                      O.tickThenReapplyLedgerResult
                        hfLedgerConfig
                        (C.toConsensusBlock blockInMode)
                        currentLedgerState
                  newEpochNo = EpochState.getEpochNo newLedgerState'

              -- If the block is rollbackable, we always store the LedgerState. If the block is
              -- immutable, we only store it right at the beginning of a new epoch.
              let isFirstEventOfEpoch = newEpochNo > currentEpochNo
              let storableEvent =
                    EpochState.toStorableEvent
                      newLedgerState'
                      slotNo
                      bh
                      bn
                      chainTip
                      securityParam
                      isFirstEventOfEpoch

              void $ updateWith indexerMVar _errorVar $ Storable.insert storableEvent

              -- Compute new LedgerState given block and old LedgerState
              pure (newLedgerState', newEpochNo)
            RollBackward C.ChainPointAtGenesis _ct -> do
              void $ updateWith indexerMVar _errorVar $ Storable.rewind C.ChainPointAtGenesis
              pure (initialLedgerState, Nothing)
            RollBackward cp' _ct -> do
              newIndex <- updateWith indexerMVar _errorVar $ Storable.rewind cp'

              -- We query the LedgerState from disk at the point where we need to rollback to.
              -- For that to work, we need to be sure that any volatile LedgerState are stored
              -- on disk. For immutable LedgerStates, they are only stored on disk at the first
              -- slot of an epoch.
              maybeLedgerState <-
                runExceptT $ Storable.query newIndex (EpochState.LedgerStateAtPointQuery cp')
              case maybeLedgerState of
                Right (EpochState.LedgerStateAtPointResult (Just ledgerState)) -> pure (ledgerState, EpochState.getEpochNo ledgerState)
                Right (EpochState.LedgerStateAtPointResult Nothing) -> do
                  void $
                    tryPutMVar _errorVar $
                      CantRollback "Could not find LedgerState from which to rollback from in EpochState indexer. Should not happen!"
                  pure (initialLedgerState, Nothing)
                Right _ -> do
                  void $
                    tryPutMVar _errorVar $
                      CantRollback "LedgerStateAtPointQuery returned a result mismatch when applying a rollback. Should not happen!"
                  pure (initialLedgerState, Nothing)
                Left err -> do
                  void $ tryPutMVar _errorVar err
                  pure (initialLedgerState, Nothing)

          loop newLedgerState newEpochNo

    pure (loop initialLedgerState (EpochState.getEpochNo initialLedgerState), cp, indexerMVar)

epochStateWorker
  :: FilePath
  -> (Storable.State EpochStateHandle -> IO ())
  -> Worker
epochStateWorker nodeConfigPath callback securityParam coordinator path = do
  workerChannel <- atomically . dupTChan $ _channel coordinator
  (loop, cp, _indexer) <-
    epochStateWorker_
      nodeConfigPath
      callback
      securityParam
      coordinator
      workerChannel
      path
  void $ forkIO loop
  return cp

-- * Mint/burn indexer

mintBurnWorker_
  :: SecurityParam
  -> (MintBurn.MintBurnIndexer -> IO ())
  -> Maybe (NonEmpty (C.PolicyId, Maybe C.AssetName))
  -- ^ Target assets to filter for
  -> Coordinator
  -> TChan (ChainSyncEvent (BlockInMode CardanoMode))
  -> FilePath
  -> IO (IO b, C.ChainPoint)
mintBurnWorker_ securityParam callback mAssets c ch dbPath = do
  indexer <- toException (MintBurn.open dbPath securityParam)
  indexerMVar <- newMVar indexer
  cp <- toException $ Storable.resumeFromStorage $ view Storable.handle indexer
  let loop = forever $ do
        signalQSemN (c ^. barrier) 1
        failWhenFull (c ^. errorVar)
        void $ readMVar indexerMVar >>= callback
        event <- atomically $ readTChan ch
        case event of
          RollForward blockInMode _ct -> do
            let event' = MintBurn.toUpdate mAssets blockInMode
            void $
              updateWith indexerMVar (c ^. errorVar) $
                Storable.insert $
                  MintBurn.MintBurnEvent event'
          RollBackward cp' _ct ->
            void $ updateWith indexerMVar (c ^. errorVar) $ Storable.rewind cp'
  pure (loop, cp)

mintBurnWorker
  :: (MintBurn.MintBurnIndexer -> IO ())
  -> Maybe (NonEmpty (C.PolicyId, Maybe C.AssetName))
  -- ^ Target assets to filter for
  -> Worker
mintBurnWorker callback mAssets securityParam coordinator path = do
  workerChannel <- atomically . dupTChan $ _channel coordinator
  (loop, cp) <- mintBurnWorker_ securityParam callback mAssets coordinator workerChannel path
  void $ forkIO loop
  return cp

initializeIndexers
  :: SecurityParam
  -> IndexingDepth
  -> [(Worker, FilePath)]
  -> IO (ChainPoint, Coordinator)
initializeIndexers securityParam@(SecurityParam sec) indexingDepth indexers = do
  let resolvedDepth = case indexingDepth of
        MinIndexingDepth w -> w
        MaxIndexingDepth -> sec
  when (resolvedDepth > sec) $
    fail "Indexing depth is greater than security param"
  coordinator <- initialCoordinator (length indexers) resolvedDepth
  startingPoints <- mapM (\(ix, fp) -> ix securityParam coordinator fp) indexers
  -- We want to use the set of points that are common to all indexers
  -- giving priority to recent ones.
  let oldestStartingPoint = minimum startingPoints
  pure
    ( oldestStartingPoint
    , coordinator
    )

mkIndexerStream'
  :: (a -> SlotNo)
  -> Coordinator' a
  -> S.Stream (S.Of (ChainSyncEvent a)) IO r
  -> IO ()
mkIndexerStream' f coordinator = S.foldM_ step initial finish
  where
    initial = pure coordinator

    indexersHealthCheck :: Coordinator' a -> IO ()
    indexersHealthCheck c = do
      err <- tryReadMVar (c ^. errorVar)
      forM_ err throw

    blockAfterChainPoint C.ChainPointAtGenesis _bim = True
    blockAfterChainPoint (C.ChainPoint slotNo' _) bim = f bim > slotNo'

    bufferIsFull c = c ^. buffer . bufferLength >= c ^. buffer . capacity

    coordinatorHandleEvent c (RollForward bim ct)
      | bufferIsFull c = case c ^. buffer . content of
          buff Seq.:|> event' -> do
            let c' = c & buffer . content .~ (bim Seq.:<| buff)
            pure (c', Just $ RollForward event' ct)
          Seq.Empty -> do
            pure (c, Just $ RollForward bim ct)
      | otherwise = do
          let c' =
                c
                  & buffer . content %~ (bim Seq.:<|)
                  & buffer . bufferLength +~ 1
          pure (c', Nothing)
    coordinatorHandleEvent c e@(RollBackward cp _) = case c ^. buffer . content of
      buff@(_ Seq.:|> event') ->
        let content' = Seq.dropWhileL (blockAfterChainPoint cp) buff
            c' =
              c
                & buffer . content .~ content'
                & buffer . bufferLength .~ fromIntegral (length content')
         in if blockAfterChainPoint cp event'
              then pure (c', Just e)
              else pure (c', Nothing)
      Seq.Empty -> pure (c, Just e)

    step c@Coordinator{_barrier, _errorVar, _indexerCount, _channel} event = do
      waitQSemN _barrier _indexerCount
      indexersHealthCheck c
      (c', mevent) <- coordinatorHandleEvent c event
      case mevent of
        Nothing -> do
          signalQSemN _barrier _indexerCount
          pure c'
        Just event' -> do
          atomically $ writeTChan _channel event'
          pure c'

    finish _ = pure ()

mkIndexerStream
  :: Coordinator
  -> S.Stream (S.Of (ChainSyncEvent (BlockInMode CardanoMode))) IO r
  -> IO ()
mkIndexerStream = mkIndexerStream' bimSlotNo

runIndexers
  :: FilePath
  -> C.NetworkId
  -> ChainPoint
  -> IndexingDepth
  -> Text.Text
  -> [(Worker, Maybe FilePath)]
  -> IO ()
runIndexers socketPath networkId cliChainPoint indexingDepth traceName list = do
  securityParam <- toException $ Utils.querySecurityParam networkId socketPath
  (oldestCommonChainPoint, coordinator) <- initializeIndexers securityParam indexingDepth $ mapMaybe sequenceA list
  let chainPoint = case cliChainPoint of
        C.ChainPointAtGenesis -> oldestCommonChainPoint -- User didn't specify a chain point, use oldest common chain point,
        cliCp -> cliCp -- otherwise use what was provided on CLI.
  c <- defaultConfigStdout
  withTrace c traceName $ \trace ->
    let io = withChainSyncEventStream socketPath networkId [chainPoint] (mkIndexerStream coordinator . logging trace)
        handleException NoIntersectionFound =
          logError trace $
            renderStrict $
              layoutPretty defaultLayoutOptions $
                "No intersection found when looking for the chain point"
                  <+> pretty chainPoint <> "."
                  <+> "Please check the slot number and the block hash do belong to the chain"
     in io `catch` handleException

toException :: Exception err => ExceptT err IO a -> IO a
toException mx = do
  x <- runExceptT mx
  case x of
    Left err -> throw err
    Right res -> pure res

updateWith
  :: MVar a
  -> MVar err
  -> (a -> ExceptT err IO a)
  -> IO a
updateWith xBox errBox f = modifyMVar xBox $ \x -> do
  res <- runExceptT $ f x
  case res of
    Left err -> do
      tryPutMVar errBox err $> (x, x)
    Right x' -> pure (x', x')

failWhenFull :: MonadIO m => MVar a -> m ()
failWhenFull x = do
  isEmpty <- liftIO $ isEmptyMVar x
  if isEmpty
    then pure ()
    else error "an indexer raised an error"<|MERGE_RESOLUTION|>--- conflicted
+++ resolved
@@ -60,23 +60,8 @@
 import Control.Exception (Exception, catch)
 import Control.Exception.Base (throw)
 import Control.Lens (makeLenses, view)
-<<<<<<< HEAD
-import Control.Lens.Operators (
-  (%~),
-  (&),
-  (+~),
-  (.~),
-  (^.),
- )
-import Control.Monad (
-  forever,
-  void,
-  when,
- )
-=======
 import Control.Lens.Operators ((%~), (&), (+~), (.~), (^.))
 import Control.Monad (forM_, forever, void, when)
->>>>>>> bed3c0e4
 import Control.Monad.IO.Class (MonadIO (liftIO))
 import Control.Monad.Trans.Except (
   ExceptT,
