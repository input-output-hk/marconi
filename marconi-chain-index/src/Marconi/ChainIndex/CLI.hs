{-# LANGUAGE DerivingStrategies #-}
{-# LANGUAGE LambdaCase #-}
{-# LANGUAGE NumericUnderscores #-}
{-# LANGUAGE OverloadedStrings #-}
{-# LANGUAGE PolyKinds #-}
{-# LANGUAGE TupleSections #-}

module Marconi.ChainIndex.CLI where

import Control.Applicative (optional, some)
import Data.Aeson (FromJSON, ToJSON)
import Data.ByteString.Char8 qualified as C8
import Data.List (nub)
import Data.List.NonEmpty (NonEmpty)
import Data.Proxy (Proxy (Proxy))
import Data.Text (Text)
import Data.Text qualified as Text
import Data.Text.Encoding qualified as Text
import Data.Version (showVersion)
import Options.Applicative qualified as Opt
import System.FilePath ((</>))

import Cardano.Api (ChainPoint, NetworkId)
import Cardano.Api qualified as C
import Data.List.NonEmpty qualified as NEList
import Data.Set.NonEmpty qualified as NESet
import Data.Word (Word64)
import GHC.Generics (Generic)
import Marconi.Cardano.Core.Orphans ()
import Marconi.Cardano.Core.Types (
  IndexingDepth (MaxIndexingDepth, MinIndexingDepth),
  RetryConfig (RetryConfig),
  ShouldFailIfResync (ShouldFailIfResync),
  TargetAddresses,
  UtxoIndexerConfig (UtxoIndexerConfig),
  addressDatumDbName,
  epochStateDbName,
  mintBurnDbName,
  scriptTxDbName,
  utxoDbName,
 )
<<<<<<< HEAD
import Options.Applicative (ReadM, eitherReader, execParserPure)
=======
import Marconi.ChainIndex.Git.Rev (gitRev)
>>>>>>> 201aa412
import Paths_marconi_chain_index (version)

-- | Represents a specified point from which to start indexing
data StartingPoint
  = StartFromGenesis
  | StartFromLastSyncPoint
  | StartFrom ChainPoint
  deriving (Show, Eq, Generic, ToJSON, FromJSON)

{- | Allow the user to set a starting point for indexing.

  * If the user picks a specific point with the @start-from@ command, they need to provide both
      a @BlockHeaderHash@ (encoded in RawBytesHex) and a @SlotNo@ (a natural number).
  * If the chooses either @--start-from-genesis@ or @--start-from-last-sync-points@, no args
      are required.
  * Not using any of these commands results in the same behaviour as @--start-from-last-sync-points@
-}
commonStartFromParser :: Opt.Parser StartingPoint
commonStartFromParser =
  pure StartFromLastSyncPoint
    Opt.<|> fromGenesis
    Opt.<|> fromLastSyncPoint
    Opt.<|> givenPoint
  where
    fromGenesis =
      Opt.flag'
        StartFromGenesis
        ( Opt.long "start-from-genesis"
            <> Opt.help "Start from genesis"
        )
    fromLastSyncPoint =
      Opt.flag'
        StartFromLastSyncPoint
        ( Opt.long "start-from-last-sync-points"
            <> Opt.help "Start from the minimum last sync point"
        )
    givenPoint :: Opt.Parser StartingPoint
    givenPoint = StartFrom . uncurry C.ChainPoint <$> parseStartFrom
    parseStartFrom :: Opt.Parser (C.SlotNo, C.Hash C.BlockHeader)
    parseStartFrom =
      Opt.option
        parser
        ( Opt.long "start-from"
            <> Opt.metavar "SLOT-NO:BLOCK-HEADER-HASH"
            <> Opt.help
              "Start from a given slot and block header hash. Usage: `--start-from SLOT-NO:BLOCK-HEADER-HASH`. Might fail if the target indexers can't resume from arbitrary points."
        )
    parser :: ReadM (C.SlotNo, C.Hash C.BlockHeader)
    parser = eitherReader $ \s ->
      case break (== ':') s of
        (l, ':' : r) -> case (exec slotNoParser [l], exec blockHeaderHashParser [r]) of
          (Opt.Success sn, Opt.Success bhh) -> Right (sn, bhh)
          (Opt.Failure _, Opt.Success _) -> Left $ badSlotNo l
          (Opt.Success _, Opt.Failure _) -> Left $ badBhh r
          (_, _) -> Left $ badSlotNo l ++ ". " ++ badBhh r
        _ -> Left "Invalid format, expected SLOT-NO:BLOCK-HEADER-HASH"
    badSlotNo l = "Expected SLOT-NO, got " ++ show l
    badBhh bhh = "Expected BLOCK-HEADER-HASH, got " ++ show bhh
    exec p = execParserPure Opt.defaultPrefs (Opt.info p mempty)
    blockHeaderHashParser :: Opt.Parser (C.Hash C.BlockHeader)
    blockHeaderHashParser =
      Opt.argument
        (Opt.maybeReader maybeParseHashBlockHeader Opt.<|> Opt.readerError "Malformed block header hash")
        (Opt.metavar "BLOCK-HEADER-HASH")
    slotNoParser :: Opt.Parser C.SlotNo
    slotNoParser =
      Opt.argument
        (C.SlotNo <$> Opt.auto)
        (Opt.metavar "SLOT-NO")
    maybeParseHashBlockHeader :: String -> Maybe (C.Hash C.BlockHeader)
    maybeParseHashBlockHeader =
      either (const Nothing) Just
        . C.deserialiseFromRawBytesHex (C.proxyToAsType Proxy)
        . C8.pack

-- TODO: `pNetworkId` and `pTestnetMagic` are copied from
-- https://github.com/input-output-hk/cardano-node/blob/988c93085022ed3e2aea5d70132b778cd3e622b9/cardano-cli/src/Cardano/CLI/Shelley/Parsers.hs#L2009-L2027
-- Use them from there whenever they are exported.
commonNetworkIdParser :: Opt.Parser C.NetworkId
commonNetworkIdParser = pMainnetParser Opt.<|> fmap C.Testnet pTestnetMagicParser

pMainnetParser :: Opt.Parser C.NetworkId
pMainnetParser = Opt.flag' C.Mainnet (Opt.long "mainnet" <> Opt.help "Use the mainnet magic id.")

pTestnetMagicParser :: Opt.Parser C.NetworkMagic
pTestnetMagicParser =
  C.NetworkMagic
    <$> Opt.option
      Opt.auto
      ( Opt.long "testnet-magic"
          <> Opt.metavar "NATURAL"
          <> Opt.help "Specify a testnet magic id."
      )

{- | parses CLI params to valid NonEmpty list of Shelley addresses
 We error out if there are any invalid addresses
-}
multiAddressesParser
  :: Opt.Mod Opt.OptionFields [C.Address C.ShelleyAddr] -> Opt.Parser TargetAddresses
multiAddressesParser = fmap (NESet.fromList . NEList.fromList . concat) . some . single
  where
    single :: Opt.Mod Opt.OptionFields [C.Address C.ShelleyAddr] -> Opt.Parser [C.Address C.ShelleyAddr]
    single = Opt.option (Opt.str >>= traverse parseCardanoAddresses . Text.words)

    deserializeToCardano :: Text -> Either C.Bech32DecodeError (C.Address C.ShelleyAddr)
    deserializeToCardano = C.deserialiseFromBech32 (C.proxyToAsType Proxy)

    parseCardanoAddresses :: Text -> Opt.ReadM (C.Address C.ShelleyAddr)
    parseCardanoAddresses arg = case deserializeToCardano arg of
      Left _ -> fail $ "Invalid address (not a valid Bech32 address representation): " <> show arg
      Right addr -> pure addr

{- | This executable is meant to exercise a set of indexers (for now datumhash -> datum)
     against the mainnet (meant to be used for testing).

     In case you want to access the results of the datumhash indexer you need to query
     the resulting database:
     $ sqlite3 datums.sqlite
     > select slotNo, datumHash, datum from kv_datumhsh_datum where slotNo = 39920450;
     39920450|679a55b523ff8d61942b2583b76e5d49498468164802ef1ebe513c685d6fb5c2|X(002f9787436835852ea78d3c45fc3d436b324184
-}
data CommonOptions = CommonOptions
  { optionsSocketPath :: !String
  -- ^ POSIX socket file to communicate with cardano node
  , optionsNetworkId :: !NetworkId
  -- ^ cardano network id
  , optionsChainPoint :: !StartingPoint
  -- ^ The starting point of the indexers
  , optionsMinIndexingDepth :: !IndexingDepth
  -- ^ Required depth of a block before it is indexed
  , optionsRetryConfig :: !RetryConfig
  }
  deriving stock (Show, Generic)
  deriving anyclass (FromJSON, ToJSON)

data Options = Options
  { commonOptions :: !CommonOptions
  , optionsDbPath :: !FilePath
  -- ^ Directory path containing the SQLite database files
  , optionsEnableUtxoTxOutRef :: !Bool
  -- ^ enable storing txout refScript,
  , optionsDisableUtxo :: !Bool
  -- ^ disable Utxo indexer
  , optionsDisableAddressDatum :: !Bool
  -- ^ disable AddressDatum indexer
  , optionsDisableScript :: !Bool
  -- ^ disable Script indexer
  , optionsDisableEpochState :: !Bool
  -- ^ disable EpochState indexer
  , optionsDisableMintBurn :: !Bool
  -- ^ disable MintBurn indexer
  , optionsRpcPort :: !Int
  -- ^ port the RPC server should listen on
  , optionsTargetAddresses :: !(Maybe TargetAddresses)
  -- ^ white-space separated list of Bech32 Cardano Shelley addresses
  , optionsTargetAssets :: !(Maybe (NonEmpty (C.PolicyId, Maybe C.AssetName)))
  -- ^ white-space separated list of target asset policy id and optionally asset name,
  -- separated by @.@.
  , optionsNodeConfigPath :: !(Maybe FilePath)
  -- ^ Path to the node config
  , optionsFailsIfResync :: !ShouldFailIfResync
  -- ^ Fails resuming if at least one indexer will resync from genesis instead of one of its lastest
  -- synced point.
  }
  deriving stock (Show, Generic)
  deriving anyclass (FromJSON, ToJSON)

parseOptions :: IO Options
parseOptions = Opt.execParser programParser

getVersion :: String
getVersion = showVersion version <> "-" <> Text.unpack gitRev

programParser :: Opt.ParserInfo Options
programParser =
  Opt.info
    (Opt.helper <*> commonVersionOptionParser <*> optionsParser)
    (marconiDescr "marconi")

commonOptionsParser :: Opt.Parser CommonOptions
commonOptionsParser =
  CommonOptions
    <$> commonSocketPathParser
    <*> commonNetworkIdParser
    <*> commonStartFromParser
    <*> commonMinIndexingDepthParser
    <*> commonRetryConfigParser

optionsParser :: Opt.Parser Options
optionsParser =
  Options
    <$> commonOptionsParser
    <*> commonDbDirParser
    <*> Opt.switch
      ( Opt.long "enable-txoutref"
          <> Opt.help "enable txout ref storage."
      )
    <*> Opt.switch
      ( Opt.long "disable-utxo"
          <> Opt.help "disable utxo indexers."
      )
    <*> Opt.switch
      ( Opt.long "disable-address-datum"
          <> Opt.help "disable address->datum indexers."
      )
    <*> Opt.switch
      ( Opt.long "disable-script-tx"
          <> Opt.help "disable script-tx indexers."
      )
    <*> Opt.switch
      ( Opt.long "disable-epoch-stakepool-size"
          <> Opt.help "disable epoch stakepool size indexers."
      )
    <*> Opt.switch
      ( Opt.long "disable-mintburn"
          <> Opt.help "disable mint/burn indexers."
      )
    <*> commonPortParser
    <*> commonMaybeTargetAddressParser
    <*> commonMaybeTargetAssetParser
    <*> optional commonNodeConfigPathParser
    <*> commonShouldFailIfResyncParser

-- * Database paths

utxoDbPath :: Options -> Maybe FilePath
utxoDbPath o =
  if optionsDisableUtxo o
    then Nothing
    else Just (optionsDbPath o </> utxoDbName)

addressDatumDbPath :: Options -> Maybe FilePath
addressDatumDbPath o =
  if optionsDisableAddressDatum o
    then Nothing
    else Just (optionsDbPath o </> addressDatumDbName)

scriptTxDbPath :: Options -> Maybe FilePath
scriptTxDbPath o =
  if optionsDisableScript o
    then Nothing
    else Just (optionsDbPath o </> scriptTxDbName)

epochStateDbPath :: Options -> Maybe FilePath
epochStateDbPath o = do
  if optionsDisableEpochState o
    then Nothing
    else Just $ optionsDbPath o </> epochStateDbName

mintBurnDbPath :: Options -> Maybe FilePath
mintBurnDbPath o =
  if optionsDisableMintBurn o
    then Nothing
    else Just (optionsDbPath o </> mintBurnDbName)

-- * Common CLI parsers for other derived programs.

commonSocketPathParser :: Opt.Parser String
commonSocketPathParser =
  Opt.strOption $
    Opt.long "socket-path"
      <> Opt.short 's'
      <> Opt.help "Path to node socket."
      <> Opt.metavar "FILE-PATH"

-- | Root directory for the SQLite storage of all the indexers
commonDbDirParser :: Opt.Parser String
commonDbDirParser =
  Opt.strOption $
    Opt.short 'd'
      <> Opt.long "db-dir"
      <> Opt.metavar "DIR"
      <> Opt.help "Directory path where all Marconi-related SQLite databases are located."

commonVersionOptionParser :: Opt.Parser (a -> a)
commonVersionOptionParser = Opt.infoOption getVersion $ Opt.long "version" <> Opt.help "Show marconi version"

marconiDescr :: String -> Opt.InfoMod a
marconiDescr programName =
  Opt.fullDesc
    <> Opt.progDesc programName
    <> Opt.header
      ( programName
          <> " - a lightweight customizable solution for indexing and querying the Cardano blockchain"
      )

commonPortParser :: Opt.Parser Int
commonPortParser =
  Opt.option Opt.auto $
    Opt.long "http-port"
      <> Opt.metavar "INT"
      <> Opt.value 3000
      <> Opt.help "JSON-RPC http port number"
      <> Opt.showDefault

{- | Parse the addresses to index. Addresses should be given in Bech32 format
 Several addresses can be given in a single string, if they are separated by a space
-}
commonMaybeTargetAddressParser :: Opt.Parser (Maybe TargetAddresses)
commonMaybeTargetAddressParser =
  Opt.optional $
    multiAddressesParser $
      Opt.long "addresses-to-index"
        <> Opt.short 'a'
        <> Opt.metavar "BECH32-ADDRESS"
        <> Opt.help
          "Bech32 Shelley addresses to index. \
          \ i.e \"--addresses-to-index address-1 --addresses-to-index address-2 ...\"\
          \ or \"--addresses-to-index \"address-1 address-2\" ...\""

{- | Parse target assets, both the @PolicyId@ and the @AssetName@ are expected to be in their
 RawBytesHex representation, they must be separated by a comma.
 The asset name can be omited, if it is the case, any asset with the expected policy ID will
 be matched.
 Several assets can be given in a single string if you separate them with a space.
-}
commonMaybeTargetAssetParser :: Opt.Parser (Maybe (NonEmpty (C.PolicyId, Maybe C.AssetName)))
commonMaybeTargetAssetParser =
  let assetPair
        :: Opt.Mod Opt.OptionFields [(C.PolicyId, Maybe C.AssetName)]
        -> Opt.Parser [(C.PolicyId, Maybe C.AssetName)]
      assetPair = Opt.option $ Opt.str >>= fmap nub . traverse parseAsset . Text.words
   in Opt.optional $
        (fmap (NEList.fromList . concat) . some . assetPair) $
          Opt.long "match-asset-id"
            <> Opt.metavar "POLICY_ID[.ASSET_NAME]"
            <> Opt.help
              "Asset to index, defined by the policy id and an optional asset name\
              \ i.e \"--match-asset-id assetname-1.policy-id-1 --match-asset-id policy-id-2 ...\"\
              \ or \"--match-asset-id \"assetname-1.policy-id-1 policy-id-2\" ...\""

-- | Asset parser, see @commonMaybeTargetAssetParser@ for more info.
parseAsset :: Text -> Opt.ReadM (C.PolicyId, Maybe C.AssetName)
parseAsset arg = do
  let parseAssetName :: Text -> Opt.ReadM C.AssetName
      parseAssetName =
        either (fail . C.displayError) pure . C.deserialiseFromRawBytesHex C.AsAssetName . Text.encodeUtf8

      parsePolicyId :: Text -> Opt.ReadM C.PolicyId
      parsePolicyId =
        either (fail . displayError') pure . C.deserialiseFromRawBytesHex C.AsPolicyId . Text.encodeUtf8

      -- Modify the error message to avoid mentioning `ScriptHash` when a `PolicyId` was being
      -- given. We get this because `PolicyId` is a `newtype` of `ScriptHash`. The only possible
      -- cause of failure in a `RawBytesHexErrorRawBytesDecodeFail` error is an incorrect length.
      -- (See `Cardano.Crypto.Hash.hashFromBytes`.)
      displayError' =
        C.displayError . \case
          C.RawBytesHexErrorRawBytesDecodeFail input asType (C.SerialiseAsRawBytesError _) ->
            C.RawBytesHexErrorRawBytesDecodeFail
              input
              asType
              (C.SerialiseAsRawBytesError "Incorrect number of bytes")
          e -> e
  case Text.splitOn "." arg of
    [rawPolicyId, rawAssetName] ->
      (,) <$> parsePolicyId rawPolicyId <*> (Just <$> parseAssetName rawAssetName)
    [rawPolicyId] ->
      (,Nothing) <$> parsePolicyId rawPolicyId
    _other ->
      fail $ "Invalid format: expected POLICY_ID[.ASSET_NAME]. Got " <> Text.unpack arg

-- | Allow the user to specify how deep must be a block before we index it.
commonMinIndexingDepthParser :: Opt.Parser IndexingDepth
commonMinIndexingDepthParser =
  let maxIndexingDepth =
        Opt.flag'
          MaxIndexingDepth
          (Opt.long "max-indexing-depth" <> Opt.help "Only index blocks that are not rollbackable")
      givenIndexingDepth =
        MinIndexingDepth
          <$> Opt.option
            Opt.auto
            ( Opt.long "min-indexing-depth"
                <> Opt.metavar "NATURAL"
                <> Opt.help "Depth of a block before it is indexed in relation to the tip of the local connected node"
                <> Opt.value 0
            )
   in maxIndexingDepth Opt.<|> givenIndexingDepth

commonNodeConfigPathParser :: Opt.Parser FilePath
commonNodeConfigPathParser =
  Opt.strOption $
    Opt.long "node-config-path"
      <> Opt.help "Path to node configuration which you are connecting to."

commonShouldFailIfResyncParser :: Opt.Parser ShouldFailIfResync
commonShouldFailIfResyncParser =
  ShouldFailIfResync
    <$> Opt.switch
      ( Opt.long "fail-if-resyncing-from-genesis"
          <> Opt.help
            "Fails resuming if one indexer must resync from genesis when it can resume from a later point."
      )

-- | Allow the user to specify the retry config when the connection to the node is lost.
commonRetryConfigParser :: Opt.Parser RetryConfig
commonRetryConfigParser =
  RetryConfig <$> initialRetryTimeParser <*> (noMaxRetryTimeParser Opt.<|> maxRetryTimeParser)
  where
    initialRetryTimeParser :: Opt.Parser Word64
    initialRetryTimeParser =
      Opt.option
        Opt.auto
        ( Opt.long "initial-retry-time"
            <> Opt.metavar "NATURAL"
            <> Opt.help "Initial time (in seconds) before retry after a failed node connection. Defaults to 30s."
            <> Opt.value 30
        )

    noMaxRetryTimeParser :: Opt.Parser (Maybe Word64)
    noMaxRetryTimeParser =
      Opt.flag' Nothing (Opt.long "no-max-retry-time" <> Opt.help "Unlimited retries.")

    maxRetryTimeParser :: Opt.Parser (Maybe Word64)
    maxRetryTimeParser =
      Just
        <$> Opt.option
          Opt.auto
          ( Opt.long "max-retry-time"
              <> Opt.metavar "NATURAL"
              <> Opt.help "Max time (in seconds) allowed after startup for retries. Defaults to 30min."
              <> Opt.value 1_800
          )

-- | Extract UtxoIndexerConfig from CLI Options
mkUtxoIndexerConfig :: Options -> UtxoIndexerConfig
mkUtxoIndexerConfig o = UtxoIndexerConfig (optionsTargetAddresses o) (optionsEnableUtxoTxOutRef o)<|MERGE_RESOLUTION|>--- conflicted
+++ resolved
@@ -39,11 +39,8 @@
   scriptTxDbName,
   utxoDbName,
  )
-<<<<<<< HEAD
+import Marconi.ChainIndex.Git.Rev (gitRev)
 import Options.Applicative (ReadM, eitherReader, execParserPure)
-=======
-import Marconi.ChainIndex.Git.Rev (gitRev)
->>>>>>> 201aa412
 import Paths_marconi_chain_index (version)
 
 -- | Represents a specified point from which to start indexing
