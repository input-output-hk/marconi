{-# LANGUAGE AllowAmbiguousTypes   #-}
{-# LANGUAGE DeriveGeneric         #-}
{-# LANGUAGE DerivingStrategies    #-}
{-# LANGUAGE FlexibleInstances     #-}
{-# LANGUAGE GADTs                 #-}
{-# LANGUAGE LambdaCase            #-}
{-# LANGUAGE MultiParamTypeClasses #-}
{-# LANGUAGE NamedFieldPuns        #-}
{-# LANGUAGE OverloadedStrings     #-}
{-# LANGUAGE PackageImports        #-}
{-# LANGUAGE PatternSynonyms       #-}
{-# LANGUAGE QuasiQuotes           #-}
{-# LANGUAGE TemplateHaskell       #-}
{-# LANGUAGE UndecidableInstances  #-}

-- | Module for indexing the Utxos in the Cardano blockchain

-- + This module will create the SQL tables:
--
-- + table: unspent_transactions
--
-- @
--      |---------+------+-------+-----------+-------+-------+------------------+--------------+------|
--      | Address | TxId | TxIx  | DatumHash | Datum | Value | InlineScriptHash | InlineScript | Slot |
--      |---------+------+-------+-----------+-------+-------+------------------+--------------+------|
-- @
--
-- + table: spent
-- @
--      |------+------|--------+-----------|
--      | txId | txIx | slotNo | blockHash |
--      |------+------|--------+-----------|
-- @
-- To create these tables, we extract all transactions outputs from each transactions fetched with
-- the chain-sync protocol of the local node.

module Marconi.ChainIndex.Indexers.Utxo where

import Control.Concurrent.Async (concurrently_)
import Control.Exception (bracket_)
import Control.Lens.Combinators (imap)
import Control.Lens.Operators ((^.))
import Control.Lens.TH (makeLenses)
import Control.Monad (unless, when)
import Data.Aeson (FromJSON (parseJSON), ToJSON (toJSON), Value (Bool, Object), object, (.:), (.=))
import Data.Either (fromRight)
import Data.Foldable (fold, foldl', toList)
import Data.Functor ((<&>))
import Data.List (groupBy, sort, sortBy)
import Data.List.NonEmpty (NonEmpty)
import Data.Map (Map)
import Data.Map qualified as Map
import Data.Set (Set)
import Data.Set qualified as Set
import Data.Text qualified as Text
import Database.SQLite.Simple (NamedParam ((:=)))
import Database.SQLite.Simple qualified as SQL
import Database.SQLite.Simple.FromRow (FromRow (fromRow), field)
import Database.SQLite.Simple.ToField (ToField (toField))
import Database.SQLite.Simple.ToRow (ToRow (toRow))
import GHC.Generics (Generic)
import Prettyprinter (defaultLayoutOptions, layoutPretty, pretty, (<+>))
import Prettyprinter.Render.Text (renderStrict)
import System.Random.MWC (createSystemRandom, uniformR)
import Text.RawString.QQ (r)

import Cardano.Api qualified as C
import Cardano.Api.Shelley qualified as C
import Cardano.BM.Setup (withTrace)
import Cardano.BM.Trace (logInfo)
import Cardano.BM.Tracing (defaultConfigStdout)
import Data.Ord (Down (Down, getDown))
import Marconi.ChainIndex.Orphans ()
import Marconi.ChainIndex.Types (TargetAddresses, TxOut, pattern CurrentEra)
import Marconi.Core.Storable (Buffered (getStoredEvents, persistToStorage), HasPoint,
                              QueryInterval (QEverything, QInterval), Queryable (queryStorage),
                              Resumable (resumeFromStorage), Rewindable (rewindStorage), StorableEvent, StorableMonad,
                              StorablePoint, StorableQuery, StorableResult, emptyState)
import Marconi.Core.Storable qualified as Storable

{- Note [Last sync chainpoint]
 -
 - The 'LastSyncPoint' query doesn't return the last indexed chainpoint, but the one before.
 - The reason is that we want to use this query to find a sync point that is common to all the indexers
 - that are under the same coordinator.
 - Unfortunately, while the coordinator ensures that all the indexer move at the same speed, it can't
 - monitor if the last submitted block was indexed by all the indexers or not.
 -
 - As a consequence, if the last chainpoint of the utxo indexer can, at most, be ahead of one block compared to other
 - indexers. Taking the chainpoint before ensure that we have consistent information across all the indexers.
 -}

type UtxoIndexer = Storable.State UtxoHandle

data UtxoHandle = UtxoHandle
  { hdlConnection :: !SQL.Connection  -- ^ SQLite connection
  , hdlDpeth      :: !Int             -- ^ depth before flushing to disk storage
  , toVacuume     :: !Bool            -- ^ weather to perform SQLite vacuum to release space
  }

data instance StorableQuery UtxoHandle
    = UtxoByAddress C.AddressAny (Maybe C.SlotNo)
    | LastSyncPoint
    deriving (Show, Eq, Ord)

type QueryableAddresses = NonEmpty (StorableQuery UtxoHandle)

type instance StorableMonad UtxoHandle = IO

type instance StorablePoint UtxoHandle = C.ChainPoint

newtype Depth = Depth Int

data Utxo = Utxo
  { _address          :: !C.AddressAny
  , _txId             :: !C.TxId
  , _txIx             :: !C.TxIx
  , _datum            :: !(Maybe C.ScriptData)
  , _datumHash        :: !(Maybe (C.Hash C.ScriptData))
  , _value            :: !C.Value
  , _inlineScript     :: !(Maybe C.ScriptInAnyLang)
  , _inlineScriptHash :: !(Maybe C.ScriptHash)
  } deriving (Show, Eq, Generic)

$(makeLenses ''Utxo)

instance Ord Utxo where
  compare (Utxo addr txid txix _ _ _ _ _) (Utxo addr' txid' txix' _ _ _ _ _) =
     compare (addr, C.TxIn txid txix) (addr', C.TxIn txid' txix')

instance FromJSON Utxo where
    parseJSON (Object v) =
        Utxo
            <$> v .: "address"
            <*> v .: "txId"
            <*> v .: "txIx"
            <*> v .: "datum"
            <*> v .: "datumHash"
            <*> v .: "value"
            <*> v .: "inlineScript"
            <*> v .: "inlineScriptHash"
    parseJSON _ = mempty

instance ToJSON Utxo where
  toJSON (Utxo addr txid txix dtum dtumHash val scrpt scrptHash) = object
    [ "address"           .= addr
    , "txId"              .= txid
    , "txIx"              .= txix
    , "datum"             .= dtum
    , "datumHash"         .= dtumHash
    , "value"             .= val
    -- Uses ToJSON instance of cardano-api which serialises using the 'C.HasTextEnvelope' typeclass.
    , "inlineScript"      .= scrpt
    , "inlineScriptHash"  .= scrptHash
    ]

newtype ChainPointRow
    = ChainPointRow { getChainPoint :: C.ChainPoint }
    deriving (Show, Eq, Ord, Generic)

$(makeLenses ''ChainPointRow)

data UtxoRow = UtxoRow
  { _urUtxo      :: !Utxo
  , _urSlotNo    :: !C.SlotNo
  , _urBlockHash :: !(C.Hash C.BlockHeader)
  } deriving (Show, Eq, Ord, Generic)

$(makeLenses ''UtxoRow)

instance FromJSON UtxoRow where
    parseJSON (Object v) =
        UtxoRow
            <$> v .: "utxo"
            <*> v .: "slotNo"
            <*> v .: "blockHeaderHash"
    parseJSON _ = mempty

instance ToJSON UtxoRow where
  toJSON (UtxoRow u s h) = object
    [ "utxo" .= u
    , "slotNo" .= s
    , "blockHeaderHash" .= h
    ]

instance FromJSON ChainPointRow where
    parseJSON (Object v)
        = fmap ChainPointRow $ C.ChainPoint
            <$> v .: "slotNo"
            <*> v .: "blockHeaderHash"
    parseJSON (Bool False)
        = pure $ ChainPointRow C.ChainPointAtGenesis
    parseJSON _ = mempty

instance ToJSON ChainPointRow where
    toJSON (ChainPointRow (C.ChainPoint s h))
        = object
        [ "slotNo" .= s
        , "blockHeaderHash" .= h
        ]
    toJSON (ChainPointRow C.ChainPointAtGenesis)
        = Bool False

data instance StorableResult UtxoHandle
    = UtxoResult { getUtxoResult :: ![UtxoRow] }
    | LastSyncPointResult { getLastSyncPoint :: !C.ChainPoint }
    deriving (Eq, Show)

data instance StorableEvent UtxoHandle = UtxoEvent
    { ueUtxos       :: !(Set Utxo)
    , ueInputs      :: !(Set C.TxIn)
    , ueChainPoint  :: !C.ChainPoint
    } deriving (Eq, Ord, Show, Generic)

eventIsBefore :: C.ChainPoint -> StorableEvent UtxoHandle -> Bool
eventIsBefore (C.ChainPoint slot' _) (UtxoEvent _ _ (C.ChainPoint slot _)) =  slot <= slot'
eventIsBefore _ _                                                          = False

-- | mappend, combine and balance Utxos
instance Semigroup (StorableEvent UtxoHandle) where
  (UtxoEvent us is cp) <> (UtxoEvent us' is' cp') =
    UtxoEvent utxos txins (max cp cp')
    where
      toTxIn :: Utxo -> C.TxIn
      toTxIn u = C.TxIn (u ^.txId) (u ^. txIx)
      txins = Set.union is is'
      utxos
        = foldl' (\a c -> if toTxIn c `Set.notMember` txins then Set.insert c a; else a) Set.empty
        $ Set.union us us'

instance Monoid (StorableEvent UtxoHandle) where
  mempty = UtxoEvent mempty mempty C.ChainPointAtGenesis

-- | The effect of a transaction (or a number of them) on the tx output map.
data BalanceUtxo =
  BalanceUtxo
    { _tobUnspent :: !(Map C.TxIn Utxo)
    -- ^ Outputs newly added by the transaction(s)
    , _tobSpent   :: !(Set C.TxIn)
    -- ^ Outputs spent by the transaction(s)
    }
    deriving stock (Eq, Show, Generic)

instance Semigroup BalanceUtxo where
    tobL <> tobR =
      let
        tobUnspentKeys :: Set C.TxIn
        tobUnspentKeys
          = (Map.keysSet $ _tobUnspent tobR)
          <> ((Map.keysSet $ _tobUnspent tobL) `Set.difference` _tobSpent tobR)
        utxoMap :: Map C.TxIn Utxo
        utxoMap = _tobUnspent tobL `Map.union` _tobUnspent tobR
        tobSpentKeys :: Set C.TxIn
        tobSpentKeys
          = _tobSpent tobL
          <> ( _tobSpent tobR `Set.difference` (Map.keysSet $ _tobUnspent tobL))
      in
        BalanceUtxo
            { _tobUnspent = Map.restrictKeys utxoMap tobUnspentKeys
            , _tobSpent = tobSpentKeys
            }

instance Monoid BalanceUtxo where
    mappend = (<>)
    mempty = BalanceUtxo mempty mempty

data Spent = Spent
    { _sTxId      :: !C.TxId
    , _sTxIx      :: !C.TxIx
    , _sSlotNo    :: !C.SlotNo
    , _sBlockHash :: !(C.Hash C.BlockHeader)
    } deriving (Show, Eq)

$(makeLenses ''Spent)

instance Ord Spent where
    compare s s' = compare (s ^. sTxId, s ^. sTxIx) (s' ^. sTxId, s' ^. sTxIx)

instance HasPoint (StorableEvent UtxoHandle) C.ChainPoint where
  getPoint (UtxoEvent _ _ cp) = cp

------------------
-- sql mappings --
------------------

instance ToRow UtxoRow where
  toRow u = toRow
    ( toField (u ^. urUtxo . address)
    , toField (u ^. urUtxo . txId)
    , toField (u ^. urUtxo . txIx)
    , toField (u ^. urUtxo . datum)
    , toField (u ^. urUtxo . datumHash)
    , toField (u ^. urUtxo . value)
    , toField (u ^. urUtxo . inlineScript)
    , toField (u ^. urUtxo . inlineScriptHash)
    , toField (u ^. urSlotNo)
    , toField (u ^. urBlockHash)
    )

instance FromRow UtxoRow where
  fromRow = UtxoRow
      <$> (Utxo <$> field
           <*> field <*> field
           <*> field <*> field <*> field <*> field <*> field)
      <*> field <*> field

instance FromRow Spent where
  fromRow = Spent <$> field <*> field <*> field <*> field

instance FromRow ChainPointRow where
  fromRow = fmap ChainPointRow $ C.ChainPoint <$> field <*> field

instance ToRow Spent where
  toRow s =
    [ toField (s ^. sTxId)
    , toField (s ^. sTxIx)
    , toField (s ^. sSlotNo)
    , toField (s ^. sBlockHash)
    ]

-- | Open a connection to DB, and create resources
-- The parameter ((k + 1) * 2) specifies the amount of events that are buffered.
-- The larger the number, the more RAM the indexer uses. However, we get improved SQL
-- queries due to batching more events together.
open
  :: FilePath   -- ^ SQLite file path
  -> Depth      -- ^ The Depth parameter k, the larger K, the more RAM the indexer uses
  -> Bool       -- ^ whether to perform vacuum
  -> IO UtxoIndexer
open dbPath (Depth k) isToVacuume = do
  c <- SQL.open dbPath

  SQL.execute_ c "PRAGMA journal_mode=WAL"

  SQL.execute_ c [r|CREATE TABLE IF NOT EXISTS unspent_transactions
                      ( address TEXT NOT NULL
                      , txId TEXT NOT NULL
                      , txIx INT NOT NULL
                      , datum BLOB
                      , datumHash BLOB
                      , value BLOB
                      , inlineScript BLOB
                      , inlineScriptHash BLOB
                      , slotNo INT NOT NULL
                      , blockHash BLOB NOT NULL)|]

  SQL.execute_ c [r|CREATE TABLE IF NOT EXISTS spent
                      ( txId TEXT NOT NULL
                      , txIx INT NOT NULL
                      , slotNo INT NOT NULL
                      , blockHash BLOB NOT NULL)|]

  SQL.execute_ c [r|CREATE INDEX IF NOT EXISTS
                      spent_slotNo ON spent (slotNo)|]

  SQL.execute_ c [r|CREATE INDEX IF NOT EXISTS
                      unspent_transaction_address ON unspent_transactions (address)|]
  emptyState k (UtxoHandle c k isToVacuume)

getSpentFrom :: StorableEvent UtxoHandle -> [Spent]
getSpentFrom (UtxoEvent _ txIns cp) = case cp of
  C.ChainPointAtGenesis -> [] -- There are no Spent in the Genesis block
  (C.ChainPoint sn bh)  ->  fmap (\(C.TxIn txid txix) -> Spent txid txix sn bh) . Set.toList $ txIns

-- | Store UtxoEvents
-- Events are stored in memory and flushed to SQL, disk, when memory buffer has reached capacity
instance Buffered UtxoHandle where
  persistToStorage
    :: Foldable f
    => f (StorableEvent UtxoHandle) -- ^ events to store
    -> UtxoHandle -- ^ handler for storing events
    -> StorableMonad UtxoHandle UtxoHandle
  persistToStorage events h = do
    let rows = concatMap eventToRows events
        spents = concatMap getSpentFrom events
        c = hdlConnection h
    bracket_
        (SQL.execute_ c "BEGIN")
        (SQL.execute_ c "COMMIT")
        (concurrently_
         (unless
          (null rows)
          (SQL.executeMany c
            [r|INSERT
               INTO unspent_transactions (
                 address,
                 txId,
                 txIx,
                 datum,
                 datumHash,
                 value,
                 inlineScript,
                 inlineScriptHash,
                 slotNo,
                 blockHash
              ) VALUES
              (?, ?, ?, ?, ?, ?, ?, ?, ?, ?)|] rows))
         (unless
          (null spents)
          (SQL.executeMany c
           [r|INSERT
              INTO spent (
                txId,
                txIx, slotNo, blockHash
              ) VALUES
              (?, ?, ?, ?)|] spents)))
    -- We want to perform vacuum about once every 100
    when (toVacuume h) $ do
      rndCheck <- createSystemRandom >>= uniformR (1 :: Int, 100)
      when (rndCheck == 42) $ do
        SQL.execute_ c [r|DELETE FROM
                            unspent_transactions
                          WHERE
                            unspent_transactions.rowid IN (
                              SELECT
                                unspent_transactions.rowid
                              FROM
                                unspent_transactions
                                JOIN spent ON unspent_transactions.txId = spent.txId
                                AND unspent_transactions.txIx = spent.txIx
                            )|]
        -- remove Spent and release space, see https://www.sqlite.org/lang_vacuum.html
        SQL.execute_ c "VACUUM"
    pure h

  getStoredEvents :: UtxoHandle -> StorableMonad UtxoHandle [StorableEvent UtxoHandle]
  getStoredEvents (UtxoHandle c sz _) = do
    sns <- SQL.query c
        [r|SELECT
              slotNo
           FROM
              unspent_transactions
           GROUP BY
              slotNo
           ORDER BY
              slotNo DESC
           LIMIT ?|] (SQL.Only sz) :: IO [[Integer]]

    -- Take the slot number of the sz'th slot
    let sn = if null sns
                then 0
                else head . last $ take sz sns

    rows :: [UtxoRow] <- SQL.query c
        [r|SELECT
              u.address,
              u.txId,
              u.txIx,
              u.datum,
              u.datumHash,
              u.value,
              u.inlineScript,
              u.inlineScriptHash,
              u.slotNo,
              u.blockHash
           FROM
              unspent_transactions u
           WHERE
              u.slotNo >= ?
           GROUP by
              u.slotNo
           ORDER BY
              u.slotNo ASC|] (SQL.Only (sn :: Integer))

    rowsToEvents (getTxIns c) rows

-- | Retrieve TxIns at a slotNo
-- This function is used to reconstruct the original UtxoEvent
getTxIns :: SQL.Connection -> C.SlotNo -> IO (Set C.TxIn)
getTxIns c sn = SQL.query c
    "SELECT txId, txIx FROM spent WHERE slotNo =?" (SQL.Only (sn :: C.SlotNo))
    <&> Set.fromList

-- | Convert UtxoRows to UtxoEvents
rowsToEvents
  :: (C.SlotNo -> IO (Set C.TxIn))  -- ^ function to fetch TxIn
  -> [UtxoRow]                      -- ^ rows to convert back to event
  -> IO [StorableEvent UtxoHandle]  -- ^ utxo events
rowsToEvents _ [] = pure []
rowsToEvents  fetchTxIn rows
  = traverse reduce eventsMap
  <&> sortBy (\(UtxoEvent _ _ cp) (UtxoEvent _ _ cp') -> compare cp' cp )
  where
    mkEvent :: UtxoRow -> StorableEvent UtxoHandle
    mkEvent row = UtxoEvent
       (Set.singleton $ row ^. urUtxo)
       Set.empty
       (C.ChainPoint (row ^. urSlotNo) (row ^. urBlockHash))

    newEventWithSpentOnly :: Set C.TxIn -> C.ChainPoint -> StorableEvent UtxoHandle
    newEventWithSpentOnly = UtxoEvent Set.empty

    reduce :: (C.ChainPoint, [StorableEvent UtxoHandle]) -> IO (StorableEvent UtxoHandle)
    reduce ( C.ChainPointAtGenesis, _) = pure $ UtxoEvent Set.empty Set.empty C.ChainPointAtGenesis
    reduce (cp@(C.ChainPoint sn _), es) = do
                     tins <- fetchTxIn sn
                     let newE = newEventWithSpentOnly tins cp
                     pure. fold $ newE:es

    eventsMap :: [(C.ChainPoint, [StorableEvent UtxoHandle])]
    eventsMap
            = fmap  (\x -> (ueChainPoint . head $ x, x) )
            . groupBy (\el er -> ueChainPoint el == ueChainPoint er)
            . fmap mkEvent
            $ rows

-- | merge in-memory events with SQL retrieved UtxoRows
-- Notes, a property of this merge is to remove all spent utxos from the resulting [UtxoRow]
mergeInMemoryAndSql
  :: Foldable f
  => f (StorableEvent UtxoHandle)
  -> [UtxoRow]
  -> [UtxoRow]
mergeInMemoryAndSql events = filter (\u -> C.TxIn (u ^. urUtxo . txId)(u ^. urUtxo . txIx) `notElem` txins)
  where
    txins :: Set C.TxIn
    txins = foldl' (\a c -> ueInputs c `Set.union` a) Set.empty events

-- | convert utxoEvent to utxoRow
-- Note: No `unspent` computation is performed
eventToRows :: StorableEvent UtxoHandle -> [UtxoRow]
eventToRows (UtxoEvent _ _ C.ChainPointAtGenesis) = []  -- we don't save anyting at genesis.
eventToRows (UtxoEvent utxos _ (C.ChainPoint sn bhsh)) =
  fmap (\u -> UtxoRow
           { _urUtxo = u
           , _urSlotNo = sn
           , _urBlockHash = bhsh
           }
       ) . Set.toList $ utxos

-- | Filter for events at the given address
eventsAtAddress
  :: Foldable f
  => C.AddressAny -- ^ Address query
  -> Maybe C.SlotNo -- ^ Latest included chainpoint
  -> f (StorableEvent UtxoHandle) -- ^ Utxo event
  -> [StorableEvent UtxoHandle] -- ^ Utxo event at thegiven address
eventsAtAddress addr p = let

    splitEventAtAddress :: StorableEvent UtxoHandle -> [StorableEvent UtxoHandle]
    splitEventAtAddress event =
      let

        isBeforeSlot :: C.SlotNo -> C.ChainPoint -> Bool
        isBeforeSlot s = \case
            C.ChainPointAtGenesis -> True
            C.ChainPoint s' _     -> s' <= s

        pointFilter :: Maybe C.SlotNo -> StorableEvent UtxoHandle -> Bool
        pointFilter ms
            = maybe
                (const True)
                (\s -> isBeforeSlot s . ueChainPoint)
                ms

        addressFilter :: Utxo -> Bool
        addressFilter u = (u ^. address) == addr

        utxosAtAddress :: Set Utxo
        utxosAtAddress = Set.filter addressFilter $ ueUtxos event

      in [event {ueUtxos = utxosAtAddress} | not (null utxosAtAddress) && pointFilter p event]

   in concatMap splitEventAtAddress

-- | only store rows in the address list.
addressFilteredRows
  :: Foldable f
  => C.AddressAny                   -- ^ query
  -> Maybe C.SlotNo                 -- ^ latest included chainpoint
  -> f (StorableEvent UtxoHandle)   -- ^ Utxo Event
  -> [UtxoRow]                      -- ^ Rows at the query
addressFilteredRows addr slotNo =
    concatMap eventToRows . eventsAtAddress addr slotNo . toList

utxoAtAddressQuery
    :: Foldable f
    => SQL.Connection
    -> f (StorableEvent UtxoHandle)
    -> StorableEvent UtxoHandle
    -> [SQL.Query] -- ^ the filter part of the query
    -> [NamedParam]
    -> IO (StorableResult UtxoHandle)
utxoAtAddressQuery c es eventAtQuery filters params
    = do
    let builtQuery =
            [r|SELECT
                  u.address,
                  u.txId,
                  u.txIx,
                  u.datum,
                  u.datumHash,
                  u.value,
                  u.inlineScript,
                  u.inlineScriptHash,
                  u.slotNo,
                  u.blockHash
               FROM
                  unspent_transactions u
               LEFT JOIN spent s ON u.txId = s.txId
               AND u.txIx = s.txIx
               WHERE
                  s.txId IS NULL
                  AND s.txIx IS NULL
               AND |] <> SQL.Query (Text.intercalate " AND " $ SQL.fromQuery <$> filters) <>
            [r| ORDER BY
                u.slotNo ASC |]
    persistedUtxoRows :: [UtxoRow] <- SQL.queryNamed c builtQuery params
    pure
      $ UtxoResult
      $ mergeInMemoryAndSql
          es
          (persistedUtxoRows <> eventToRows eventAtQuery)

-- | Query the data stored in the indexer
-- Quries SQL + buffered data, where buffered data is the data that will be batched to SQL
instance Queryable UtxoHandle where
  queryStorage
    :: Foldable f
    => QueryInterval C.ChainPoint -- ^ It's a legacy parameter, it has no effect on the code and will be removed
    -> f (StorableEvent UtxoHandle)
    -> UtxoHandle
    -> StorableQuery UtxoHandle
    -> IO (StorableResult UtxoHandle)
  queryStorage qi es (UtxoHandle c _ _) (UtxoByAddress addr slotNo) = let

    eventAtQuery :: StorableEvent UtxoHandle = queryBuffer qi addr slotNo es -- query in-memory

    filters = (["u.address = :address"], [":address" := addr])
           <> maybe mempty (\sno -> (["u.slotNo <= :slotNo"] , [":slotNo" := sno])) slotNo

    in uncurry (utxoAtAddressQuery c es eventAtQuery) filters
  queryStorage _ es (UtxoHandle c _ _) LastSyncPoint = let
      queryLastSlot = [r|SELECT u.slotNo, u.blockHash
                     FROM unspent_transactions u
                     GROUP BY u.slotNo
                     ORDER BY u.slotNo DESC
                     LIMIT ? |]
      -- We don't send the last event but the one before, to ensure that every indexers reached this point
      -- It's a hack, which should be removed once we have a proper handling of synchronization events.
      --
      -- See Note [Last sync chainpoint]
      in case toList es of
          -- 2+ elements in memory
          (_:_:_) -> pure . LastSyncPointResult $
              case fmap getDown $ sort $ Down . ueChainPoint <$> toList es of
                  _:p:_xs -> p
                  _other  -> C.ChainPointAtGenesis
          -- 1 element in memory
          (_:_) -> do
              persisted <- SQL.query c queryLastSlot (SQL.Only (1 :: Integer))
              pure . LastSyncPointResult $ case persisted of
                  p:_    -> getChainPoint p
                  _other -> C.ChainPointAtGenesis
          -- 0 element in memory
          [] -> do
              persisted <- SQL.query c queryLastSlot (SQL.Only (2 :: Integer))
              pure . LastSyncPointResult $ case persisted of
                  _:p:_xs -> getChainPoint p
                  _other  -> C.ChainPointAtGenesis

-- | Query memory buffer
queryBuffer
  :: Foldable f
  => QueryInterval C.ChainPoint
  -> C.AddressAny -- ^ Query
  -> Maybe C.SlotNo -- ^ Latest included point
  -> f (StorableEvent UtxoHandle) -- ^ Utxo events
  -> StorableEvent UtxoHandle
queryBuffer QEverything addr slotNo      = fold . eventsAtAddress addr slotNo
queryBuffer (QInterval _ cp) addr slotNo = fold . filter (eventIsBefore cp) . eventsAtAddress addr slotNo

instance Rewindable UtxoHandle where
  rewindStorage :: C.ChainPoint -> UtxoHandle -> IO (Maybe UtxoHandle)
  rewindStorage (C.ChainPoint sn _) h@(UtxoHandle c _ _) = do
    SQL.execute c "DELETE FROM unspent_transactions WHERE slotNo > ?" (SQL.Only sn)
    SQL.execute c "DELETE FROM spent WHERE slotNo > ?" (SQL.Only sn)
    pure $ Just h
  rewindStorage C.ChainPointAtGenesis _ = pure Nothing

-- For resuming we need to provide a list of points where we can resume from.
instance Resumable UtxoHandle where
  resumeFromStorage (UtxoHandle c _ _) = do
    chainPoints <- resumeHelper c
    -- The ordering here matters. The node will try to find the first point in the
    -- ledger, then move to the next and so on, so we will send the latest point
    -- first.
    pure $ chainPoints ++ [C.ChainPointAtGenesis]

<<<<<<< HEAD
-- Add paination to resume
-- Main reason for adding this is to protect against OOM
-- TODO use withAsync to spread the load
=======
-- Add pagination to resume
-- Main reason for adding this is to protect against OOM
-- TODO use withAsync to spread the load. as resume, as is implemented here, could take several minutes depending on the amount of data stored.
>>>>>>> 12f24bd7
resumeHelper :: SQL.Connection -> IO [C.ChainPoint]
resumeHelper c =
  let
    limit :: Int = 216000
    traceName :: Text.Text="marconi-utxo-resume"
<<<<<<< HEAD
    helper :: Int -> [C.ChainPoint] -> IO [C.ChainPoint]
    helper offset tally =  do
=======
    helper
      :: Int -- ^ page
      -> [C.ChainPoint]
      -> IO [C.ChainPoint] -- ^ accumulated chainpoints
    helper page tally =  do
      let offset = page * limit
>>>>>>> 12f24bd7
      d <- defaultConfigStdout
      cps <- fmap (uncurry C.ChainPoint) <$>
        SQL.query c [r|SELECT DISTINCT slotNo, blockHash
                   FROM unspent_transactions
                   ORDER BY slotNo DESC
                   LIMIT ? OFFSET ? |] (limit, offset)
<<<<<<< HEAD
      case cps of
        [] -> withTrace d traceName $ \trace -> do
          logInfo trace $ renderStrict $
            layoutPretty defaultLayoutOptions $
            "Resume is complted."
          pure tally
        cps' -> withTrace d traceName $ \trace -> do
          logInfo trace $ renderStrict $
            layoutPretty defaultLayoutOptions $
             "Resume is at offset: " <+> pretty offset
          helper (limit + offset)(tally <> cps')
  in helper 0 []


=======
      withTrace d traceName $ \trace ->
        case cps of
          [] -> do
            logInfo trace $ renderStrict $ layoutPretty defaultLayoutOptions "Resume is completed."
            pure tally
          cps' -> do
            logInfo trace $ renderStrict $ layoutPretty defaultLayoutOptions $ "Resume is at offset: " <+> pretty offset
            helper (page + 1) (tally <> cps')
  in helper 0 []

>>>>>>> 12f24bd7
-- | Convert from 'AddressInEra' of the 'CurrentEra' to 'AddressAny'.
toAddr :: C.AddressInEra era -> C.AddressAny
toAddr (C.AddressInEra C.ByronAddressInAnyEra addr)    = C.AddressByron addr
toAddr (C.AddressInEra (C.ShelleyAddressInEra _) addr) = C.AddressShelley addr

-- | Extract UtxoEvents from Cardano Block
getUtxoEventsFromBlock
  :: C.IsCardanoEra era
  => Maybe TargetAddresses    -- ^ target addresses to filter for
  -> C.Block era
  -> StorableEvent UtxoHandle -- ^ UtxoEvents are stored in storage after conversion to UtxoRow
getUtxoEventsFromBlock maybeTargetAddresses (C.Block (C.BlockHeader slotNo hsh _) txs) =
  getUtxoEvents maybeTargetAddresses txs (C.ChainPoint slotNo hsh)

-- | Extract UtxoEvents from Cardano Transactions
getUtxoEvents
  :: C.IsCardanoEra era
  => Maybe TargetAddresses    -- ^ target addresses to filter for
  -> [C.Tx era]
  -> C.ChainPoint
  -> StorableEvent UtxoHandle -- ^ UtxoEvents are stored in storage after conversion to UtxoRow
getUtxoEvents maybeTargetAddresses txs cp =
  let (BalanceUtxo utxos spentTxOuts) = foldMap (balanceUtxoFromTx maybeTargetAddresses) txs
      resolvedUtxos :: Set Utxo
      resolvedUtxos = Set.fromList $ Map.elems utxos
  in
    UtxoEvent resolvedUtxos spentTxOuts cp

-- | does the transaction contain a targetAddress
isAddressInTarget :: Maybe TargetAddresses -> C.AddressAny -> Bool
isAddressInTarget Nothing _ = True -- all addresses are target addresses
isAddressInTarget (Just targetAddresses) addr =
    case addr  of
      C.AddressByron _       -> False
      C.AddressShelley addr' -> addr' `elem` targetAddresses

getTxOutFromTxBodyContent :: C.TxBodyContent build era -> [C.TxOut C.CtxTx era]
getTxOutFromTxBodyContent C.TxBodyContent {C.txOuts, C.txReturnCollateral, C.txScriptValidity} = case txScriptValidityToScriptValidity txScriptValidity of
  C.ScriptValid   -> txOuts -- When transaction is valid, only transaction fee is collected
  C.ScriptInvalid -> collateral txReturnCollateral -- failed Tx, we collect from collateral and return excess collateral
  where
    collateral C.TxReturnCollateralNone       = []
    collateral (C.TxReturnCollateral _ txout) = [txout]

getUtxosFromTxBody
  :: (C.IsCardanoEra era)
  => Maybe TargetAddresses
  -> C.TxBody era
  -> Map C.TxIn Utxo
getUtxosFromTxBody maybeTargetAddresses txBody@(C.TxBody txBodyContent@C.TxBodyContent{} )=
  fromRight Map.empty (getUtxos $ getTxOutFromTxBodyContent txBodyContent)
  where
    getUtxos :: C.IsCardanoEra era => [C.TxOut C.CtxTx era] -> Either C.EraCastError (Map C.TxIn Utxo)
    getUtxos
      = fmap (Map.fromList . concatMap Map.toList . imap txoutToUtxo)
      . traverse (C.eraCast CurrentEra)

    txid = C.getTxId txBody
    txoutToUtxo :: Int -> TxOut -> Map C.TxIn Utxo
    txoutToUtxo ix txout =
      let
        txin = C.TxIn txid (C.TxIx (fromIntegral ix))
      in
        case getUtxoFromTxOut maybeTargetAddresses txin txout of
          Nothing   -> Map.empty
          Just utxo -> Map.singleton txin utxo

getUtxoFromTxOut
  :: Maybe TargetAddresses -- ^ Target addresses to filter for
  -> C.TxIn -- ^ unique id and position of this transaction
  -> C.TxOut C.CtxTx era -- ^ Cardano TxOut
  -> Maybe Utxo -- ^ Utxo
getUtxoFromTxOut maybeTargetAddresses (C.TxIn txid txix) (C.TxOut addr val dtum refScript) =
  if isAddressInTarget maybeTargetAddresses addrAny
  then Just $ Utxo
    { _txId = txid
    , _txIx = txix
    , _address = addrAny
    , _value = C.txOutValueToValue val
    , _datum = datum'
    , _datumHash = datumHash'
    , _inlineScript = inlineScript'
    , _inlineScriptHash = inlineScriptHash'
    }
  else Nothing
  where
    addrAny = toAddr addr
    (datum', datumHash') = getScriptDataAndHash dtum
    (inlineScript', inlineScriptHash') = getRefScriptAndHash refScript

-- | get the inlineScript and inlineScriptHash
--
getRefScriptAndHash
  :: C.ReferenceScript era
  -> (Maybe C.ScriptInAnyLang, Maybe C.ScriptHash)
getRefScriptAndHash refScript = case refScript of
  C.ReferenceScriptNone -> (Nothing, Nothing)
  C.ReferenceScript _ s@(C.ScriptInAnyLang(C.SimpleScriptLanguage C.SimpleScriptV1) script) ->
      ( Just  s
      , Just . C.hashScript $ script)
  C.ReferenceScript _ s@(C.ScriptInAnyLang (C.SimpleScriptLanguage C.SimpleScriptV2) script)->
    ( Just s
    , Just . C.hashScript $ script)
  C.ReferenceScript _ s@(C.ScriptInAnyLang (C.PlutusScriptLanguage C.PlutusScriptV1) script)->
    ( Just s
    , Just . C.hashScript $ script)
  C.ReferenceScript _ s@(C.ScriptInAnyLang (C.PlutusScriptLanguage C.PlutusScriptV2) script)->
    ( Just s
    , Just . C.hashScript $ script)

-- | Get the datum hash and datum or a transaction output.
getScriptDataAndHash
  :: C.TxOutDatum C.CtxTx era
  -> (Maybe C.ScriptData, Maybe (C.Hash C.ScriptData))
getScriptDataAndHash C.TxOutDatumNone         = (Nothing, Nothing)
getScriptDataAndHash (C.TxOutDatumHash _ h)   = (Nothing, Just h)
getScriptDataAndHash (C.TxOutDatumInTx _ d)   = (Just d, (Just . C.hashScriptData) d)
getScriptDataAndHash (C.TxOutDatumInline _ d) = (Just d, (Just . C.hashScriptData) d)

-- | remove spent transactions
rmSpent :: Set C.TxIn -> [Utxo] -> [Utxo]
rmSpent txins = filter (not . isUtxoSpent txins)
  where
    isUtxoSpent :: Set C.TxIn -> Utxo -> Bool
    isUtxoSpent txIns u =
        C.TxIn (u ^. txId)(u ^. txIx) `Set.member` txIns

getInputsFromTx :: C.Tx era -> Set C.TxIn
getInputsFromTx (C.Tx txbody _) = getInputs txbody

-- | Compute TxIn
--  If phase-2 validation fails, we only process TxIns associated with collateral
getInputs :: C.TxBody era -> Set C.TxIn
getInputs (C.TxBody C.TxBodyContent
                 {C.txIns, C.txInsCollateral, C.txScriptValidity }) =
  let
    inputs = case txScriptValidityToScriptValidity txScriptValidity of
      C.ScriptValid -> fst <$> txIns
      C.ScriptInvalid -> case txInsCollateral of
        C.TxInsCollateralNone     -> []
        C.TxInsCollateral _ txins -> txins
  in
    Set.fromList inputs


-- | Duplicated from cardano-api (not exposed in cardano-api)
-- This function should be removed when marconi will depend on a cardano-api version that has accepted this PR:
-- https://github.com/input-output-hk/cardano-node/pull/4569
txScriptValidityToScriptValidity :: C.TxScriptValidity era -> C.ScriptValidity
txScriptValidityToScriptValidity C.TxScriptValidityNone                = C.ScriptValid
txScriptValidityToScriptValidity (C.TxScriptValidity _ scriptValidity) = scriptValidity

-- | does the transaction contain a targetAddress
isAddressInTarget' :: TargetAddresses -> Utxo -> Bool
isAddressInTarget' targetAddresses utxo =
    case utxo ^. address  of
      C.AddressByron _       -> False
      C.AddressShelley addr' -> addr' `elem` targetAddresses

mkQueryableAddresses :: TargetAddresses -> QueryableAddresses
mkQueryableAddresses = fmap (flip UtxoByAddress Nothing . C.toAddressAny)

balanceUtxoFromTxs
  :: C.IsCardanoEra era
  => Maybe TargetAddresses    -- ^ target addresses to filter for
  ->  [C.Tx era] -> BalanceUtxo
balanceUtxoFromTxs addrs = foldMap $ balanceUtxoFromTx addrs

balanceUtxoFromTx
  :: C.IsCardanoEra era
  => Maybe TargetAddresses    -- ^ target addresses to filter for
  -> C.Tx era
  -> BalanceUtxo
balanceUtxoFromTx addrs (C.Tx txBody _) =
    let
        txInputs = getInputs txBody -- adjusted txInput after phase-2 validation
        utxoRefs :: Map C.TxIn Utxo
        utxoRefs = getUtxosFromTxBody addrs txBody
    in BalanceUtxo utxoRefs txInputs<|MERGE_RESOLUTION|>--- conflicted
+++ resolved
@@ -59,16 +59,11 @@
 import Database.SQLite.Simple.ToField (ToField (toField))
 import Database.SQLite.Simple.ToRow (ToRow (toRow))
 import GHC.Generics (Generic)
-import Prettyprinter (defaultLayoutOptions, layoutPretty, pretty, (<+>))
-import Prettyprinter.Render.Text (renderStrict)
 import System.Random.MWC (createSystemRandom, uniformR)
 import Text.RawString.QQ (r)
 
 import Cardano.Api qualified as C
 import Cardano.Api.Shelley qualified as C
-import Cardano.BM.Setup (withTrace)
-import Cardano.BM.Trace (logInfo)
-import Cardano.BM.Tracing (defaultConfigStdout)
 import Data.Ord (Down (Down, getDown))
 import Marconi.ChainIndex.Orphans ()
 import Marconi.ChainIndex.Types (TargetAddresses, TxOut, pattern CurrentEra)
@@ -232,37 +227,37 @@
   mempty = UtxoEvent mempty mempty C.ChainPointAtGenesis
 
 -- | The effect of a transaction (or a number of them) on the tx output map.
-data BalanceUtxo =
-  BalanceUtxo
-    { _tobUnspent :: !(Map C.TxIn Utxo)
+data TxOutBalance =
+  TxOutBalance
+    { _tbUnspent :: !(Map C.TxIn Utxo)
     -- ^ Outputs newly added by the transaction(s)
-    , _tobSpent   :: !(Set C.TxIn)
+    , _tbSpent   :: !(Set C.TxIn)
     -- ^ Outputs spent by the transaction(s)
     }
     deriving stock (Eq, Show, Generic)
 
-instance Semigroup BalanceUtxo where
-    tobL <> tobR =
+instance Semigroup TxOutBalance where
+    bUtxoL <> bUtxoR =
       let
-        tobUnspentKeys :: Set C.TxIn
-        tobUnspentKeys
-          = (Map.keysSet $ _tobUnspent tobR)
-          <> ((Map.keysSet $ _tobUnspent tobL) `Set.difference` _tobSpent tobR)
+        bUnspentKeys :: Set C.TxIn
+        bUnspentKeys
+          = (Map.keysSet $ _tbUnspent bUtxoR)
+          <> ((Map.keysSet $ _tbUnspent bUtxoL) `Set.difference` _tbSpent bUtxoR)
         utxoMap :: Map C.TxIn Utxo
-        utxoMap = _tobUnspent tobL `Map.union` _tobUnspent tobR
-        tobSpentKeys :: Set C.TxIn
-        tobSpentKeys
-          = _tobSpent tobL
-          <> ( _tobSpent tobR `Set.difference` (Map.keysSet $ _tobUnspent tobL))
+        utxoMap = _tbUnspent bUtxoL `Map.union` _tbUnspent bUtxoR
+        bSpentKeys :: Set C.TxIn
+        bSpentKeys
+          = _tbSpent bUtxoL
+          <> ( _tbSpent bUtxoR `Set.difference` (Map.keysSet $ _tbUnspent bUtxoL))
       in
-        BalanceUtxo
-            { _tobUnspent = Map.restrictKeys utxoMap tobUnspentKeys
-            , _tobSpent = tobSpentKeys
+        TxOutBalance
+            { _tbUnspent = Map.restrictKeys utxoMap bUnspentKeys
+            , _tbSpent = bSpentKeys
             }
 
-instance Monoid BalanceUtxo where
+instance Monoid TxOutBalance where
     mappend = (<>)
-    mempty = BalanceUtxo mempty mempty
+    mempty = TxOutBalance mempty mempty
 
 data Spent = Spent
     { _sTxId      :: !C.TxId
@@ -563,16 +558,6 @@
 
    in concatMap splitEventAtAddress
 
--- | only store rows in the address list.
-addressFilteredRows
-  :: Foldable f
-  => C.AddressAny                   -- ^ query
-  -> Maybe C.SlotNo                 -- ^ latest included chainpoint
-  -> f (StorableEvent UtxoHandle)   -- ^ Utxo Event
-  -> [UtxoRow]                      -- ^ Rows at the query
-addressFilteredRows addr slotNo =
-    concatMap eventToRows . eventsAtAddress addr slotNo . toList
-
 utxoAtAddressQuery
     :: Foldable f
     => SQL.Connection
@@ -687,64 +672,29 @@
     -- first.
     pure $ chainPoints ++ [C.ChainPointAtGenesis]
 
-<<<<<<< HEAD
--- Add paination to resume
--- Main reason for adding this is to protect against OOM
--- TODO use withAsync to spread the load
-=======
 -- Add pagination to resume
 -- Main reason for adding this is to protect against OOM
 -- TODO use withAsync to spread the load. as resume, as is implemented here, could take several minutes depending on the amount of data stored.
->>>>>>> 12f24bd7
 resumeHelper :: SQL.Connection -> IO [C.ChainPoint]
 resumeHelper c =
   let
     limit :: Int = 216000
-    traceName :: Text.Text="marconi-utxo-resume"
-<<<<<<< HEAD
-    helper :: Int -> [C.ChainPoint] -> IO [C.ChainPoint]
-    helper offset tally =  do
-=======
     helper
       :: Int -- ^ page
       -> [C.ChainPoint]
       -> IO [C.ChainPoint] -- ^ accumulated chainpoints
     helper page tally =  do
       let offset = page * limit
->>>>>>> 12f24bd7
-      d <- defaultConfigStdout
       cps <- fmap (uncurry C.ChainPoint) <$>
         SQL.query c [r|SELECT DISTINCT slotNo, blockHash
                    FROM unspent_transactions
                    ORDER BY slotNo DESC
                    LIMIT ? OFFSET ? |] (limit, offset)
-<<<<<<< HEAD
       case cps of
-        [] -> withTrace d traceName $ \trace -> do
-          logInfo trace $ renderStrict $
-            layoutPretty defaultLayoutOptions $
-            "Resume is complted."
-          pure tally
-        cps' -> withTrace d traceName $ \trace -> do
-          logInfo trace $ renderStrict $
-            layoutPretty defaultLayoutOptions $
-             "Resume is at offset: " <+> pretty offset
-          helper (limit + offset)(tally <> cps')
+        []   -> pure tally
+        cps' -> helper (page + 1) (tally <> cps')
   in helper 0 []
 
-
-=======
-      withTrace d traceName $ \trace ->
-        case cps of
-          [] -> do
-            logInfo trace $ renderStrict $ layoutPretty defaultLayoutOptions "Resume is completed."
-            pure tally
-          cps' -> do
-            logInfo trace $ renderStrict $ layoutPretty defaultLayoutOptions $ "Resume is at offset: " <+> pretty offset
-            helper (page + 1) (tally <> cps')
-  in helper 0 []
-
->>>>>>> 12f24bd7
 -- | Convert from 'AddressInEra' of the 'CurrentEra' to 'AddressAny'.
 toAddr :: C.AddressInEra era -> C.AddressAny
 toAddr (C.AddressInEra C.ByronAddressInAnyEra addr)    = C.AddressByron addr
@@ -767,7 +717,7 @@
   -> C.ChainPoint
   -> StorableEvent UtxoHandle -- ^ UtxoEvents are stored in storage after conversion to UtxoRow
 getUtxoEvents maybeTargetAddresses txs cp =
-  let (BalanceUtxo utxos spentTxOuts) = foldMap (balanceUtxoFromTx maybeTargetAddresses) txs
+  let (TxOutBalance utxos spentTxOuts) = foldMap (balanceUtxoFromTx maybeTargetAddresses) txs
       resolvedUtxos :: Set Utxo
       resolvedUtxos = Set.fromList $ Map.elems utxos
   in
@@ -907,20 +857,14 @@
 mkQueryableAddresses :: TargetAddresses -> QueryableAddresses
 mkQueryableAddresses = fmap (flip UtxoByAddress Nothing . C.toAddressAny)
 
-balanceUtxoFromTxs
-  :: C.IsCardanoEra era
-  => Maybe TargetAddresses    -- ^ target addresses to filter for
-  ->  [C.Tx era] -> BalanceUtxo
-balanceUtxoFromTxs addrs = foldMap $ balanceUtxoFromTx addrs
-
 balanceUtxoFromTx
   :: C.IsCardanoEra era
   => Maybe TargetAddresses    -- ^ target addresses to filter for
   -> C.Tx era
-  -> BalanceUtxo
+  -> TxOutBalance
 balanceUtxoFromTx addrs (C.Tx txBody _) =
     let
         txInputs = getInputs txBody -- adjusted txInput after phase-2 validation
         utxoRefs :: Map C.TxIn Utxo
         utxoRefs = getUtxosFromTxBody addrs txBody
-    in BalanceUtxo utxoRefs txInputs+    in TxOutBalance utxoRefs txInputs