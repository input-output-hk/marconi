--- conflicted
+++ resolved
@@ -20,15 +20,15 @@
 -- + table: unspent_transactions
 --
 -- @
-<<<<<<< HEAD
+-- <<<<<<< HEAD
 --      |---------+------+-------+-----------+-------+------------------+--------------+------+-----------+----------------|
 --      | Address | TxId | TxIx  | DatumHash | Value | InlineScriptHash | InlineScript | Slot | BlockHash | TxIndexInBlock |
 --      |---------+------+-------+-----------+-------+------------------+--------------+------+-----------+----------------|
-=======
+-- =======
 --      |---------+------+-------+-----------+-------+-------+------------------+--------------+------+-----------------+---------|----------------|
 --      | Address | TxId | TxIx  | DatumHash | Datum | Value | InlineScriptHash | InlineScript | Slot | BlockHeaderHash | BlockNo | TxIndexInBlock |
 --      |---------+------+-------+-----------+-------+-------+------------------+--------------+------+-----------------+---------|----------------|
->>>>>>> bed3c0e4
+-- >>>>>>> main
 -- @
 --
 -- + table: spent
@@ -58,21 +58,14 @@
 import Control.Concurrent.Async (concurrently_)
 import Control.Exception (bracket_)
 import Control.Lens.Combinators (
-<<<<<<< HEAD
-=======
   Lens',
->>>>>>> bed3c0e4
   Traversal',
   imap,
   preview,
   view,
   _Just,
  )
-<<<<<<< HEAD
 import Control.Lens.Operators ((^.))
-=======
-import Control.Lens.Operators ((&), (.~), (^.))
->>>>>>> bed3c0e4
 import Control.Lens.TH (makeLenses)
 import Control.Monad (guard, when)
 import Control.Monad.Trans.Class (lift)
@@ -86,41 +79,26 @@
   (.:?),
   (.=),
  )
-<<<<<<< HEAD
 import Data.Either (fromRight, rights)
+import Data.Maybe (fromMaybe)
 import Data.Foldable (foldl', toList)
-import Data.List (sort)
-import Data.List.NonEmpty (NonEmpty)
-import Data.Map (Map)
-import Data.Map qualified as Map
-import Data.Maybe (fromMaybe)
-=======
-import Data.Either (fromRight)
-import Data.Foldable (foldl', toList)
-import Data.List (groupBy, sortOn)
+import Data.List (sortOn)
 import Data.List.NonEmpty (NonEmpty)
 import Data.Map (Map)
 import Data.Map qualified as Map
 import Data.Ord (Down (Down))
->>>>>>> bed3c0e4
 import Data.Set (Set)
 import Data.Set qualified as Set
 import Data.Text (pack)
 import Data.Text qualified as Text
 import Data.Word (Word64)
-<<<<<<< HEAD
-import Database.SQLite.Simple (NamedParam ((:=)))
-import Database.SQLite.Simple qualified as SQL
-import Database.SQLite.Simple.FromRow (FromRow (fromRow), field)
-=======
 import Database.SQLite.Simple (
   NamedParam ((:=)),
   ResultError (UnexpectedNull),
  )
 import Database.SQLite.Simple qualified as SQL
+import Database.SQLite.Simple.FromRow (FromRow (fromRow), field, fieldWith)
 import Database.SQLite.Simple.FromField (returnError)
-import Database.SQLite.Simple.FromRow (FromRow (fromRow), field, fieldWith)
->>>>>>> bed3c0e4
 import Database.SQLite.Simple.ToField (ToField (toField), toField)
 import Database.SQLite.Simple.ToRow (ToRow (toRow))
 import GHC.Generics (Generic)
@@ -129,40 +107,26 @@
   uniformR,
  )
 import Text.RawString.QQ (r)
-
 import Cardano.Api qualified as C
 import Cardano.Api.Shelley qualified as C
-<<<<<<< HEAD
-import Data.Ord (Down (Down, getDown))
-=======
 import Cardano.Slotting.Slot (WithOrigin (At, Origin))
->>>>>>> bed3c0e4
 import Marconi.ChainIndex.Error (
   IndexerError (CantInsertEvent, CantQueryIndexer, CantRollback, CantStartIndexer, InvalidQueryInterval),
   liftSQLError,
  )
-<<<<<<< HEAD
 import Marconi.ChainIndex.Extract.Datum qualified as Datum
-=======
->>>>>>> bed3c0e4
 import Marconi.ChainIndex.Orphans ()
 import Marconi.ChainIndex.Types (
   TargetAddresses,
   TxIndexInBlock,
   TxOut,
-<<<<<<< HEAD
   pattern CurrentEra,
+  UtxoIndexerConfig (UtxoIndexerConfig),
  )
 import Marconi.ChainIndex.Utils (
   addressesToPredicate,
   chainPointOrGenesis,
  )
-=======
-  UtxoIndexerConfig (UtxoIndexerConfig),
-  pattern CurrentEra,
- )
-import Marconi.ChainIndex.Utils (chainPointOrGenesis)
->>>>>>> bed3c0e4
 import Marconi.Core.Storable (
   Buffered (getStoredEvents, persistToStorage),
   HasPoint,
@@ -252,14 +216,12 @@
   -- ^ weather to perform SQLite vacuum to release space
   }
 
+data QueryUtxoByAddress = QueryUtxoByAddress !C.AddressAny !(Interval C.SlotNo)
+  deriving (Show, Eq)
+
 data instance StorableQuery UtxoHandle
-<<<<<<< HEAD
-  = QueryUtxoByAddress !C.AddressAny !(Interval C.SlotNo)
-  | LastSyncPoint
-=======
   = QueryUtxoByAddressWrapper QueryUtxoByAddress
   | LastSyncedBlockInfoQuery
->>>>>>> bed3c0e4
   deriving (Show, Eq)
 
 type QueryableAddresses = NonEmpty (StorableQuery UtxoHandle)
@@ -305,11 +267,6 @@
           [ "address" .= (u ^. address)
           , "txId" .= txid
           , "txIx" .= txix
-<<<<<<< HEAD
-          , "txIndexInBlock" .= (u ^. txIndexInBlock)
-=======
-          , "datum" .= (u ^. datum)
->>>>>>> bed3c0e4
           , "datumHash" .= (u ^. datumHash)
           , "value" .= (u ^. value)
           , -- Uses ToJSON instance of cardano-api which serialises using the 'C.HasTextEnvelope' typeclass.
@@ -318,11 +275,6 @@
           , "txIndexInBlock" .= (u ^. txIndexInBlock)
           ]
 
-<<<<<<< HEAD
-data SpentInfo = SpentInfo
-  { _siSlotNo :: C.SlotNo
-  , _siBlockHeaderHash :: C.Hash C.BlockHeader
-=======
 data BlockInfo = BlockInfo
   { _blockInfoSlotNo :: !C.SlotNo
   , _blockInfoBlockHeaderHash :: !(C.Hash C.BlockHeader)
@@ -333,6 +285,19 @@
   deriving (Eq, Show, Ord, Generic)
   deriving anyclass (FromRow)
 
+instance FromRow (Maybe BlockInfo) where
+  fromRow = do
+    maybeSlotNo <- field
+    maybeBhh <- field
+    maybeBlockNo <- field
+    maybeTimestamp <- field
+    maybeEpochNo <- field
+    if
+        | Just slotNo <- maybeSlotNo, Just bhh <- maybeBhh, Just blockNo <- maybeBlockNo
+        , Just timestamp <- maybeTimestamp, Just epochNo <- maybeEpochNo ->
+          pure $ Just $ BlockInfo slotNo bhh blockNo timestamp epochNo
+        | otherwise -> pure Nothing
+
 $(makeLenses ''BlockInfo)
 
 blockInfoToChainPointRow :: BlockInfo -> ChainPointRow
@@ -366,7 +331,6 @@
 
 data SpentInfo = SpentInfo
   { _siSpentBlockInfo :: BlockInfo
->>>>>>> bed3c0e4
   , _siSpentTxId :: C.TxId
   }
   deriving (Show, Eq, Ord, Generic)
@@ -375,19 +339,13 @@
 
 data UtxoRow = UtxoRow
   { _urUtxo :: !Utxo
-<<<<<<< HEAD
-  , _urCreationSlotNo :: !C.SlotNo
-  , _urCreationBlockHeaderHash :: !(C.Hash C.BlockHeader)
-=======
   , _urBlockInfo :: !BlockInfo
->>>>>>> bed3c0e4
   , _urSpentInfo :: !(Maybe SpentInfo)
   }
   deriving (Show, Eq, Ord, Generic)
 
 $(makeLenses ''UtxoRow)
 
-<<<<<<< HEAD
 data UtxoResult = UtxoResult_
   { utxoResultAddress :: !C.AddressAny
   , utxoResultTxIn :: !C.TxIn
@@ -397,21 +355,24 @@
   , utxoResultInlineScript :: !(Maybe C.ScriptInAnyLang)
   , utxoResultInlineScriptHash :: !(Maybe C.ScriptHash)
   , utxoResultTxIndexInBlock :: !TxIndexInBlock
-  , utxoResultCreationSlotNo :: !C.SlotNo
-  , utxoResultCreationBlockHeaderHash :: !(C.Hash C.BlockHeader)
+  , utxoResultBlockInfo :: !BlockInfo
   , utxoResultSpentInfo :: !(Maybe SpentInfo)
   }
   deriving (Eq, Show)
 
+instance FromJSON UtxoResult where -- todo
+  parseJSON = undefined
+
+instance ToJSON UtxoResult where -- todo
+  toJSON = undefined
+
 instance Ord UtxoResult where
   compare u u' = compare (utxoResultAddress u, utxoResultTxIn u) (utxoResultAddress u', utxoResultTxIn u')
 
-urSpentSlotNo :: Traversal' UtxoRow C.SlotNo
-urSpentSlotNo = urSpentInfo . _Just . siSlotNo
-
-urSpentBlockHash :: Traversal' UtxoRow (C.Hash C.BlockHeader)
-urSpentBlockHash = urSpentInfo . _Just . siBlockHeaderHash
-=======
+-- todo remove?
+-- urSpentBlockHash :: Traversal' UtxoRow (C.Hash C.BlockHeader)
+-- urSpentBlockHash = urSpentInfo . _Just . _siBlockHeaderHash
+
 urCreationSlotNo :: Lens' UtxoRow C.SlotNo
 urCreationSlotNo = urBlockInfo . blockInfoSlotNo
 
@@ -426,7 +387,6 @@
 
 urCreationEpochNo :: Lens' UtxoRow C.EpochNo
 urCreationEpochNo = urBlockInfo . blockInfoEpochNo
->>>>>>> bed3c0e4
 
 urSpentTxId :: Traversal' UtxoRow C.TxId
 urSpentTxId = urSpentInfo . _Just . siSpentTxId
@@ -455,16 +415,6 @@
           bt <- v .:? "spentBlockTimestamp"
           e <- v .:? "spentEpochNo"
           tId <- v .:? "spentTxId"
-<<<<<<< HEAD
-          pure $
-            if
-                | Just s' <- s, Just bh' <- bh, Just txId' <- tId -> Just $ SpentInfo s' bh' txId'
-                | otherwise -> Nothing
-     in UtxoRow
-          <$> v .: "utxo"
-          <*> v .: "slotNo"
-          <*> v .: "blockHeaderHash"
-=======
           pure $ case (s, bh, bn, bt, e, tId) of
             (Nothing, Nothing, Nothing, Nothing, Nothing, Nothing) -> Nothing
             (Just s', Just bh', Just bn', Just bt', Just e', Just txId') ->
@@ -479,7 +429,6 @@
                   <*> v .: "blockTimestamp"
                   <*> v .: "epochNo"
               )
->>>>>>> bed3c0e4
           <*> parseSpentInfo
   parseJSON _ = mempty
 
@@ -487,16 +436,11 @@
   toJSON ur =
     object
       [ "utxo" .= view urUtxo ur
-<<<<<<< HEAD
-      , "slotNo" .= _urCreationSlotNo ur
-      , "blockHeaderHash" .= _urCreationBlockHeaderHash ur
-=======
       , "slotNo" .= view urCreationSlotNo ur
       , "blockHeaderHash" .= view urCreationBlockHeaderHash ur
       , "blockNo" .= view urCreationBlockNo ur
       , "blockTimestamp" .= view urCreationBlockTimestamp ur
       , "epochNo" .= view urCreationEpochNo ur
->>>>>>> bed3c0e4
       , "spentSlotNo" .= preview urSpentSlotNo ur
       , "spentBlockHeaderHash" .= preview urSpentBlockHeaderHash ur
       , "spentTxId" .= preview urSpentTxId ur
@@ -504,36 +448,22 @@
 
 data instance StorableResult UtxoHandle
   = -- | Result of a 'QueryUtxoByAddress' query
-<<<<<<< HEAD
     UtxoResult {getUtxoResult :: ![UtxoResult]}
-  | -- | Result of a 'LastSyncPoint' query
-    LastSyncPointResult {getLastSyncPoint :: !C.ChainPoint}
-=======
-    UtxoResult {getUtxoResult :: ![UtxoRow]}
   | -- | Result of a 'LastSyncedBlockInfoQuery'
     LastSyncedBlockInfoResult {getLastSyncedBlockInfo :: !(WithOrigin BlockInfo)}
->>>>>>> bed3c0e4
   deriving (Eq, Show, Ord)
 
 data instance StorableEvent UtxoHandle = UtxoEvent
   { ueUtxos :: !(Set Utxo)
   , ueInputs :: !(Map C.TxIn C.TxId)
-<<<<<<< HEAD
-  , ueChainPoint :: !C.ChainPoint
+  , ueBlockInfo :: !BlockInfo
   , ueDatum :: !(Map (C.Hash C.ScriptData) C.ScriptData)
-=======
-  , ueBlockInfo :: !BlockInfo
->>>>>>> bed3c0e4
   }
   deriving (Eq, Ord, Show, Generic)
 
 -- | mappend, combine and balance Utxos
 instance Semigroup (StorableEvent UtxoHandle) where
-<<<<<<< HEAD
-  (UtxoEvent us is cp ad) <> (UtxoEvent us' is' cp' ad') =
-=======
-  (UtxoEvent us is bi) <> (UtxoEvent us' is' bi') =
->>>>>>> bed3c0e4
+  (UtxoEvent us is bi ad) <> (UtxoEvent us' is' bi' ad') =
     let txins = Map.union is is'
         insertUnspent :: Set Utxo -> Utxo -> Set Utxo
         insertUnspent acc u =
@@ -544,14 +474,7 @@
         utxos =
           foldl' insertUnspent Set.empty $
             Set.union us us'
-<<<<<<< HEAD
-     in UtxoEvent utxos txins (max cp cp') (ad <> ad')
-
-instance Monoid (StorableEvent UtxoHandle) where
-  mempty = UtxoEvent mempty mempty C.ChainPointAtGenesis mempty
-=======
-     in UtxoEvent utxos txins (max bi bi')
->>>>>>> bed3c0e4
+     in UtxoEvent utxos txins (max bi bi') (ad <> ad')
 
 -- | The effect of a transaction (or a number of them) on the tx output map.
 data TxOutBalance = TxOutBalance
@@ -607,8 +530,6 @@
 -- sql mappings --
 ------------------
 
-<<<<<<< HEAD
-=======
 instance ToRow ChainPointRow where
   toRow c =
     toRow
@@ -619,7 +540,6 @@
 instance FromRow ChainPointRow where
   fromRow = ChainPointRow <$> field <*> field
 
->>>>>>> bed3c0e4
 instance ToRow UtxoRow where
   toRow u =
     let C.TxIn txId txIx = u ^. urUtxo . txIn
@@ -631,11 +551,6 @@
           , toField $ u ^. urUtxo . value
           , toField $ u ^. urUtxo . inlineScript
           , toField $ u ^. urUtxo . inlineScriptHash
-<<<<<<< HEAD
-          , toField $ _urCreationSlotNo u
-          , toField $ _urCreationBlockHeaderHash u
-=======
->>>>>>> bed3c0e4
           , toField $ u ^. urUtxo . txIndexInBlock
           , toField $ u ^. urCreationSlotNo
           , toField $ u ^. urCreationBlockHeaderHash
@@ -644,8 +559,6 @@
           , toField $ u ^. urCreationEpochNo
           ]
 
-<<<<<<< HEAD
-=======
 instance FromRow UtxoRow where
   fromRow =
     let parseSpentInfo (SpentInfoRow Nothing Nothing Nothing Nothing Nothing Nothing) = pure Nothing
@@ -677,7 +590,6 @@
 instance FromRow SpentInfoRow where
   fromRow = SpentInfoRow <$> field <*> field <*> field <*> field <*> field <*> field
 
->>>>>>> bed3c0e4
 instance FromRow Utxo where
   fromRow =
     Utxo
@@ -689,19 +601,8 @@
       <*> field
       <*> field
 
-<<<<<<< HEAD
-instance FromRow UtxoRow where
-  fromRow =
-    UtxoRow <$> fromRow <*> field <*> field <*> do
-      (a, b, c) <- (,,) <$> field <*> field <*> field
-      if
-          | Just s <- a, Just bh <- b, Just tid <- c -> pure $ Just $ SpentInfo s bh tid
-          | otherwise -> pure Nothing
-
-=======
->>>>>>> bed3c0e4
 instance FromRow SpentInfo where
-  fromRow = SpentInfo <$> field <*> field <*> field
+  fromRow = SpentInfo <$> fromRow <*> field
 
 instance FromRow Spent where
   fromRow = Spent <$> fromRow <*> fromRow
@@ -712,16 +613,11 @@
      in toRow
           [ toField txid
           , toField txix
-<<<<<<< HEAD
-          , toField $ s ^. sSpentInfo . siSlotNo
-          , toField $ s ^. sSpentInfo . siBlockHeaderHash
-=======
           , toField $ s ^. sSpentInfo . siSpentBlockInfo . blockInfoSlotNo
           , toField $ s ^. sSpentInfo . siSpentBlockInfo . blockInfoBlockHeaderHash
           , toField $ s ^. sSpentInfo . siSpentBlockInfo . blockInfoBlockNo
           , toField $ s ^. sSpentInfo . siSpentBlockInfo . blockInfoTimestamp
           , toField $ s ^. sSpentInfo . siSpentBlockInfo . blockInfoEpochNo
->>>>>>> bed3c0e4
           , toField $ s ^. sSpentInfo . siSpentTxId
           ]
 
@@ -736,14 +632,12 @@
       <*> field
       <*> field
       <*> field
-      <*> field
-      <*> field
+      <*> fromRow
       <*> do
-        a <- field
+        a <- fromRow
         b <- field
-        c <- field
         if
-            | Just a' <- a, Just b' <- b, Just c' <- c -> pure $ Just $ SpentInfo a' b' c'
+            | Just a' <- a, Just b' <- b -> pure $ Just $ SpentInfo a' b'
             | otherwise -> pure Nothing
 
 {- | Open a connection to DB, and create resources
@@ -820,17 +714,9 @@
   emptyState k (UtxoHandle c k isToVacuume)
 
 getSpentFrom :: StorableEvent UtxoHandle -> [Spent]
-<<<<<<< HEAD
-getSpentFrom (UtxoEvent _ txIns cp _) = case cp of
-  C.ChainPointAtGenesis -> [] -- There are no Spent in the Genesis block
-  C.ChainPoint slotNo bhh -> do
-    (txin, spentTxId) <- Map.toList txIns
-    pure $ Spent txin (SpentInfo slotNo bhh spentTxId)
-=======
-getSpentFrom (UtxoEvent _ txIns bi) = do
+getSpentFrom (UtxoEvent _ txIns bi _) = do
   (txin, spentTxId) <- Map.toList txIns
   pure $ Spent txin (SpentInfo bi spentTxId)
->>>>>>> bed3c0e4
 
 {- | Store UtxoEvents
  Events are stored in memory and flushed to SQL, disk, when memory buffer has reached capacity
@@ -848,8 +734,7 @@
       bracket_
         (SQL.execute_ c "BEGIN")
         (SQL.execute_ c "COMMIT")
-        ( concurrently_
-<<<<<<< HEAD
+        (concurrently_
             ( SQL.executeMany
                 c
                 [r|INSERT
@@ -861,11 +746,14 @@
                  value,
                  inlineScript,
                  inlineScriptHash,
+                 txIndexInBlock,
                  slotNo,
-                 blockHash,
-                 txIndexInBlock
+                 blockHeaderHash,
+                 blockNo,
+                 blockTimestamp,
+                 epochNo
               ) VALUES
-              (?, ?, ?, ?, ?, ?, ?, ?, ?, ?)|]
+              (?, ?, ?, ?, ?, ?, ?, ?, ?, ?, ?, ?, ?)|]
                 rows
             )
             ( SQL.executeMany
@@ -873,53 +761,10 @@
                 [r|INSERT
               INTO spent (
                 txId,
-                txIx, slotNo, blockHash, spentTxId
+                txIx, slotNo, blockHeaderHash, blockNo, blockTimestamp, epochNo, spentTxId
               ) VALUES
-              (?, ?, ?, ?, ?)|]
+              (?, ?, ?, ?, ?, ?, ?, ?)|]
                 spents
-=======
-            ( unless
-                (null rows)
-                ( SQL.executeMany
-                    c
-                    [r|INSERT
-                       INTO unspent_transactions (
-                         address,
-                         txId,
-                         txIx,
-                         datum,
-                         datumHash,
-                         value,
-                         inlineScript,
-                         inlineScriptHash,
-                         txIndexInBlock,
-                         slotNo,
-                         blockHeaderHash,
-                         blockNo,
-                         blockTimestamp,
-                         epochNo
-                      ) VALUES (?, ?, ?, ?, ?, ?, ?, ?, ?, ?, ?, ?, ?, ?)|]
-                    rows
-                )
-            )
-            ( unless
-                (null spents)
-                ( SQL.executeMany
-                    c
-                    [r|INSERT
-                       INTO spent (
-                         txId,
-                         txIx,
-                         slotNo,
-                         blockHeaderHash,
-                         blockNo,
-                         blockTimestamp,
-                         epochNo,
-                         spentTxId
-                       ) VALUES (?, ?, ?, ?, ?, ?, ?, ?)|]
-                    spents
-                )
->>>>>>> bed3c0e4
             )
         )
       -- We want to perform vacuum about once every 100
@@ -962,18 +807,18 @@
               u.inlineScriptHash,
               u.txIndexInBlock,
               u.slotNo,
-<<<<<<< HEAD
-              u.blockHash,
-
-              s.slotNo,
-              s.blockHash,
-              s.spentTxId
-=======
+
               u.blockHeaderHash,
               u.blockNo,
               u.blockTimestamp,
-              u.epochNo
->>>>>>> bed3c0e4
+              u.epochNo,
+
+              s.slotNo,
+              s.blockHeaderHash,
+              s.blockNo,
+              s.blockTimestamp,
+              s.epochNo,
+              s.spentTxId
            FROM
               unspent_transactions u
       LEFT JOIN
@@ -1001,68 +846,15 @@
     (txid, txix, spentTx) <- xs
     pure (C.TxIn txix txid, spentTx)
 
-<<<<<<< HEAD
-=======
--- | Convert UtxoRows to UtxoEvents
-rowsToEvents
-  :: (C.SlotNo -> IO (Map C.TxIn C.TxId))
-  -- ^ function to fetch TxIn
-  -> [UtxoRow]
-  -- ^ rows to convert back to event
-  -> IO [StorableEvent UtxoHandle]
-  -- ^ utxo events
-rowsToEvents _ [] = pure []
-rowsToEvents fetchTxIn rows =
-  sortOn (_blockInfoSlotNo . ueBlockInfo) <$> traverse reduce eventsMap
-  where
-    mkEvent :: UtxoRow -> StorableEvent UtxoHandle
-    mkEvent row =
-      UtxoEvent
-        (Set.singleton $ row ^. urUtxo)
-        Map.empty
-        ( BlockInfo
-            (row ^. urCreationSlotNo)
-            (row ^. urCreationBlockHeaderHash)
-            (row ^. urCreationBlockNo)
-            (row ^. urCreationBlockTimestamp)
-            (row ^. urCreationEpochNo)
-        )
-
-    newEventWithSpentOnly :: Map C.TxIn C.TxId -> BlockInfo -> StorableEvent UtxoHandle
-    newEventWithSpentOnly = UtxoEvent Set.empty
-
-    reduce :: (BlockInfo, [StorableEvent UtxoHandle]) -> IO (StorableEvent UtxoHandle)
-    reduce (bi@(BlockInfo sn _ _ _ _), es) = do
-      tins <- fetchTxIn sn
-      let newE = newEventWithSpentOnly tins bi
-      pure $ foldl (<>) newE es
-
-    eventsMap :: [(BlockInfo, [StorableEvent UtxoHandle])]
-    eventsMap =
-      fmap (\x -> (ueBlockInfo $ head x, x)) $
-        groupBy (\el er -> ueBlockInfo el == ueBlockInfo er) $
-          fmap mkEvent rows
-
->>>>>>> bed3c0e4
 {- | convert utxoEvent to utxoRow
  Note: No `unspent` computation is performed
 -}
 eventToRows :: StorableEvent UtxoHandle -> [UtxoRow]
-<<<<<<< HEAD
-eventToRows (UtxoEvent _ _ C.ChainPointAtGenesis _) = [] -- we don't save anyting at genesis.
-eventToRows (UtxoEvent utxos _ (C.ChainPoint sn bhsh) _) =
-  let eventToRow u =
-        UtxoRow
-          { _urUtxo = u
-          , _urCreationSlotNo = sn
-          , _urCreationBlockHeaderHash = bhsh
-=======
-eventToRows (UtxoEvent utxos _ bi) =
+eventToRows (UtxoEvent utxos _ bi _) =
   let eventToRow u =
         UtxoRow
           { _urUtxo = u
           , _urBlockInfo = bi
->>>>>>> bed3c0e4
           , _urSpentInfo = Nothing
           }
    in fmap eventToRow $ Set.toList utxos
@@ -1102,22 +894,18 @@
   -> f (StorableEvent UtxoHandle)
   -- ^ Utxo event
   -> UtxoByAddressBufferEvents
-<<<<<<< HEAD
 eventsAtAddress addr snoInterval = foldMap go
   where
     pointFilter :: StorableEvent UtxoHandle -> Bool
-    pointFilter = isInInterval snoInterval . ueChainPoint
-
-    afterBoundCheck :: Maybe C.SlotNo -> Bool
-    afterBoundCheck = case upperBound snoInterval of
-      Nothing -> const False
-      Just s -> maybe False (s <)
+    pointFilter = isInInterval snoInterval . _blockInfoSlotNo . ueBlockInfo
+
+    afterBoundCheck :: C.SlotNo -> Bool
+    afterBoundCheck slotNo = case upperBound snoInterval of
+      Nothing -> False
+      Just s -> slotNo > s
 
     afterUpperBound :: StorableEvent UtxoHandle -> Bool
-    afterUpperBound =
-      afterBoundCheck
-        . C.chainPointToSlotNo
-        . ueChainPoint
+    afterUpperBound = afterBoundCheck . _blockInfoSlotNo . ueBlockInfo
 
     utxosAtAddress :: StorableEvent UtxoHandle -> Set Utxo
     utxosAtAddress = Set.filter ((addr ==) . _address) . ueUtxos
@@ -1129,21 +917,19 @@
           && pointFilter event
       ]
 
-    generateSpentInfo :: StorableEvent UtxoHandle -> C.TxId -> Maybe SpentInfo
-    generateSpentInfo event txid = case ueChainPoint event of
-      C.ChainPoint slotNo bhh -> Just $ SpentInfo slotNo bhh txid
-      C.ChainPointAtGenesis -> Nothing
+    generateSpentInfo :: StorableEvent UtxoHandle -> C.TxId -> SpentInfo
+    generateSpentInfo event = SpentInfo (ueBlockInfo event)
 
     getBufferSpent :: StorableEvent UtxoHandle -> Map C.TxIn SpentInfo
     getBufferSpent event =
       if afterUpperBound event
         then mempty
-        else Map.mapMaybe (generateSpentInfo event) $ ueInputs event
+        else fmap (generateSpentInfo event) $ ueInputs event
 
     getBufferFutureSpent :: StorableEvent UtxoHandle -> Map C.TxIn SpentInfo
     getBufferFutureSpent event =
       if afterUpperBound event
-        then Map.mapMaybe (generateSpentInfo event) $ ueInputs event
+        then fmap (generateSpentInfo event) $ ueInputs event
         else mempty
 
     go :: StorableEvent UtxoHandle -> UtxoByAddressBufferEvents
@@ -1152,101 +938,6 @@
         (splitEventAtAddress event)
         (getBufferSpent event)
         (getBufferFutureSpent event)
-=======
-eventsAtAddress (QueryUtxoByAddress addr snoInterval) =
-  let pointFilter :: StorableEvent UtxoHandle -> Bool
-      pointFilter = isInInterval snoInterval . _blockInfoSlotNo . ueBlockInfo
-
-      afterBoundCheck :: C.SlotNo -> Bool
-      afterBoundCheck slotNo = case upperBound snoInterval of
-        Nothing -> False
-        Just s -> slotNo > s
-
-      afterUpperBound :: StorableEvent UtxoHandle -> Bool
-      afterUpperBound = afterBoundCheck . _blockInfoSlotNo . ueBlockInfo
-
-      addressFilter :: Utxo -> Bool
-      addressFilter u = (u ^. address) == addr
-
-      utxosAtAddress :: StorableEvent UtxoHandle -> Set Utxo
-      utxosAtAddress = Set.filter addressFilter . ueUtxos
-
-      splitEventAtAddress :: StorableEvent UtxoHandle -> [StorableEvent UtxoHandle]
-      splitEventAtAddress event =
-        [ event{ueUtxos = utxosAtAddress event}
-        | not (null $ utxosAtAddress event)
-            && pointFilter event
-        ]
-
-      generateSpentInfo :: StorableEvent UtxoHandle -> C.TxId -> SpentInfo
-      generateSpentInfo event = SpentInfo (ueBlockInfo event)
-
-      getBufferSpent :: StorableEvent UtxoHandle -> Set C.TxIn
-      getBufferSpent event =
-        if afterUpperBound event
-          then mempty
-          else Map.keysSet $ ueInputs event
-
-      getBufferFutureSpent :: StorableEvent UtxoHandle -> Map C.TxIn SpentInfo
-      getBufferFutureSpent event =
-        if afterUpperBound event
-          then fmap (generateSpentInfo event) $ ueInputs event
-          else mempty
-
-      go :: StorableEvent UtxoHandle -> UtxoByAddressBufferEvents
-      go event =
-        UtxoByAddressBufferEvents
-          (splitEventAtAddress event)
-          (getBufferSpent event)
-          (getBufferFutureSpent event)
-   in foldMap go
-
-utxoAtAddressQuery
-  :: SQL.Connection
-  -> UtxoByAddressBufferEvents
-  -> [SQL.Query]
-  -- ^ the filter part of the query
-  -> [NamedParam]
-  -> IO (StorableResult UtxoHandle)
-utxoAtAddressQuery c bufferResult filters params =
-  do
-    let builtQuery =
-          [r|SELECT
-                  u.address,
-                  u.txId,
-                  u.txIx,
-                  u.datum,
-                  u.datumHash,
-                  u.value,
-                  u.inlineScript,
-                  u.inlineScriptHash,
-                  u.txIndexInBlock,
-                  u.slotNo,
-                  u.blockHeaderHash,
-                  u.blockNo,
-                  u.blockTimestamp,
-                  u.epochNo,
-                  s.slotNo,
-                  s.blockHeaderHash,
-                  s.blockNo,
-                  s.blockTimestamp,
-                  s.epochNo,
-                  s.spentTxId
-               FROM
-                  unspent_transactions u
-               FULL OUTER JOIN spent s ON u.txId = s.txId
-               AND u.txIx = s.txIx
-               WHERE |]
-            <> SQL.Query (Text.intercalate " AND " $ SQL.fromQuery <$> filters)
-            <> [r| ORDER BY
-                u.slotNo ASC |]
-    persistedUtxoRows :: [UtxoRow] <- SQL.queryNamed c builtQuery params
-    pure $
-      UtxoResult $
-        mergeInMemoryAndSql
-          bufferResult
-          persistedUtxoRows
->>>>>>> bed3c0e4
 
 {- | Query the data stored in the indexer
  Queries SQL + buffered data, where buffered data is the data that will be batched to SQL
@@ -1258,8 +949,7 @@
     -> UtxoHandle
     -> StorableQuery UtxoHandle
     -> StorableMonad UtxoHandle (StorableResult UtxoHandle)
-<<<<<<< HEAD
-  queryStorage memoryEvents (UtxoHandle c _ _) (QueryUtxoByAddress addr slotInterval) =
+  queryStorage memoryEvents (UtxoHandle c _ _) (QueryUtxoByAddressWrapper (QueryUtxoByAddress addr slotInterval)) =
     liftSQLError CantQueryIndexer $ do
       persistedUtxoResults :: [UtxoResult] <- sqliteQuery c filters $ Just "ORDER BY u.slotNo ASC"
       return $
@@ -1291,8 +981,7 @@
       filters = addressFilter <> lowerBoundFilter <> upperBoundFilter
 
       eventToResults :: StorableEvent UtxoHandle -> [UtxoResult]
-      eventToResults (UtxoEvent _ _ C.ChainPointAtGenesis _) = []
-      eventToResults (UtxoEvent utxoSet _ (C.ChainPoint slotNo bhh) datumMap) = map toUtxoResult $ Set.toList utxoSet
+      eventToResults (UtxoEvent utxoSet _ bi datumMap) = map toUtxoResult $ Set.toList utxoSet
         where
           toUtxoResult :: Utxo -> UtxoResult
           toUtxoResult u =
@@ -1305,28 +994,13 @@
               , utxoResultInlineScript = _inlineScript u
               , utxoResultInlineScriptHash = _inlineScriptHash u
               , utxoResultTxIndexInBlock = _txIndexInBlock u
-              , utxoResultCreationSlotNo = slotNo
-              , utxoResultCreationBlockHeaderHash = bhh
+              , utxoResultBlockInfo = bi
               , utxoResultSpentInfo =
                   let findSelfIn = Map.lookup (_txIn u)
                    in findSelfIn bufferFutureSpent' <|> findSelfIn bufferSpent'
               }
-  queryStorage es (UtxoHandle c _ _) LastSyncPoint =
-=======
-  queryStorage es (UtxoHandle c _ _) (QueryUtxoByAddressWrapper q@(QueryUtxoByAddress addr slotInterval)) =
-    let inMemoryEvents :: UtxoByAddressBufferEvents
-        inMemoryEvents = eventsAtAddress q es
-        addressFilter = (["u.address = :address"], [":address" := addr])
-        lowerBoundFilter = case lowerBound slotInterval of
-          Nothing -> mempty
-          Just x -> (["u.slotNo >= :slotNoLow"], [":slotNoLow" := x])
-        upperBoundFilter = case upperBound slotInterval of
-          Nothing -> mempty
-          Just x -> (["u.slotNo <= :slotNo", "(s.slotNo IS NULL OR s.slotNo > :slotNo)"], [":slotNo" := x])
-        filters = addressFilter <> lowerBoundFilter <> upperBoundFilter
-     in liftSQLError CantQueryIndexer $ uncurry (utxoAtAddressQuery c inMemoryEvents) filters
+
   queryStorage es (UtxoHandle c _ _) LastSyncedBlockInfoQuery =
->>>>>>> bed3c0e4
     let queryLastSlot =
           [r|SELECT u.slotNo, u.blockHeaderHash, u.blockNo, u.blockTimestamp, u.epochNo
              FROM unspent_transactions u
@@ -1347,17 +1021,6 @@
           -- 1 element in memory
           (_ : _) -> liftSQLError CantQueryIndexer $ do
             persisted <- SQL.query c queryLastSlot (SQL.Only (1 :: Word64))
-<<<<<<< HEAD
-            pure . LastSyncPointResult $ case persisted of
-              p : _ -> p
-              _other -> C.ChainPointAtGenesis
-          -- 0 element in memory
-          [] -> liftSQLError CantQueryIndexer $ do
-            persisted <- SQL.query c queryLastSlot (SQL.Only (2 :: Word64))
-            pure . LastSyncPointResult $ case persisted of
-              _ : p : _xs -> p
-              _other -> C.ChainPointAtGenesis
-=======
             pure $
               LastSyncedBlockInfoResult $
                 case persisted of
@@ -1371,7 +1034,6 @@
                 case persisted of
                   _ : bi : _xs -> At bi
                   _other -> Origin
->>>>>>> bed3c0e4
 
 instance Rewindable UtxoHandle where
   rewindStorage :: C.ChainPoint -> UtxoHandle -> StorableMonad UtxoHandle UtxoHandle
@@ -1443,20 +1105,16 @@
   -> BlockInfo
   -> StorableEvent UtxoHandle
   -- ^ UtxoEvents are stored in storage after conversion to UtxoRow
-getUtxoEvents utxoIndexerConfig txs bi =
+getUtxoEvents utxoIndexerConfig@(UtxoIndexerConfig maybeTargetAddresses _) txs bi =
   let (TxOutBalance utxos spentTxOuts) =
         foldMap (balanceUtxoFromTx utxoIndexerConfig) $ zip txs [0 ..]
       resolvedUtxos :: Set Utxo
       resolvedUtxos = Set.fromList $ Map.elems utxos
-<<<<<<< HEAD
       plutusDatums :: Map (C.Hash C.ScriptData) C.ScriptData
       plutusDatums = Datum.txsPlutusDatumsMap txs
       filteredTxOutDatums :: Map (C.Hash C.ScriptData) C.ScriptData
       filteredTxOutDatums = Map.fromList $ rights $ map snd $ Datum.filteredAddressDatums (addressesToPredicate maybeTargetAddresses) txs
-   in UtxoEvent resolvedUtxos spentTxOuts cp $ Map.union plutusDatums filteredTxOutDatums
-=======
-   in UtxoEvent resolvedUtxos spentTxOuts bi
->>>>>>> bed3c0e4
+   in UtxoEvent resolvedUtxos spentTxOuts bi $ Map.union plutusDatums filteredTxOutDatums
 
 -- | does the transaction contain a targetAddress
 isAddressInTarget :: Maybe TargetAddresses -> C.AddressAny -> Bool
@@ -1521,20 +1179,15 @@
       }
   where
     _address = toAddr addr
-<<<<<<< HEAD
     (_datum, _datumHash) = case Datum.txOutDatumOrHash dtum of
       Nothing -> (Nothing, Nothing)
       Just e -> case e of
         Left hash -> (Nothing, Just hash)
         Right (datumHash'', datum'') -> (Just datum'', Just datumHash'')
-    (_inlineScript, _inlineScriptHash) = getRefScriptAndHash refScript
-=======
-    (_datum, _datumHash) = getScriptDataAndHash dtum
     (_inlineScript, _inlineScriptHash) =
       if storeReferenceScript
         then getRefScriptAndHash refScript
         else (Nothing, Nothing) -- supress saving ReferenceScript and its hash
->>>>>>> bed3c0e4
 
 -- | get the inlineScript and inlineScriptHash
 getRefScriptAndHash
