--- conflicted
+++ resolved
@@ -4,20 +4,7 @@
 {-# LANGUAGE FlexibleInstances #-}
 {-# LANGUAGE LambdaCase #-}
 {-# LANGUAGE MultiParamTypeClasses #-}
-<<<<<<< HEAD
-{-# LANGUAGE MultiWayIf            #-}
-{-# LANGUAGE NamedFieldPuns        #-}
-{-# LANGUAGE OverloadedStrings     #-}
-{-# LANGUAGE PackageImports        #-}
-{-# LANGUAGE PatternSynonyms       #-}
-{-# LANGUAGE QuasiQuotes           #-}
-{-# LANGUAGE TemplateHaskell       #-}
-{-# LANGUAGE TupleSections         #-}
-{-# LANGUAGE TypeOperators         #-}
-{-# LANGUAGE UndecidableInstances  #-}
-
--- | Module for indexing the Utxos in the Cardano blockchain
-=======
+{-# LANGUAGE MultiWayIf #-}
 {-# LANGUAGE NamedFieldPuns #-}
 {-# LANGUAGE OverloadedStrings #-}
 {-# LANGUAGE PackageImports #-}
@@ -27,7 +14,6 @@
 {-# LANGUAGE TupleSections #-}
 {-# LANGUAGE TypeOperators #-}
 {-# LANGUAGE UndecidableInstances #-}
->>>>>>> 24f8e06f
 
 -- + This module will create the SQL tables:
 --
@@ -57,23 +43,34 @@
 -- To create these tables, we extract all transactions outputs from each transactions fetched with
 -- the chain-sync protocol of the local node.
 
+-- \| Module for indexing the Utxos in the Cardano blockchain
+
 -- | Module for indexing the Utxos in the Cardano blockchain
 module Marconi.ChainIndex.Indexers.Utxo where
 
 import Control.Concurrent.Async (concurrently_)
 import Control.Exception (bracket_)
-<<<<<<< HEAD
-import Control.Lens.Combinators (Traversal', _Just, imap, preview, view)
+import Control.Lens.Combinators (
+  Traversal',
+  imap,
+  preview,
+  view,
+  _Just,
+ )
 import Control.Lens.Operators ((^.))
-=======
-import Control.Lens.Combinators (Lens', Traversal', imap, preview, view, _Just)
-import Control.Lens.Operators ((&), (.~), (^.))
->>>>>>> 24f8e06f
 import Control.Lens.TH (makeLenses)
 import Control.Monad (guard, when)
 import Control.Monad.Trans.Class (lift)
 import Control.Monad.Trans.Except (ExceptT)
-import Data.Aeson (FromJSON (parseJSON), ToJSON (toJSON), Value (Object), object, (.:), (.:?), (.=))
+import Data.Aeson (
+  FromJSON (parseJSON),
+  ToJSON (toJSON),
+  Value (Object),
+  object,
+  (.:),
+  (.:?),
+  (.=),
+ )
 import Data.Either (fromRight, rights)
 import Data.Foldable (fold, foldl', toList)
 import Data.List (groupBy, sort, sortOn)
@@ -98,25 +95,21 @@
 import Cardano.Api qualified as C
 import Cardano.Api.Shelley qualified as C
 import Data.Ord (Down (Down, getDown))
-<<<<<<< HEAD
-import Marconi.ChainIndex.Error (IndexerError (CantInsertEvent, CantQueryIndexer, CantRollback, CantStartIndexer, InvalidQueryInterval),
-                                 liftSQLError)
-import Marconi.ChainIndex.Extract.Datum qualified as Datum
-import Marconi.ChainIndex.Orphans ()
-import Marconi.ChainIndex.Types (TargetAddresses, TxIndexInBlock, TxOut, pattern CurrentEra)
-import Marconi.ChainIndex.Utils (addressesToPredicate, chainPointOrGenesis)
-import Marconi.Core.Storable (Buffered (getStoredEvents, persistToStorage), HasPoint, Queryable (queryStorage),
-                              Resumable (resumeFromStorage), Rewindable (rewindStorage), StorableEvent, StorableMonad,
-                              StorablePoint, StorableQuery, StorableResult, emptyState)
-=======
-import Marconi.ChainIndex.Orphans ()
-import Marconi.ChainIndex.Types (TargetAddresses, TxIndexInBlock, TxOut, pattern CurrentEra)
-import Marconi.ChainIndex.Utils (chainPointOrGenesis)
-
-import Database.SQLite.Simple.FromField (returnError)
 import Marconi.ChainIndex.Error (
   IndexerError (CantInsertEvent, CantQueryIndexer, CantRollback, CantStartIndexer, InvalidQueryInterval),
   liftSQLError,
+ )
+import Marconi.ChainIndex.Extract.Datum qualified as Datum
+import Marconi.ChainIndex.Orphans ()
+import Marconi.ChainIndex.Types (
+  TargetAddresses,
+  TxIndexInBlock,
+  TxOut,
+  pattern CurrentEra,
+ )
+import Marconi.ChainIndex.Utils (
+  addressesToPredicate,
+  chainPointOrGenesis,
  )
 import Marconi.Core.Storable (
   Buffered (getStoredEvents, persistToStorage),
@@ -131,7 +124,6 @@
   StorableResult,
   emptyState,
  )
->>>>>>> 24f8e06f
 import Marconi.Core.Storable qualified as Storable
 
 {- Note [Last sync chainpoint]
@@ -203,18 +195,12 @@
 type UtxoIndexer = Storable.State UtxoHandle
 
 data UtxoHandle = UtxoHandle
-<<<<<<< HEAD
-  { hdlConnection :: !SQL.Connection  -- ^ SQLite connection
-  , hdlDepth      :: !Int             -- ^ depth before flushing to disk storage
-  , toVacuume     :: !Bool            -- ^ weather to perform SQLite vacuum to release space
-=======
   { hdlConnection :: !SQL.Connection
   -- ^ SQLite connection
-  , hdlDpeth :: !Int
+  , hdlDepth :: !Int
   -- ^ depth before flushing to disk storage
   , toVacuume :: !Bool
   -- ^ weather to perform SQLite vacuum to release space
->>>>>>> 24f8e06f
   }
 
 data QueryUtxoByAddress = QueryUtxoByAddress !C.AddressAny !(Interval C.SlotNo)
@@ -264,30 +250,6 @@
   parseJSON _ = mempty
 
 instance ToJSON Utxo where
-<<<<<<< HEAD
-  toJSON u = let
-        C.TxIn txid txix = u ^. txIn
-        in object
-            [ "address"           .= (u ^. address)
-            , "txId"              .= txid
-            , "txIx"              .= txix
-            , "txIndexInBlock"    .= (u ^. txIndexInBlock)
-            , "datum"             .= (u ^. datum)
-            , "datumHash"         .= (u ^. datumHash)
-            , "value"             .= (u ^. value)
-            -- Uses ToJSON instance of cardano-api which serialises using the 'C.HasTextEnvelope' typeclass.
-            , "inlineScript"      .= (u ^. inlineScript)
-            , "inlineScriptHash"  .= (u ^. inlineScriptHash)
-            , "txIndexInBlock"    .= (u ^. txIndexInBlock)
-            ]
-
-data SpentInfo
-    = SpentInfo
-    { _siSlotNo          :: C.SlotNo
-    , _siBlockHeaderHash :: C.Hash C.BlockHeader
-    , _siSpentTxId       :: C.TxId
-    } deriving (Show, Eq, Ord, Generic)
-=======
   toJSON u =
     let C.TxIn txid txix = u ^. txIn
      in object
@@ -304,71 +266,40 @@
           , "txIndexInBlock" .= (u ^. txIndexInBlock)
           ]
 
-data ChainPointRow = ChainPointRow {_cpSlotNo :: C.SlotNo, _cpBlockHash :: C.Hash C.BlockHeader}
-  deriving (Show, Eq, Ord, Generic)
-
-$(makeLenses ''ChainPointRow)
-
-toChainPointRow :: C.ChainPoint -> Maybe ChainPointRow
-toChainPointRow cp = ChainPointRow <$> C.chainPointToSlotNo cp <*> C.chainPointToHeaderHash cp
-
-instance FromJSON ChainPointRow where
-  parseJSON (Object v) =
-    ChainPointRow
-      <$> v .: "slotNo"
-      <*> v .: "blockHeaderHash"
-  parseJSON _ = mempty
-
-instance ToJSON ChainPointRow where
-  toJSON c =
-    object
-      [ "slotNo" .= view cpSlotNo c
-      , "blockHeaderHash" .= view cpBlockHash c
-      ]
-
-getChainPoint :: ChainPointRow -> C.ChainPoint
-getChainPoint cp = C.ChainPoint (cp ^. cpSlotNo) (cp ^. cpBlockHash)
-
 data SpentInfo = SpentInfo
-  { _siSpentPoint :: ChainPointRow
+  { _siSlotNo :: C.SlotNo
+  , _siBlockHeaderHash :: C.Hash C.BlockHeader
   , _siSpentTxId :: C.TxId
   }
   deriving (Show, Eq, Ord, Generic)
->>>>>>> 24f8e06f
 
 $(makeLenses ''SpentInfo)
 
 data UtxoRow = UtxoRow
-<<<<<<< HEAD
-  { _urUtxo                    :: !Utxo
-  , _urCreationSlotNo          :: !C.SlotNo
+  { _urUtxo :: !Utxo
+  , _urCreationSlotNo :: !C.SlotNo
   , _urCreationBlockHeaderHash :: !(C.Hash C.BlockHeader)
-  , _urSpentInfo               :: !(Maybe SpentInfo)
-  } deriving (Show, Eq, Ord, Generic)
-=======
-  { _urUtxo :: !Utxo
-  , _urCreationPoint :: !ChainPointRow
   , _urSpentInfo :: !(Maybe SpentInfo)
   }
   deriving (Show, Eq, Ord, Generic)
->>>>>>> 24f8e06f
 
 $(makeLenses ''UtxoRow)
 
 data UtxoResult = UtxoResult_
-  { utxoResultAddress                 :: !C.AddressAny
-  , utxoResultTxIn                    :: !C.TxIn
-  , utxoResultDatum                   :: !(Maybe C.ScriptData) -- datumhash_datum
-  , utxoResultDatumHash               :: !(Maybe (C.Hash C.ScriptData))
-  , utxoResultValue                   :: !C.Value
-  , utxoResultInlineScript            :: !(Maybe C.ScriptInAnyLang)
-  , utxoResultInlineScriptHash        :: !(Maybe C.ScriptHash)
-  , utxoResultTxIndexInBlock          :: !TxIndexInBlock
-  , utxoResultCreationSlotNo          :: !C.SlotNo
+  { utxoResultAddress :: !C.AddressAny
+  , utxoResultTxIn :: !C.TxIn
+  , utxoResultDatum :: !(Maybe C.ScriptData) -- datumhash_datum
+  , utxoResultDatumHash :: !(Maybe (C.Hash C.ScriptData))
+  , utxoResultValue :: !C.Value
+  , utxoResultInlineScript :: !(Maybe C.ScriptInAnyLang)
+  , utxoResultInlineScriptHash :: !(Maybe C.ScriptHash)
+  , utxoResultTxIndexInBlock :: !TxIndexInBlock
+  , utxoResultCreationSlotNo :: !C.SlotNo
   , utxoResultCreationBlockHeaderHash :: !(C.Hash C.BlockHeader)
-  --
-  , utxoResultSpentInfo               :: !(Maybe SpentInfo)
-  } deriving (Eq, Show)
+  , --
+    utxoResultSpentInfo :: !(Maybe SpentInfo)
+  }
+  deriving (Eq, Show)
 
 instance Ord UtxoResult where
   compare u u' = compare (utxoResultAddress u, utxoResultTxIn u) (utxoResultAddress u', utxoResultTxIn u')
@@ -383,70 +314,19 @@
 urSpentTxId = urSpentInfo . _Just . siSpentTxId
 
 instance FromJSON UtxoRow where
-<<<<<<< HEAD
-    parseJSON (Object v) = let
-        parseSpentInfo = do
-            s <- v .:? "spentSlotNo"
-            bh <- v .:? "spentBlockHeaderHash"
-            tId <- v .:? "spentTxId"
-            pure $ if
-              | Just s' <- s, Just bh' <- bh, Just txId' <- tId -> Just $ SpentInfo s' bh' txId'
-              | otherwise                                       -> Nothing
-
-        in UtxoRow
-            <$> v .: "utxo"
-            <*> v .: "slotNo"
-            <*> v .: "blockHeaderHash"
-            <*> parseSpentInfo
-    parseJSON _ = mempty
-
-instance ToJSON UtxoRow where
-  toJSON ur = object
-    [ "utxo" .= view urUtxo ur
-    , "slotNo" .= _urCreationSlotNo ur
-    , "blockHeaderHash" .= _urCreationBlockHeaderHash ur
-    , "spentSlotNo" .= preview urSpentSlotNo ur
-    , "spentBlockHeaderHash" .= preview urSpentBlockHash ur
-    , "spentTxId" .= preview urSpentTxId ur
-    ]
-
-data instance StorableResult UtxoHandle
-    = UtxoResult { getUtxoResult :: ![UtxoResult] }
-    -- ^ Result of a 'QueryUtxoByAddress' query
-    | LastSyncPointResult { getLastSyncPoint :: !C.ChainPoint }
-    -- ^ Result of a 'LastSyncPoint' query
-    deriving (Eq, Show, Ord)
-
-data instance StorableEvent UtxoHandle = UtxoEvent
-    { ueUtxos       :: !(Set Utxo)
-    , ueInputs      :: !(Map C.TxIn C.TxId)
-    , ueChainPoint  :: !C.ChainPoint
-    , ueDatum       :: !(Map (C.Hash C.ScriptData) C.ScriptData)
-    } deriving (Eq, Ord, Show, Generic)
-
--- | mappend, combine and balance Utxos
-instance Semigroup (StorableEvent UtxoHandle) where
-  (UtxoEvent us is cp ad) <> (UtxoEvent us' is' cp' ad') = let
-
-      txins = Map.union is is'
-
-      insertUnspent :: Set Utxo -> Utxo -> Set Utxo
-      insertUnspent acc u = if (u ^. txIn) `Map.notMember` txins
-          then Set.insert u acc
-          else acc
-=======
   parseJSON (Object v) =
     let parseSpentInfo = do
           s <- v .:? "spentSlotNo"
           bh <- v .:? "spentBlockHeaderHash"
           tId <- v .:? "spentTxId"
-          pure $ case (s, bh, tId) of
-            (Nothing, Nothing, Nothing) -> Nothing
-            (Just s', Just bh', Just txId') -> Just $ SpentInfo (ChainPointRow s' bh') txId'
-            _error -> fail "Inconsistent spent info"
+          pure $
+            if
+                | Just s' <- s, Just bh' <- bh, Just txId' <- tId -> Just $ SpentInfo s' bh' txId'
+                | otherwise -> Nothing
      in UtxoRow
           <$> v .: "utxo"
-          <*> (ChainPointRow <$> v .: "slotNo" <*> v .: "blockHeaderHash")
+          <*> v .: "slotNo"
+          <*> v .: "blockHeaderHash"
           <*> parseSpentInfo
   parseJSON _ = mempty
 
@@ -454,8 +334,8 @@
   toJSON ur =
     object
       [ "utxo" .= view urUtxo ur
-      , "slotNo" .= view urCreationSlotNo ur
-      , "blockHeaderHash" .= view urCreationBlockHash ur
+      , "slotNo" .= _urCreationSlotNo ur
+      , "blockHeaderHash" .= _urCreationBlockHeaderHash ur
       , "spentSlotNo" .= preview urSpentSlotNo ur
       , "spentBlockHeaderHash" .= preview urSpentBlockHash ur
       , "spentTxId" .= preview urSpentTxId ur
@@ -463,7 +343,7 @@
 
 data instance StorableResult UtxoHandle
   = -- | Result of a 'QueryUtxoByAddress' query
-    UtxoResult {getUtxoResult :: ![UtxoRow]}
+    UtxoResult {getUtxoResult :: ![UtxoResult]}
   | -- | Result of a 'LastSyncPoint' query
     LastSyncPointResult {getLastSyncPoint :: !C.ChainPoint}
   deriving (Eq, Show, Ord)
@@ -472,29 +352,24 @@
   { ueUtxos :: !(Set Utxo)
   , ueInputs :: !(Map C.TxIn C.TxId)
   , ueChainPoint :: !C.ChainPoint
+  , ueDatum :: !(Map (C.Hash C.ScriptData) C.ScriptData)
   }
   deriving (Eq, Ord, Show, Generic)
 
 -- | mappend, combine and balance Utxos
 instance Semigroup (StorableEvent UtxoHandle) where
-  (UtxoEvent us is cp) <> (UtxoEvent us' is' cp') =
+  (UtxoEvent us is cp ad) <> (UtxoEvent us' is' cp' ad') =
     let txins = Map.union is is'
->>>>>>> 24f8e06f
-
         insertUnspent :: Set Utxo -> Utxo -> Set Utxo
         insertUnspent acc u =
           if (u ^. txIn) `Map.notMember` txins
             then Set.insert u acc
             else acc
 
-<<<<<<< HEAD
-    in UtxoEvent utxos txins (max cp cp') (ad <> ad')
-=======
         utxos =
           foldl' insertUnspent Set.empty $
             Set.union us us'
-     in UtxoEvent utxos txins (max cp cp')
->>>>>>> 24f8e06f
+     in UtxoEvent utxos txins (max cp cp') (ad <> ad')
 
 instance Monoid (StorableEvent UtxoHandle) where
   mempty = UtxoEvent mempty mempty C.ChainPointAtGenesis mempty
@@ -549,35 +424,6 @@
 -- sql mappings --
 ------------------
 
-<<<<<<< HEAD
-instance ToRow UtxoRow where
-  toRow u =
-    let C.TxIn txId txIx = u ^. urUtxo . txIn
-    in toRow
-      [ toField (u ^. urUtxo . address)
-      , toField txId
-      , toField txIx
-      , toField $ u ^. urUtxo . datum
-      , toField $ u ^. urUtxo . datumHash
-      , toField $ u ^. urUtxo . value
-      , toField $ u ^. urUtxo . inlineScript
-      , toField $ u ^. urUtxo . inlineScriptHash
-      , toField $ _urCreationSlotNo u
-      , toField $ _urCreationBlockHeaderHash u
-      , toField $ u ^. urUtxo . txIndexInBlock
-      ]
-
-=======
-instance ToRow ChainPointRow where
-  toRow c =
-    toRow
-      [ toField $ c ^. cpSlotNo
-      , toField $ c ^. cpBlockHash
-      ]
-
-instance FromRow ChainPointRow where
-  fromRow = ChainPointRow <$> field <*> field
-
 instance ToRow UtxoRow where
   toRow u =
     let C.TxIn txId txIx = u ^. urUtxo . txIn
@@ -590,19 +436,11 @@
           , toField $ u ^. urUtxo . value
           , toField $ u ^. urUtxo . inlineScript
           , toField $ u ^. urUtxo . inlineScriptHash
-          , toField $ u ^. urCreationSlotNo
-          , toField $ u ^. urCreationBlockHash
+          , toField $ _urCreationSlotNo u
+          , toField $ _urCreationBlockHeaderHash u
           , toField $ u ^. urUtxo . txIndexInBlock
           ]
 
--- | Used internally to parse SpentInfo
-data SpentInfoRow
-  = SpentInfoRow !(Maybe C.SlotNo) !(Maybe (C.Hash C.BlockHeader)) !(Maybe C.TxId)
-
-instance FromRow SpentInfoRow where
-  fromRow = SpentInfoRow <$> field <*> field <*> field
-
->>>>>>> 24f8e06f
 instance FromRow Utxo where
   fromRow =
     Utxo
@@ -616,28 +454,12 @@
       <*> field
 
 instance FromRow UtxoRow where
-<<<<<<< HEAD
-  fromRow = UtxoRow <$> fromRow <*> field <*> field <*> do
-    (a, b, c) <- (,,) <$> field <*> field <*> field
-    if | Just s <- a, Just bh <- b, Just tid <- c -> pure $ Just $ SpentInfo s bh tid
-       | otherwise                                -> pure Nothing
-=======
   fromRow =
-    let spentInfo Nothing Nothing Nothing = pure Nothing
-        spentInfo (Just s) (Just bh) (Just tid) = pure $ Just $ SpentInfo (ChainPointRow s bh) tid
-        spentInfo _ _ _ =
-          fieldWith $ \field' ->
-            returnError
-              UnexpectedNull
-              field'
-              "Invalid spent values: Some fields are null, other aren't"
-     in do
-          utxo <- fromRow
-          created <- fromRow
-          (SpentInfoRow spentSlot spentBH spentTxId) <- fromRow
-          info <- spentInfo spentSlot spentBH spentTxId
-          pure $ UtxoRow utxo created info
->>>>>>> 24f8e06f
+    UtxoRow <$> fromRow <*> field <*> field <*> do
+      (a, b, c) <- (,,) <$> field <*> field <*> field
+      if
+          | Just s <- a, Just bh <- b, Just tid <- c -> pure $ Just $ SpentInfo s bh tid
+          | otherwise -> pure Nothing
 
 instance FromRow SpentInfo where
   fromRow = SpentInfo <$> field <*> field <*> field
@@ -648,53 +470,40 @@
 instance ToRow Spent where
   toRow s =
     let C.TxIn txid txix = s ^. sTxIn
-<<<<<<< HEAD
-    in toRow
-    [ toField txid
-    , toField txix
-    , toField $ s ^. sSpentInfo . siSlotNo
-    , toField $ s ^. sSpentInfo . siBlockHeaderHash
-    , toField $ s ^. sSpentInfo . siSpentTxId
-    ]
-
-instance FromRow UtxoResult where
-  fromRow = UtxoResult_
-    <$> field
-    <*> fromRow
-    <*> field
-    <*> field
-    <*> field
-    <*> field
-    <*> field
-    <*> field
-    <*> field
-    <*> field
-    <*> do a <- field
-           b <- field
-           c <- field
-           if | Just a' <- a, Just b' <- b, Just c' <- c -> pure $ Just $ SpentInfo a' b' c'
-              | otherwise                                -> pure Nothing
-
-
--- | Open a connection to DB, and create resources
--- The parameter ((k + 1) * 2) specifies the amount of events that are buffered.
--- The larger the number, the more RAM the indexer uses. However, we get improved SQL
--- queries due to batching more events together.
-=======
      in toRow
           [ toField txid
           , toField txix
-          , toField $ s ^. sSpentInfo . siSpentPoint . cpSlotNo
-          , toField $ s ^. sSpentInfo . siSpentPoint . cpBlockHash
+          , toField $ s ^. sSpentInfo . siSlotNo
+          , toField $ s ^. sSpentInfo . siBlockHeaderHash
           , toField $ s ^. sSpentInfo . siSpentTxId
           ]
+
+instance FromRow UtxoResult where
+  fromRow =
+    UtxoResult_
+      <$> field
+      <*> fromRow
+      <*> field
+      <*> field
+      <*> field
+      <*> field
+      <*> field
+      <*> field
+      <*> field
+      <*> field
+      <*> do
+        a <- field
+        b <- field
+        c <- field
+        if
+            | Just a' <- a, Just b' <- b, Just c' <- c -> pure $ Just $ SpentInfo a' b' c'
+            | otherwise -> pure Nothing
 
 {- | Open a connection to DB, and create resources
  The parameter ((k + 1) * 2) specifies the amount of events that are buffered.
  The larger the number, the more RAM the indexer uses. However, we get improved SQL
  queries due to batching more events together.
 -}
->>>>>>> 24f8e06f
 open
   :: FilePath
   -- ^ SQLite file path
@@ -752,27 +561,16 @@
       [r|CREATE INDEX IF NOT EXISTS
                       unspent_transaction_address ON unspent_transactions (address)|]
 
-<<<<<<< HEAD
-    lift $ Datum.createTable c
-
-    emptyState k (UtxoHandle c k isToVacuume)
+  lift $ Datum.createTable c
+
+  emptyState k (UtxoHandle c k isToVacuume)
 
 getSpentFrom :: StorableEvent UtxoHandle -> [Spent]
 getSpentFrom (UtxoEvent _ txIns cp _) = case cp of
   C.ChainPointAtGenesis -> [] -- There are no Spent in the Genesis block
-  C.ChainPoint slotNo bhh ->  do
+  C.ChainPoint slotNo bhh -> do
     (txin, spentTxId) <- Map.toList txIns
     pure $ Spent txin (SpentInfo slotNo bhh spentTxId)
-=======
-  emptyState k (UtxoHandle c k isToVacuume)
-
-getSpentFrom :: StorableEvent UtxoHandle -> [Spent]
-getSpentFrom (UtxoEvent _ txIns cp) = case toChainPointRow cp of
-  Nothing -> [] -- There are no Spent in the Genesis block
-  Just c -> do
-    (txin, spentTxId) <- Map.toList txIns
-    pure $ Spent txin (SpentInfo c spentTxId)
->>>>>>> 24f8e06f
 
 {- | Store UtxoEvents
  Events are stored in memory and flushed to SQL, disk, when memory buffer has reached capacity
@@ -783,33 +581,17 @@
     => f (StorableEvent UtxoHandle) -- \^ events to store
     -> UtxoHandle -- \^ handler for storing events
     -> StorableMonad UtxoHandle UtxoHandle
-<<<<<<< HEAD
-  persistToStorage events h@(UtxoHandle c _k toVacuume)
-    = liftSQLError CantInsertEvent $ do
-    let rows = concatMap eventToRows events
-        spents = concatMap getSpentFrom events
-    bracket_
-        (SQL.execute_ c "BEGIN")
-        (SQL.execute_ c "COMMIT")
-        (concurrently_
-          (SQL.executeMany c
-            [r|INSERT
-=======
-  persistToStorage events h =
+  persistToStorage events h@(UtxoHandle c _k toVacuume) =
     liftSQLError CantInsertEvent $ do
       let rows = concatMap eventToRows events
           spents = concatMap getSpentFrom events
-          c = hdlConnection h
       bracket_
         (SQL.execute_ c "BEGIN")
         (SQL.execute_ c "COMMIT")
         ( concurrently_
-            ( unless
-                (null rows)
-                ( SQL.executeMany
-                    c
-                    [r|INSERT
->>>>>>> 24f8e06f
+            ( SQL.executeMany
+                c
+                [r|INSERT
                INTO unspent_transactions (
                  address,
                  txId,
@@ -823,46 +605,27 @@
                  blockHash,
                  txIndexInBlock
               ) VALUES
-<<<<<<< HEAD
-              (?, ?, ?, ?, ?, ?, ?, ?, ?, ?, ?)|] rows)
-          (SQL.executeMany c
-           [r|INSERT
-=======
               (?, ?, ?, ?, ?, ?, ?, ?, ?, ?, ?)|]
-                    rows
-                )
+                rows
             )
-            ( unless
-                (null spents)
-                ( SQL.executeMany
-                    c
-                    [r|INSERT
->>>>>>> 24f8e06f
+            ( SQL.executeMany
+                c
+                [r|INSERT
               INTO spent (
                 txId,
                 txIx, slotNo, blockHash, spentTxId
               ) VALUES
-<<<<<<< HEAD
-              (?, ?, ?, ?, ?)|] spents))
-    -- We want to perform vacuum about once every 100
-    when toVacuume $ do
-      rndCheck <- createSystemRandom >>= uniformR (1 :: Int, 100)
-      when (rndCheck == 42) $ do
-        SQL.execute_ c [r|DELETE FROM
-=======
               (?, ?, ?, ?, ?)|]
-                    spents
-                )
+                spents
             )
         )
       -- We want to perform vacuum about once every 100
-      when (toVacuume h) $ do
+      when toVacuume $ do
         rndCheck <- createSystemRandom >>= uniformR (1 :: Int, 100)
         when (rndCheck == 42) $ do
           SQL.execute_
             c
             [r|DELETE FROM
->>>>>>> 24f8e06f
                             unspent_transactions
                           WHERE
                             unspent_transactions.rowid IN (
@@ -891,17 +654,18 @@
       :: IO [[Word64]]
 
     -- Take the slot number of the sz'th slot
-<<<<<<< HEAD
-    let sn = if null sns
-                then 0
-                else head . last $ take sz sns
-
-    rows :: [UtxoRow] <- sqliteQuery c
-      (["u.slotNo >= :slotNo"], [":slotNo" := sn])
-      (Just "GROUP by u.slotNo ORDER BY u.slotNo ASC")
-
-    utxoEventsWithoutDatums <- rowsToEvents (getTxIns c) rows
-    return utxoEventsWithoutDatums
+    let sn =
+          if null sns
+            then 0
+            else head . last $ take sz sns
+
+    rows :: [UtxoRow] <-
+      sqliteQuery
+        c
+        (["u.slotNo >= :slotNo"], [":slotNo" := sn])
+        (Just "GROUP by u.slotNo ORDER BY u.slotNo ASC")
+
+    rowsToEvents (getTxIns c) rows
 
 sqliteQuery :: FromRow r => SQL.Connection -> ([SQL.Query], [NamedParam]) -> Maybe SQL.Query -> IO [r]
 sqliteQuery c (filters, params) maybeMore = SQL.queryNamed c query params
@@ -920,7 +684,10 @@
               , u.slotNo
               , u.blockHash
            FROM unspent_transactions u
-          WHERE |] <> conditions <> " " <> fromMaybe "" maybeMore
+          WHERE |]
+        <> conditions
+        <> " "
+        <> fromMaybe "" maybeMore
 
 sqliteQueryWithSpent :: FromRow r => SQL.Connection -> ([SQL.Query], [NamedParam]) -> Maybe SQL.Query -> IO [r]
 sqliteQueryWithSpent c (filters, params) maybeMore = SQL.queryNamed c query params
@@ -928,17 +695,6 @@
     conditions = SQL.Query (Text.intercalate " AND " $ SQL.fromQuery <$> filters)
     query =
       [r|SELECT
-=======
-    let sn =
-          if null sns
-            then 0
-            else head . last $ take sz sns
-
-    rows :: [UtxoRow] <-
-      SQL.query
-        c
-        [r|SELECT
->>>>>>> 24f8e06f
               u.address,
               u.txId,
               u.txIx,
@@ -956,21 +712,11 @@
               s.spentTxId
            FROM
               unspent_transactions u
-<<<<<<< HEAD
       LEFT JOIN
               spent s ON u.txId = s.txId AND u.txIx = s.txIx
-           WHERE |] <> conditions <> fromMaybe "" maybeMore
-=======
-           WHERE
-              u.slotNo >= ?
-           GROUP by
-              u.slotNo
-           ORDER BY
-              u.slotNo ASC|]
-        (SQL.Only (sn :: Word64))
-
-    rowsToEvents (getTxIns c) rows
->>>>>>> 24f8e06f
+           WHERE |]
+        <> conditions
+        <> fromMaybe "" maybeMore
 
 {- | Retrieve TxIns at a slotNo
  This function is used to reconstruct the original UtxoEvent
@@ -999,29 +745,18 @@
   sortOn ueChainPoint <$> traverse reduce eventsMap
   where
     mkEvent :: UtxoRow -> StorableEvent UtxoHandle
-<<<<<<< HEAD
-    mkEvent row = UtxoEvent
-       (Set.singleton $ row ^. urUtxo)
-       Map.empty
-       (C.ChainPoint (_urCreationSlotNo row) (_urCreationBlockHeaderHash row))
-       mempty
-=======
     mkEvent row =
       UtxoEvent
         (Set.singleton $ row ^. urUtxo)
         Map.empty
-        (getChainPoint $ row ^. urCreationPoint)
->>>>>>> 24f8e06f
+        (C.ChainPoint (_urCreationSlotNo row) (_urCreationBlockHeaderHash row))
+        mempty
 
     newEventWithSpentOnly :: Map C.TxIn C.TxId -> C.ChainPoint -> StorableEvent UtxoHandle
     newEventWithSpentOnly inputs cp = UtxoEvent Set.empty inputs cp mempty
 
     reduce :: (C.ChainPoint, [StorableEvent UtxoHandle]) -> IO (StorableEvent UtxoHandle)
-<<<<<<< HEAD
-    reduce ( C.ChainPointAtGenesis, _) = pure $ UtxoEvent Set.empty Map.empty C.ChainPointAtGenesis mempty
-=======
-    reduce (C.ChainPointAtGenesis, _) = pure $ UtxoEvent Set.empty Map.empty C.ChainPointAtGenesis
->>>>>>> 24f8e06f
+    reduce (C.ChainPointAtGenesis, _) = pure $ UtxoEvent Set.empty Map.empty C.ChainPointAtGenesis mempty
     reduce (cp@(C.ChainPoint sn _), es) = do
       tins <- fetchTxIn sn
       let newE = newEventWithSpentOnly tins cp
@@ -1038,17 +773,16 @@
  Note: No `unspent` computation is performed
 -}
 eventToRows :: StorableEvent UtxoHandle -> [UtxoRow]
-<<<<<<< HEAD
-eventToRows (UtxoEvent _ _ C.ChainPointAtGenesis _) = []  -- we don't save anyting at genesis.
-eventToRows (UtxoEvent utxos _ (C.ChainPoint sn bhsh) _) = let
-  eventToRow u =
-    UtxoRow
-      { _urUtxo = u
-      , _urCreationSlotNo = sn
-      , _urCreationBlockHeaderHash = bhsh
-      , _urSpentInfo = Nothing
-      }
-  in fmap eventToRow . Set.toList $ utxos
+eventToRows (UtxoEvent _ _ C.ChainPointAtGenesis _) = [] -- we don't save anyting at genesis.
+eventToRows (UtxoEvent utxos _ (C.ChainPoint sn bhsh) _) =
+  let eventToRow u =
+        UtxoRow
+          { _urUtxo = u
+          , _urCreationSlotNo = sn
+          , _urCreationBlockHeaderHash = bhsh
+          , _urSpentInfo = Nothing
+          }
+   in fmap eventToRow . Set.toList $ utxos
 
 eventToResults :: StorableEvent UtxoHandle -> [UtxoResult]
 eventToResults (UtxoEvent _ _ C.ChainPointAtGenesis _) = []
@@ -1057,8 +791,8 @@
     toUtxoResult :: Utxo -> UtxoResult
     toUtxoResult u =
       UtxoResult_
-        -- from Utxo
-        { utxoResultAddress = _address u
+        { -- from Utxo
+          utxoResultAddress = _address u
         , utxoResultTxIn = _txIn u
         , utxoResultDatum = _datum u
         , utxoResultDatumHash = _datumHash u
@@ -1066,39 +800,15 @@
         , utxoResultInlineScript = _inlineScript u
         , utxoResultInlineScriptHash = _inlineScriptHash u
         , utxoResultTxIndexInBlock = _txIndexInBlock u
-        -- from the event itself
-        , utxoResultCreationSlotNo = slotNo
+        , -- from the event itself
+          utxoResultCreationSlotNo = slotNo
         , utxoResultCreationBlockHeaderHash = bhh
-        -- from spent
-        , utxoResultSpentInfo = Nothing
-        -- TODO_Utxo: verify that this is this really Nothing for
-        -- in-memory events. It was before, see eventToRows above but
-        -- does that make sense?
+        , -- from spent
+          utxoResultSpentInfo = Nothing
+          -- TODO_Utxo: verify that this is this really Nothing for
+          -- in-memory events. It was before, see eventToRows above but
+          -- does that make sense?
         }
-
--- | Used internally to gather the information required
--- to update the in-database result
--- from the UtoxByAddress query
--- with the in-memory events
-data UtxoByAddressBufferEvents
-    = UtxoByAddressBufferEvents
-    { _bufferUtxos       :: ![StorableEvent UtxoHandle]
-    -- ^ Utxos at the requested address
-    , _bufferSpent       :: !(Set C.TxIn)
-    -- ^ All the spent TxIn stored in memory that occured before the query upper bound
-    , _bufferFutureSpent :: !(Map C.TxIn SpentInfo)
-    -- ^ All the spent TxIn stored in memory that occured after the query upper bound
-    } deriving (Eq, Show)
-=======
-eventToRows (UtxoEvent _ _ C.ChainPointAtGenesis) = [] -- we don't save anyting at genesis.
-eventToRows (UtxoEvent utxos _ (C.ChainPoint sn bhsh)) =
-  let eventToRow u =
-        UtxoRow
-          { _urUtxo = u
-          , _urCreationPoint = ChainPointRow sn bhsh
-          , _urSpentInfo = Nothing
-          }
-   in fmap eventToRow . Set.toList $ utxos
 
 {- | Used internally to gather the information required
  to update the in-database result
@@ -1114,7 +824,6 @@
   -- ^ All the spent TxIn stored in memory that occured after the query upper bound
   }
   deriving (Eq, Show)
->>>>>>> 24f8e06f
 
 makeLenses ''UtxoByAddressBufferEvents
 
@@ -1128,180 +837,67 @@
 instance Monoid UtxoByAddressBufferEvents where
   mempty = UtxoByAddressBufferEvents mempty mempty mempty
 
-<<<<<<< HEAD
 -- | Filter in-memory events at the given address and interval
 eventsAtAddress
   :: Foldable f
   => C.AddressAny
   -> Interval C.SlotNo
-  -> f (StorableEvent UtxoHandle) -- ^ Utxo event
+  -> f (StorableEvent UtxoHandle)
+  -- ^ Utxo event
   -> UtxoByAddressBufferEvents
-eventsAtAddress addr snoInterval events = foldMap go events
+eventsAtAddress addr snoInterval = foldMap go
   where
     pointFilter :: StorableEvent UtxoHandle -> Bool
     pointFilter = isInInterval snoInterval . ueChainPoint
-=======
-{- | merge in-memory events with SQL retrieved UtxoRows
- Notes, a property of this merge is to remove all spent utxos from the resulting [UtxoRow]
--}
-mergeInMemoryAndSql
-  :: UtxoByAddressBufferEvents
-  -> [UtxoRow]
-  -> [UtxoRow]
-mergeInMemoryAndSql bufferEvents =
-  let asTxIn :: UtxoRow -> C.TxIn
-      asTxIn u = u ^. urUtxo . txIn
-
-      excludeBufferSpent :: [UtxoRow] -> [UtxoRow]
-      excludeBufferSpent = filter (flip Set.notMember (bufferEvents ^. bufferSpent) . asTxIn)
-
-      updateFutureSpent :: UtxoRow -> UtxoRow
-      updateFutureSpent u =
-        let spent = Map.lookup (asTxIn u) $ bufferEvents ^. bufferFutureSpent
-         in case u ^. urSpentInfo of
-              -- if it's already spent, no need to check if it's spent in the buffer events
-              Just _ -> u
-              Nothing -> u & urSpentInfo .~ spent
-
-      appendBufferUtxos :: [UtxoRow] -> [UtxoRow]
-      appendBufferUtxos = (<> (bufferEvents ^. bufferUtxos >>= eventToRows))
-   in fmap updateFutureSpent
-        . excludeBufferSpent
-        . appendBufferUtxos
-
--- | Filter for events at the given address
-eventsAtAddress
-  :: Foldable f
-  => QueryUtxoByAddress
-  -- ^ Address SlotInterval query
-  -> f (StorableEvent UtxoHandle)
-  -- ^ Utxo event
-  -> UtxoByAddressBufferEvents
-eventsAtAddress (QueryUtxoByAddress addr snoInterval) =
-  let pointFilter :: StorableEvent UtxoHandle -> Bool
-      pointFilter = isInInterval snoInterval . ueChainPoint
->>>>>>> 24f8e06f
-
-      afterBoundCheck :: Maybe C.SlotNo -> Bool
-      afterBoundCheck = case upperBound snoInterval of
-        Nothing -> const False
-<<<<<<< HEAD
-        Just s  ->  maybe False (s <)
+
+    afterBoundCheck :: Maybe C.SlotNo -> Bool
+    afterBoundCheck = case upperBound snoInterval of
+      Nothing -> const False
+      Just s -> maybe False (s <)
 
     afterUpperBound :: StorableEvent UtxoHandle -> Bool
-    afterUpperBound
-        = afterBoundCheck
-        . C.chainPointToSlotNo . ueChainPoint
+    afterUpperBound =
+      afterBoundCheck
+        . C.chainPointToSlotNo
+        . ueChainPoint
 
     utxosAtAddress :: StorableEvent UtxoHandle -> Set Utxo
     utxosAtAddress = Set.filter ((addr ==) . _address) . ueUtxos
-=======
-        Just s -> maybe False (s <)
->>>>>>> 24f8e06f
-
-      afterUpperBound :: StorableEvent UtxoHandle -> Bool
-      afterUpperBound =
-        afterBoundCheck
-          . C.chainPointToSlotNo
-          . ueChainPoint
-
-<<<<<<< HEAD
+
+    splitEventAtAddress :: StorableEvent UtxoHandle -> [StorableEvent UtxoHandle]
+    splitEventAtAddress event =
+      [ event{ueUtxos = utxosAtAddress event}
+      | not (null $ utxosAtAddress event)
+          && pointFilter event
+      ]
+
     generateSpentInfo :: StorableEvent UtxoHandle -> C.TxId -> Maybe SpentInfo
     generateSpentInfo event txid = case ueChainPoint event of
       C.ChainPoint slotNo bhh -> Just $ SpentInfo slotNo bhh txid
-      C.ChainPointAtGenesis   -> Nothing
-=======
-      addressFilter :: Utxo -> Bool
-      addressFilter u = (u ^. address) == addr
->>>>>>> 24f8e06f
-
-      utxosAtAddress :: StorableEvent UtxoHandle -> Set Utxo
-      utxosAtAddress = Set.filter addressFilter . ueUtxos
-
-      splitEventAtAddress :: StorableEvent UtxoHandle -> [StorableEvent UtxoHandle]
-      splitEventAtAddress event =
-        [ event{ueUtxos = utxosAtAddress event}
-        | not (null $ utxosAtAddress event)
-            && pointFilter event
-        ]
-
-      generateSpentInfo :: StorableEvent UtxoHandle -> C.TxId -> Maybe SpentInfo
-      generateSpentInfo event txid =
-        flip SpentInfo txid
-          <$> toChainPointRow (ueChainPoint event)
-
-      getBufferSpent :: StorableEvent UtxoHandle -> Set C.TxIn
-      getBufferSpent event =
-        if afterUpperBound event
-          then mempty
-          else Map.keysSet $ ueInputs event
-
-      getBufferFutureSpent :: StorableEvent UtxoHandle -> Map C.TxIn SpentInfo
-      getBufferFutureSpent event =
-        if afterUpperBound event
-          then Map.mapMaybe (generateSpentInfo event) $ ueInputs event
-          else mempty
-
-      go :: StorableEvent UtxoHandle -> UtxoByAddressBufferEvents
-      go event =
-        UtxoByAddressBufferEvents
-<<<<<<< HEAD
-            (splitEventAtAddress event)
-            (getBufferSpent event)
-            (getBufferFutureSpent event)
-
--- | Query the data stored in the indexer
--- Quries SQL + buffered data, where buffered data is the data that will be batched to SQL
-=======
-          (splitEventAtAddress event)
-          (getBufferSpent event)
-          (getBufferFutureSpent event)
-   in foldMap go
-
-utxoAtAddressQuery
-  :: SQL.Connection
-  -> UtxoByAddressBufferEvents
-  -> [SQL.Query]
-  -- ^ the filter part of the query
-  -> [NamedParam]
-  -> IO (StorableResult UtxoHandle)
-utxoAtAddressQuery c bufferResult filters params =
-  do
-    let builtQuery =
-          [r|SELECT
-                  u.address,
-                  u.txId,
-                  u.txIx,
-                  u.datum,
-                  u.datumHash,
-                  u.value,
-                  u.inlineScript,
-                  u.inlineScriptHash,
-                  u.txIndexInBlock,
-                  u.slotNo,
-                  u.blockHash,
-                  s.slotNo,
-                  s.blockHash,
-                  s.spentTxId
-               FROM
-                  unspent_transactions u
-               FULL OUTER JOIN spent s ON u.txId = s.txId
-               AND u.txIx = s.txIx
-               WHERE |]
-            <> SQL.Query (Text.intercalate " AND " $ SQL.fromQuery <$> filters)
-            <> [r| ORDER BY
-                u.slotNo ASC |]
-    persistedUtxoRows :: [UtxoRow] <- SQL.queryNamed c builtQuery params
-    pure $
-      UtxoResult $
-        mergeInMemoryAndSql
-          bufferResult
-          persistedUtxoRows
+      C.ChainPointAtGenesis -> Nothing
+
+    getBufferSpent :: StorableEvent UtxoHandle -> Set C.TxIn
+    getBufferSpent event =
+      if afterUpperBound event
+        then mempty
+        else Map.keysSet $ ueInputs event
+
+    getBufferFutureSpent :: StorableEvent UtxoHandle -> Map C.TxIn SpentInfo
+    getBufferFutureSpent event =
+      if afterUpperBound event
+        then Map.mapMaybe (generateSpentInfo event) $ ueInputs event
+        else mempty
+
+    go :: StorableEvent UtxoHandle -> UtxoByAddressBufferEvents
+    go event =
+      UtxoByAddressBufferEvents
+        (splitEventAtAddress event)
+        (getBufferSpent event)
+        (getBufferFutureSpent event)
 
 {- | Query the data stored in the indexer
  Quries SQL + buffered data, where buffered data is the data that will be batched to SQL
 -}
->>>>>>> 24f8e06f
 instance Queryable UtxoHandle where
   queryStorage
     :: Foldable f
@@ -1309,34 +905,22 @@
     -> UtxoHandle
     -> StorableQuery UtxoHandle
     -> StorableMonad UtxoHandle (StorableResult UtxoHandle)
-<<<<<<< HEAD
   queryStorage es (UtxoHandle c _ _) (QueryUtxoByAddressWrapper (QueryUtxoByAddress addr slotInterval)) =
-    let
-      bufferResult :: UtxoByAddressBufferEvents
-      bufferResult = eventsAtAddress addr slotInterval es
-      addressFilter = (["u.address = :address"], [":address" := addr])
-      lowerBoundFilter = case lowerBound slotInterval of
-=======
-  queryStorage es (UtxoHandle c _ _) (QueryUtxoByAddressWrapper q@(QueryUtxoByAddress addr slotInterval)) =
-    let inMemoryEvents :: UtxoByAddressBufferEvents
-        inMemoryEvents = eventsAtAddress q es
+    let bufferResult :: UtxoByAddressBufferEvents
+        bufferResult = eventsAtAddress addr slotInterval es
         addressFilter = (["u.address = :address"], [":address" := addr])
         lowerBoundFilter = case lowerBound slotInterval of
->>>>>>> 24f8e06f
           Nothing -> mempty
           Just x -> (["u.slotNo >= :slotNoLow"], [":slotNoLow" := x])
         upperBoundFilter = case upperBound slotInterval of
           Nothing -> mempty
-<<<<<<< HEAD
-          Just x  -> (["u.slotNo <= :slotNo", "(s.slotNo IS NULL OR s.slotNo > :slotNo)"] , [":slotNo" := x])
-      filters = addressFilter <> lowerBoundFilter <> upperBoundFilter
-
-    in liftSQLError CantQueryIndexer $ do
-      persistedUtxoResults :: [UtxoResult] <- sqliteQueryWithSpent c filters $ Just "ORDER BY u.slotNo ASC"
-      return $ UtxoResult $ mergeInMemoryAndSql bufferResult persistedUtxoResults
-
+          Just x -> (["u.slotNo <= :slotNo", "(s.slotNo IS NULL OR s.slotNo > :slotNo)"], [":slotNo" := x])
+        filters = addressFilter <> lowerBoundFilter <> upperBoundFilter
+     in liftSQLError CantQueryIndexer $ do
+          persistedUtxoResults :: [UtxoResult] <- sqliteQueryWithSpent c filters $ Just "ORDER BY u.slotNo ASC"
+          return $ UtxoResult $ mergeInMemoryAndSql bufferResult persistedUtxoResults
     where
-      -- | merge in-memory events with SQL retrieved UtxoRows
+      -- \| merge in-memory events with SQL retrieved UtxoRows
       -- Notes, a property of this merge is to remove all spent utxos from the resulting [UtxoRow]
       mergeInMemoryAndSql :: UtxoByAddressBufferEvents -> [UtxoResult] -> [UtxoResult]
       mergeInMemoryAndSql (UtxoByAddressBufferEvents bufferEvents bufferSpent' bufferFutureSpent') persistedUtxoResults =
@@ -1348,15 +932,8 @@
           updateFutureSpent :: UtxoResult -> UtxoResult
           updateFutureSpent u = case utxoResultSpentInfo u of
             -- if it's already spent, no need to check if it's spent in the buffer events
-            Just _  -> u
-            Nothing -> u { utxoResultSpentInfo = Map.lookup (utxoResultTxIn u) bufferFutureSpent' }
-
-
-=======
-          Just x -> (["u.slotNo <= :slotNo", "(s.slotNo IS NULL OR s.slotNo > :slotNo)"], [":slotNo" := x])
-        filters = addressFilter <> lowerBoundFilter <> upperBoundFilter
-     in liftSQLError CantQueryIndexer $ uncurry (utxoAtAddressQuery c inMemoryEvents) filters
->>>>>>> 24f8e06f
+            Just _ -> u
+            Nothing -> u{utxoResultSpentInfo = Map.lookup (utxoResultTxIn u) bufferFutureSpent'}
   queryStorage es (UtxoHandle c _ _) LastSyncPoint =
     let queryLastSlot =
           [r|SELECT u.slotNo, u.blockHash
@@ -1372,37 +949,20 @@
           -- 2+ elements in memory
           (_ : _ : _) -> pure . LastSyncPointResult $
             case fmap getDown $ sort $ Down . ueChainPoint <$> toList es of
-<<<<<<< HEAD
-                _:p:_xs -> p
-                _other  -> C.ChainPointAtGenesis
-        -- 1 element in memory
-        (_:_) -> liftSQLError CantQueryIndexer $ do
-                persisted <- SQL.query c queryLastSlot (SQL.Only (1 :: Word64))
-                pure . LastSyncPointResult $ case persisted of
-                    p:_    -> p
-                    _other -> C.ChainPointAtGenesis
-        -- 0 element in memory
-        [] -> liftSQLError CantQueryIndexer $ do
-                persisted <- SQL.query c queryLastSlot (SQL.Only (2 :: Word64))
-                pure . LastSyncPointResult $ case persisted of
-                    _:p:_xs -> p
-                    _other  -> C.ChainPointAtGenesis
-=======
               _ : p : _xs -> p
               _other -> C.ChainPointAtGenesis
           -- 1 element in memory
           (_ : _) -> liftSQLError CantQueryIndexer $ do
             persisted <- SQL.query c queryLastSlot (SQL.Only (1 :: Word64))
             pure . LastSyncPointResult $ case persisted of
-              p : _ -> getChainPoint p
+              p : _ -> p
               _other -> C.ChainPointAtGenesis
           -- 0 element in memory
           [] -> liftSQLError CantQueryIndexer $ do
             persisted <- SQL.query c queryLastSlot (SQL.Only (2 :: Word64))
             pure . LastSyncPointResult $ case persisted of
-              _ : p : _xs -> getChainPoint p
+              _ : p : _xs -> p
               _other -> C.ChainPointAtGenesis
->>>>>>> 24f8e06f
 
 instance Rewindable UtxoHandle where
   rewindStorage :: C.ChainPoint -> UtxoHandle -> StorableMonad UtxoHandle UtxoHandle
@@ -1477,15 +1037,11 @@
   let (TxOutBalance utxos spentTxOuts) = foldMap (balanceUtxoFromTx maybeTargetAddresses) $ zip txs [0 ..]
       resolvedUtxos :: Set Utxo
       resolvedUtxos = Set.fromList $ Map.elems utxos
-<<<<<<< HEAD
       plutusDatums :: Map (C.Hash C.ScriptData) C.ScriptData
       plutusDatums = Datum.txsPlutusDatumsMap txs
       filteredTxOutDatums :: Map (C.Hash C.ScriptData) C.ScriptData
       filteredTxOutDatums = Map.fromList $ rights $ map snd $ Datum.filteredAddressDatums (addressesToPredicate maybeTargetAddresses) txs
-  in UtxoEvent resolvedUtxos spentTxOuts cp $ Map.union plutusDatums filteredTxOutDatums
-=======
-   in UtxoEvent resolvedUtxos spentTxOuts cp
->>>>>>> 24f8e06f
+   in UtxoEvent resolvedUtxos spentTxOuts cp $ Map.union plutusDatums filteredTxOutDatums
 
 -- | does the transaction contain a targetAddress
 isAddressInTarget :: Maybe TargetAddresses -> C.AddressAny -> Bool
@@ -1553,7 +1109,7 @@
     (_datum, _datumHash) = case Datum.txOutDatumOrHash dtum of
       Nothing -> (Nothing, Nothing)
       Just e -> case e of
-        Left hash                    -> (Nothing, Just hash)
+        Left hash -> (Nothing, Just hash)
         Right (datumHash'', datum'') -> (Just datum'', Just datumHash'')
     (_inlineScript, _inlineScriptHash) = getRefScriptAndHash refScript
 
@@ -1576,18 +1132,6 @@
     , Just . C.hashScript $ script
     )
 
-<<<<<<< HEAD
-=======
--- | Get the datum hash and datum or a transaction output.
-getScriptDataAndHash
-  :: C.TxOutDatum C.CtxTx era
-  -> (Maybe C.ScriptData, Maybe (C.Hash C.ScriptData))
-getScriptDataAndHash C.TxOutDatumNone = (Nothing, Nothing)
-getScriptDataAndHash (C.TxOutDatumHash _ h) = (Nothing, Just h)
-getScriptDataAndHash (C.TxOutDatumInTx _ d) = (Just $ C.getScriptData d, (Just . C.hashScriptDataBytes) d)
-getScriptDataAndHash (C.TxOutDatumInline _ d) = (Just $ C.getScriptData d, (Just . C.hashScriptDataBytes) d)
-
->>>>>>> 24f8e06f
 getInputsFromTx :: C.Tx era -> Map C.TxIn C.TxId
 getInputsFromTx (C.Tx txbody _) = getInputs txbody
 
