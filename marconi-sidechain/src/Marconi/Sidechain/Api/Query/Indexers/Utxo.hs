--- conflicted
+++ resolved
@@ -12,16 +12,8 @@
 import Cardano.Api qualified as C
 import Control.Arrow (left)
 import Control.Concurrent.STM (atomically)
-<<<<<<< HEAD
-import Control.Concurrent.STM.TMVar (
-  newEmptyTMVarIO,
-  tryReadTMVar,
- )
+import Control.Concurrent.STM.TMVar (newEmptyTMVarIO, readTMVar)
 import Control.Lens ((^.))
-=======
-import Control.Concurrent.STM.TMVar (newEmptyTMVarIO, readTMVar)
-import Control.Lens ((^.), (^?))
->>>>>>> bed3c0e4
 import Control.Monad.Except (runExceptT)
 import Control.Monad.STM (STM)
 import Data.Bifunctor (Bifunctor (bimap))
@@ -31,22 +23,6 @@
 import GHC.Word (Word64)
 import Marconi.ChainIndex.Error (IndexerError)
 import Marconi.ChainIndex.Indexers.AddressDatum (StorableQuery)
-<<<<<<< HEAD
-=======
-import Marconi.ChainIndex.Indexers.Utxo (
-  address,
-  datum,
-  datumHash,
-  txIn,
-  txIndexInBlock,
-  urCreationBlockHeaderHash,
-  urCreationBlockNo,
-  urCreationSlotNo,
-  urSpentSlotNo,
-  urSpentTxId,
-  urUtxo,
- )
->>>>>>> bed3c0e4
 import Marconi.ChainIndex.Indexers.Utxo qualified as Utxo
 import Marconi.ChainIndex.Types (TargetAddresses)
 import Marconi.Core.Storable qualified as Storable
@@ -158,33 +134,24 @@
   where
     action indexer = do
       res <- runExceptT $ Storable.query indexer query
-      let spentInfoResult row = SpentInfoResult (Utxo._siSlotNo row) (Utxo._siSpentTxId row)
+      let spentInfoResult row = SpentInfoResult (Utxo._blockInfoSlotNo . Utxo._siSpentBlockInfo $ row) (Utxo._siSpentTxId row)
       pure $ case res of
         Right (Utxo.UtxoResult rows) ->
           Right $
             GetUtxosFromAddressResult $
-              rows <&> \row ->
-                AddressUtxoResult
-<<<<<<< HEAD
-                  (Utxo.utxoResultCreationBlockHeaderHash row)
-                  (Utxo.utxoResultCreationSlotNo row)
+              rows <&> \row -> let
+                   bi = Utxo.utxoResultBlockInfo row
+                in AddressUtxoResult
+                  (Utxo._blockInfoSlotNo bi)
+                  (Utxo._blockInfoBlockHeaderHash bi)
+                  (Utxo._blockInfoBlockNo $ Utxo.utxoResultBlockInfo row)
+                  (Utxo.utxoResultTxIndexInBlock row)
                   (Utxo.utxoResultTxIn row)
                   (Utxo.utxoResultAddress row)
                   (Utxo.utxoResultDatumHash row)
                   (Utxo.utxoResultDatum row)
                   (spentInfoResult <$> Utxo.utxoResultSpentInfo row)
-=======
-                  (row ^. urCreationSlotNo)
-                  (row ^. urCreationBlockHeaderHash)
-                  (row ^. urCreationBlockNo)
-                  (row ^. urUtxo . txIndexInBlock)
-                  (row ^. urUtxo . txIn)
-                  (row ^. urUtxo . address)
-                  (row ^. urUtxo . datumHash)
-                  (row ^. urUtxo . datum)
-                  (spentInfo row)
-                  [] -- TODO txInputs field
->>>>>>> bed3c0e4
+                  []
         _other ->
           Left $ UnexpectedQueryResult query
 
