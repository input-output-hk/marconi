cabal-version: 3.0
name:          plutus-contract-certification
version:       1.0.0.0
license:       Apache-2.0
license-files:
  LICENSE
  NOTICE

homepage:      https://github.com/input-output-hk/plutus-apps-apps#readme
bug-reports:   https://github.com/input-output-hk/plutus-apps-apps/issues
description:
  Please see the README on GitHub at <https://github.com/input-output-hk/plutus-apps#readme>

build-type:    Simple

source-repository head
  type:     git
  location: https://github.com/input-output-hk/plutus-apps

common lang
  default-language:   Haskell2010
  default-extensions:
    DeriveFoldable
    DeriveFunctor
    DeriveGeneric
    DeriveLift
    DeriveTraversable
    ExplicitForAll
    FlexibleContexts
    GeneralizedNewtypeDeriving
    ImportQualifiedPost
    MultiParamTypeClasses
    ScopedTypeVariables
    StandaloneDeriving

  -- See Plutus Tx readme for why we need the following flags:
  -- -fobject-code -fno-ignore-interface-pragmas and -fno-omit-interface-pragmas
  ghc-options:
    -Wall -Wnoncanonical-monad-instances -Wunused-packages
    -Wincomplete-uni-patterns -Wincomplete-record-updates
    -Wredundant-constraints -Widentities -fobject-code
    -fno-ignore-interface-pragmas -fno-omit-interface-pragmas

library
  import:          lang
  exposed-modules:
    Plutus.Contract.Test.Certification
    Plutus.Contract.Test.Certification.Run

  hs-source-dirs:  src

  --------------------
  -- Local components
  --------------------
  build-depends:   plutus-contract

  --------------------------
  -- Other IOG dependencies
  --------------------------
  build-depends:   plutus-tx

  ------------------------
  -- Non-IOG dependencies
  ------------------------
  build-depends:
    , aeson
<<<<<<< HEAD
    , base             >=4.7   && <5
=======
    , base        >=4.7 && <5
>>>>>>> 4fcfb808
    , bytestring
    , containers
    , lens
    , mtl
<<<<<<< HEAD
    , plutus-contract  >=1.0.0
    , plutus-tx        >=1.0.0
=======
>>>>>>> 4fcfb808
    , QuickCheck
    , splitmix
    , stm
    , tasty<|MERGE_RESOLUTION|>--- conflicted
+++ resolved
@@ -52,32 +52,23 @@
   --------------------
   -- Local components
   --------------------
-  build-depends:   plutus-contract
+  build-depends:   plutus-contract >=1.0.0
 
   --------------------------
   -- Other IOG dependencies
   --------------------------
-  build-depends:   plutus-tx
+  build-depends:   plutus-tx >=1.0.0
 
   ------------------------
   -- Non-IOG dependencies
   ------------------------
   build-depends:
     , aeson
-<<<<<<< HEAD
-    , base             >=4.7   && <5
-=======
     , base        >=4.7 && <5
->>>>>>> 4fcfb808
     , bytestring
     , containers
     , lens
     , mtl
-<<<<<<< HEAD
-    , plutus-contract  >=1.0.0
-    , plutus-tx        >=1.0.0
-=======
->>>>>>> 4fcfb808
     , QuickCheck
     , splitmix
     , stm
