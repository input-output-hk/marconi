cabal-version: 3.8
name:          marconi-sidechain-experimental
version:       1.2.0.0
license:       Apache-2.0
license-files:
  LICENSE
  NOTICE

author:        Brendan Brown
maintainer:    brendan.brown@iohk.io
homepage:      https://github.com/input-output-hk/marconi#readme
bug-reports:   https://github.com/input-output-hk/marconi/issues
description:
  Please see the README on GitHub at <https://github.com/input-output-hk/marconi#readme>

build-type:    Simple

source-repository head
  type:     git
  location: https://github.com/input-output-hk/marconi

common lang
  default-language:   Haskell2010
  default-extensions:
    DeriveFoldable
    DeriveFunctor
    DeriveGeneric
    DeriveLift
    DeriveTraversable
    ExplicitForAll
    GeneralizedNewtypeDeriving
    ImportQualifiedPost
    OverloadedStrings
    ScopedTypeVariables
    StandaloneDeriving

  ghc-options:
    -Wall -Widentities -Wincomplete-record-updates
    -Wincomplete-uni-patterns -Wmissing-import-lists
    -Wnoncanonical-monad-instances -Wredundant-constraints
    -Wunused-packages

common maybe-unix
  if !os(windows)
    build-depends: unix

library
  import:
    lang
    , maybe-unix

  hs-source-dirs:  src
  exposed-modules:
    Marconi.Sidechain.Experimental.Api.HttpServer
    Marconi.Sidechain.Experimental.Api.JsonRpc.Endpoint.BurnTokenEvent
    Marconi.Sidechain.Experimental.Api.JsonRpc.Endpoint.CurrentSyncedBlock
    Marconi.Sidechain.Experimental.Api.JsonRpc.Endpoint.Echo
    Marconi.Sidechain.Experimental.Api.JsonRpc.Endpoint.EpochActiveStakePoolDelegation
    Marconi.Sidechain.Experimental.Api.JsonRpc.Endpoint.EpochNonce
    Marconi.Sidechain.Experimental.Api.JsonRpc.Endpoint.PastAddressUtxo
    Marconi.Sidechain.Experimental.Api.JsonRpc.Endpoint.TargetAddresses
    Marconi.Sidechain.Experimental.Api.JsonRpc.Routes
    Marconi.Sidechain.Experimental.Api.JsonRpc.Server
    Marconi.Sidechain.Experimental.Api.Rest.Endpoint.Metrics
    Marconi.Sidechain.Experimental.Api.Rest.Routes
    Marconi.Sidechain.Experimental.Api.Rest.Server
    Marconi.Sidechain.Experimental.Api.Types
    Marconi.Sidechain.Experimental.CLI
    Marconi.Sidechain.Experimental.Concurrency
    Marconi.Sidechain.Experimental.Env
    Marconi.Sidechain.Experimental.Error
    Marconi.Sidechain.Experimental.Indexers
    Marconi.Sidechain.Experimental.Run
    Marconi.Sidechain.Experimental.Utils

  --------------------
  -- Local components
  --------------------
  build-depends:
<<<<<<< HEAD
    , marconi-cardano-core:{marconi-cardano-core, cardano-api-extended}  >=1.2.0
    , marconi-cardano-indexers                                           >=1.2.0
    , marconi-chain-index                                                >=1.2.0
    , marconi-core                                                       >=1.2.0
    , marconi-core-json-rpc                                              >=1.2.0
=======
    , marconi-cardano-chain-index  >=1.2.0
    , marconi-cardano-core         >=1.2.0
    , marconi-cardano-indexers     >=1.2.0
    , marconi-core                 >=1.2.0
    , marconi-core-json-rpc        >=1.2.0
>>>>>>> 5e25c7d9

  --------------------------
  -- Other IOG dependencies
  --------------------------
  build-depends:
    , cardano-api           ^>=8.20
    , cardano-crypto-class
    , cardano-ledger-core
    , iohk-monitoring

  ------------------------
  -- Non-IOG dependencies
  ------------------------
  build-depends:
    , aeson
    , async
    , base                  >=4.9 && <5
    , bytestring
    , directory
    , lens
    , mtl
    , nonempty-containers
    , optparse-applicative
    , pretty-simple
    , prometheus-client
    , servant
    , servant-server
    , stm                   >=2.5
    , text
    , warp

executable marconi-sidechain-experimental
  import:         lang
  hs-source-dirs: app
  main-is:        Main.hs
  ghc-options:    -threaded -rtsopts -with-rtsopts=-N

  --------------------
  -- Local components
  --------------------
  build-depends:  marconi-sidechain-experimental

  ------------------------
  -- Non-IOG dependencies
  ------------------------
  build-depends:  base >=4.9 && <5

test-suite marconi-sidechain-experimental-test
  import:             lang
  ghc-options:        -Wno-unused-packages
  type:               exitcode-stdio-1.0
  main-is:            Spec.hs
  hs-source-dirs:     test
  other-modules:
    Spec.Marconi.Sidechain.Experimental.Api.JsonRpc.Endpoint.BurnTokenEvent
    Spec.Marconi.Sidechain.Experimental.Api.JsonRpc.Endpoint.PastAddressUtxo
    Spec.Marconi.Sidechain.Experimental.CLI
    Spec.Marconi.Sidechain.Experimental.CLIInputValidation
    Spec.Marconi.Sidechain.Experimental.Routes
    Spec.Marconi.Sidechain.Experimental.Utils

  --------------------
  -- Required local executable
  build-tool-depends:
    marconi-sidechain-experimental:marconi-sidechain-experimental

  --------------------
  --------------------
  -- Local components
  --------------------
  build-depends:
    , marconi-cardano-chain-index:{marconi-cardano-chain-index, marconi-cardano-chain-index-test-lib}  >=1.2.0
    , marconi-cardano-core:{marconi-cardano-core, marconi-cardano-core-test-lib}                       >=1.2.0
    , marconi-cardano-indexers:{marconi-cardano-indexers, marconi-cardano-indexers-test-lib}           >=1.2.0
    , marconi-core                                                                                     >=1.2.0
    , marconi-core-json-rpc                                                                            >=1.2.0
    , marconi-sidechain-experimental

  --------------------------
  -- Other IOG dependencies
  --------------------------
  build-depends:
    , cardano-api             ^>=8.20
    , cardano-api-gen         ^>=8.2
    , cardano-crypto-class
    , cardano-ledger-shelley
    , filepath
    , hedgehog-extras
    , iohk-monitoring
    , plutus-tx-plugin

  ------------------------
  -- Non-IOG dependencies
  ------------------------

  build-depends:
    , aeson
    , aeson-pretty
    , base                    >=4.9 && <5
    , bytestring
    , containers
    , directory
    , exceptions
    , hedgehog
    , http-client
    , lens
    , mtl
    , nonempty-containers
    , optparse-applicative
    , process
    , resourcet
    , servant
    , servant-client
    , servant-server
    , stm
    , tasty
    , tasty-expected-failure
    , tasty-golden
    , tasty-hedgehog
    , tasty-hunit
    , temporary
    , text
    , warp<|MERGE_RESOLUTION|>--- conflicted
+++ resolved
@@ -77,19 +77,11 @@
   -- Local components
   --------------------
   build-depends:
-<<<<<<< HEAD
+    , marconi-cardano-chain-index                                        >=1.2.0
     , marconi-cardano-core:{marconi-cardano-core, cardano-api-extended}  >=1.2.0
     , marconi-cardano-indexers                                           >=1.2.0
-    , marconi-chain-index                                                >=1.2.0
     , marconi-core                                                       >=1.2.0
     , marconi-core-json-rpc                                              >=1.2.0
-=======
-    , marconi-cardano-chain-index  >=1.2.0
-    , marconi-cardano-core         >=1.2.0
-    , marconi-cardano-indexers     >=1.2.0
-    , marconi-core                 >=1.2.0
-    , marconi-core-json-rpc        >=1.2.0
->>>>>>> 5e25c7d9
 
   --------------------------
   -- Other IOG dependencies
