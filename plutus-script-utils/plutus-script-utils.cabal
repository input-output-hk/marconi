--- conflicted
+++ resolved
@@ -36,7 +36,7 @@
     ScopedTypeVariables
     StandaloneDeriving
 
-  -- See Plutus Tx readme for why we need the following flags: 
+  -- See Plutus Tx readme for why we need the following flags:
   -- -fobject-code -fno-ignore-interface-pragmas and -fno-omit-interface-pragmas
   ghc-options:
     -Wall -Wnoncanonical-monad-instances -Wunused-packages
@@ -53,59 +53,35 @@
   manual:      True
 
 library
-<<<<<<< HEAD
-    import: lang
-    hs-source-dirs: src
-    default-language: Haskell2010
-    exposed-modules:
-        Plutus.Script.Utils.V1.Address
-        Plutus.Script.Utils.V1.Generators
-        Plutus.Script.Utils.V1.Scripts
-        Plutus.Script.Utils.V1.Scripts.MonetaryPolicies
-        Plutus.Script.Utils.V1.Scripts.StakeValidators
-        Plutus.Script.Utils.V1.Scripts.Validators
-        Plutus.Script.Utils.V1.Tx
-        Plutus.Script.Utils.V2.Address
-        Plutus.Script.Utils.V2.Generators
-        Plutus.Script.Utils.V2.Scripts
-        Plutus.Script.Utils.V2.Scripts.MonetaryPolicies
-        Plutus.Script.Utils.V2.Scripts.StakeValidators
-        Plutus.Script.Utils.V2.Scripts.Validators
-        Plutus.Script.Utils.V2.Tx
-
-    build-depends:
-        base >=4.9 && <5,
-        -- TODO This needs to be changed to 1.35 once cardano-node creates the tag
-        cardano-api >=1.33,
-        bytestring -any,
-        plutus-ledger-api >= 1.0.0,
-        plutus-tx >= 1.0.0,
-        plutus-tx-plugin >= 1.0.0,
-        serialise -any,
-=======
   import:           lang
   hs-source-dirs:   src
   default-language: Haskell2010
   exposed-modules:
+    Plutus.Script.Utils.V1.Address
     Plutus.Script.Utils.V1.Generators
     Plutus.Script.Utils.V1.Scripts
-    Plutus.Script.Utils.V1.Typed.Scripts
-    Plutus.Script.Utils.V1.Typed.Scripts.MonetaryPolicies
-    Plutus.Script.Utils.V1.Typed.Scripts.StakeValidators
-    Plutus.Script.Utils.V1.Typed.Scripts.Validators
+    Plutus.Script.Utils.V1.Scripts.MonetaryPolicies
+    Plutus.Script.Utils.V1.Scripts.StakeValidators
+    Plutus.Script.Utils.V1.Scripts.Validators
+    Plutus.Script.Utils.V1.Tx
+    Plutus.Script.Utils.V2.Address
+    Plutus.Script.Utils.V2.Generators
+    Plutus.Script.Utils.V2.Scripts
+    Plutus.Script.Utils.V2.Scripts.MonetaryPolicies
+    Plutus.Script.Utils.V2.Scripts.StakeValidators
+    Plutus.Script.Utils.V2.Scripts.Validators
+    Plutus.Script.Utils.V2.Tx
 
   build-depends:
-    , base                   >=4.9  && <5
+    , base               >=4.9   && <5
     , bytestring
-    , cardano-api            >=1.34
-    , cardano-ledger-alonzo
-    , plutus-core
-    , plutus-ledger-api
-    , plutus-tx
-    , plutus-tx-plugin
+    , cardano-api        >=1.35
+    , plutus-ledger-api  >=1.0.0
+    , plutus-tx          >=1.0.0
+    , plutus-tx-plugin   >=1.0.0
     , serialise
->>>>>>> 100e3aee
 
+  -- TODO This needs to be changed to 1.35 once cardano-node creates the tag
   ghc-options:      -fprint-potential-instances
 
   if flag(defer-plugin-errors)
