{-# LANGUAGE ApplicativeDo #-}
{-# LANGUAGE DerivingVia #-}
{-# LANGUAGE LambdaCase #-}
{-# LANGUAGE StrictData #-}
{-# LANGUAGE UndecidableInstances #-}
{-# OPTIONS_GHC -Wno-redundant-constraints #-}

{- |
    A transformer that add tracing capability to an indexer.

    See "Marconi.Core" for documentation.
-}
module Marconi.Core.Transformer.WithTracer (
  -- * Event
  IndexerEvent (..),

  -- * Trace
  WithTrace,
  withTrace,
  withTraceM,
  HasTraceConfig (trace),

  -- * Tracer
  WithTracer,
  withTracer,
  withTracerM,
  HasTracerConfig (tracer),
) where

import Cardano.BM.Trace qualified as Trace
import Cardano.BM.Tracing (Trace, Tracer)
import Cardano.BM.Tracing qualified as Tracing
<<<<<<< HEAD
import Control.Lens (APrism', Lens', contramap, makeLenses, view)
import Control.Lens.Extras (is)
import Control.Lens.Operators ((^.))
import Control.Monad (unless)
import Control.Monad.Cont (MonadIO (liftIO))
=======
import Control.Lens (APrism', Lens', makeLenses, view)
import Control.Lens.Extras (is)
import Control.Lens.Operators ((^.))
import Control.Monad (unless)
import Control.Monad.Cont (MonadIO)
>>>>>>> 265dc14c
import Control.Monad.Except (MonadError (catchError, throwError))
import Control.Monad.Trans.Class (MonadTrans (lift))
import Data.Foldable (Foldable (toList))
import Data.Functor (($>))
import Data.Maybe (listToMaybe)
import Data.Text (Text, pack)
import Marconi.Core.Class (
  Closeable (close),
  HasGenesis,
  IsIndex (index, indexAll, indexAllDescending, rollback, setLastStablePoint),
  IsSync (lastStablePoint, lastSyncPoint),
  Queryable (query),
  Resetable (reset),
 )
import Marconi.Core.Indexer.SQLiteAggregateQuery (HasDatabasePath)
import Marconi.Core.Transformer.Class (
  IndexerMapTrans (unwrapMap),
  IndexerTrans (unwrap),
 )
import Marconi.Core.Transformer.IndexTransformer (
  IndexTransformer (IndexTransformer),
  closeVia,
  indexAllDescendingVia,
  indexAllVia,
  indexVia,
  lastStablePointVia,
  lastSyncPointVia,
  queryVia,
  resetVia,
  rollbackVia,
  setLastStablePointVia,
  wrapperConfig,
 )
import Marconi.Core.Type (
  IndexerError,
  Point,
<<<<<<< HEAD
  QueryError (AheadOfLastSync, IndexerQueryError, NotStoredAnymore, SlotNoBoundsInvalid),
  point,
  _AheadOfLastSync,
  _NotStoredAnymore,
  _SlotNoBoundsInvalid,
=======
  point,
>>>>>>> 265dc14c
  _StopIndexer,
 )

-- | Event available for the tracer
data IndexerEvent point
  = IndexerIsStarting
  | IndexerFailed IndexerError
<<<<<<< HEAD
  | IndexerQueryFailed Text
=======
>>>>>>> 265dc14c
  | IndexerStarted
  | IndexerIndexes point
  | IndexerHasIndexed
  | IndexerRollbackTo point
  | IndexerHasRollbackedTo
  | IndexerIsClosing
  | IndexerClosed

deriving stock instance (Show point) => Show (IndexerEvent point)

newtype IndexerTracer m event = IndexerTracer {_unwrapTracer :: Tracer m (IndexerEvent (Point event))}

makeLenses 'IndexerTracer

-- | A tracer modifier that adds tracing to an existing indexer
newtype WithTracer m indexer event = WithTracer {_tracerWrapper :: IndexTransformer (IndexerTracer m) indexer event}

-- | A smart constructor for @WithTracer@
withTracer
  :: (Applicative m)
  => Tracer m (IndexerEvent (Point event))
  -> indexer event
  -> WithTracer m indexer event
withTracer tr = WithTracer . IndexTransformer (IndexerTracer tr)

-- | A monadic smart constructor for @WithTracer@
withTracerM
  :: (Applicative m)
  => Tracer m (IndexerEvent (Point event))
  -> m (indexer event)
  -> m (WithTracer m indexer event)
withTracerM tr indexer = do
  Tracing.traceWith tr IndexerIsStarting
  result <- WithTracer . IndexTransformer (IndexerTracer tr) <$> indexer
  Tracing.traceWith tr IndexerStarted
  pure result

makeLenses 'WithTracer

instance (IsSync m event indexer) => IsSync m event (WithTracer n indexer) where
  lastSyncPoint = lastSyncPointVia unwrap
  lastStablePoint = lastStablePointVia unwrap

deriving via
  (IndexTransformer (IndexerTracer m) indexer)
  instance
    (HasDatabasePath indexer) => HasDatabasePath (WithTracer m indexer)

instance (Applicative m, Closeable m indexer) => Closeable m (WithTracer m indexer) where
  close indexer = do
    let trace = Tracing.traceWith (indexer ^. tracer)
    trace IndexerIsClosing
    res <- closeVia unwrap indexer
    trace IndexerClosed
    pure res

instance
  (MonadTrans t, Applicative (t m), Monad m, Closeable (t m) indexer)
  => Closeable (t m) (WithTracer m indexer)
  where
  close indexer = do
    let trace = lift . Tracing.traceWith (indexer ^. tracer)
    trace IndexerIsClosing
    res <- closeVia unwrap indexer
    trace IndexerClosed
    pure res

instance (Queryable m event query indexer) => Queryable m event query (WithTracer n indexer) where
  query = queryVia unwrap

instance IndexerTrans (WithTracer m) where
  unwrap = tracerWrapper . unwrap

{- | It gives access to the tracer. The provided instances allows access to the tracer event below
an indexer transformer.
-}
class HasTracerConfig m event indexer where
  tracer :: Lens' (indexer event) (Tracer m (IndexerEvent (Point event)))

instance {-# OVERLAPPING #-} HasTracerConfig m event (WithTracer m indexer) where
  tracer = tracerWrapper . wrapperConfig . unwrapTracer

instance
  {-# OVERLAPPABLE #-}
  (IndexerTrans t, HasTracerConfig m event indexer)
  => HasTracerConfig m event (t indexer)
  where
  tracer = unwrap . tracer

instance
  {-# OVERLAPPABLE #-}
  (IndexerMapTrans t, HasTracerConfig m output indexer)
  => HasTracerConfig m output (t indexer output)
  where
  tracer = unwrapMap . tracer

instance
  (Applicative m, IsIndex m event index)
  => IsIndex m event (WithTracer m index)
  where
  index timedEvent indexer = do
    let trace = Tracing.traceWith (indexer ^. tracer)
        point' = timedEvent ^. point
    trace $ IndexerIndexes point'
    res <- indexVia unwrap timedEvent indexer
    trace IndexerHasIndexed
    pure res

  indexAll timedEvents indexer = do
    let trace = Tracing.traceWith (indexer ^. tracer)
        events = toList timedEvents
        firstPoint = fmap (view point) . listToMaybe $ events
        lastPoint = fmap (view point) . listToMaybe $ reverse events
    maybe (pure ()) (trace . IndexerIndexes) firstPoint
    res <- indexAllVia unwrap timedEvents indexer
    maybe (pure ()) (const $ trace IndexerHasIndexed) lastPoint
    pure res

  indexAllDescending timedEvents indexer = do
    let trace = Tracing.traceWith (indexer ^. tracer)
        events = toList timedEvents
        firstPoint = fmap (view point) . listToMaybe $ reverse events
        lastPoint = fmap (view point) . listToMaybe $ events
    maybe (pure ()) (trace . IndexerIndexes) firstPoint
    res <- indexAllDescendingVia unwrap timedEvents indexer
    maybe (pure ()) (const $ trace IndexerHasIndexed) lastPoint
    pure res

  rollback p indexer =
    let rollbackWrappedIndexer p' = rollbackVia unwrap p' indexer
        trace = Tracing.traceWith (indexer ^. tracer)
     in do
          -- Warn about the rollback first
          trace $ IndexerRollbackTo p
          res <- rollbackWrappedIndexer p
          trace IndexerHasRollbackedTo
          pure res

  setLastStablePoint = setLastStablePointVia unwrap

instance
  (MonadTrans t, Monad m, Monad (t m), IsIndex (t m) event index)
  => IsIndex (t m) event (WithTracer m index)
  where
  index timedEvent indexer = do
    let trace = lift . Tracing.traceWith (indexer ^. tracer)
        point' = timedEvent ^. point
    trace $ IndexerIndexes point'
    res <- indexVia unwrap timedEvent indexer
    trace IndexerHasIndexed
    pure res

  indexAll timedEvents indexer = do
    let trace = lift . Tracing.traceWith (indexer ^. tracer)
        events = toList timedEvents
        firstPoint = fmap (view point) . listToMaybe $ events
        lastPoint = fmap (view point) . listToMaybe $ reverse events
    maybe (pure ()) (trace . IndexerIndexes) firstPoint
    res <- indexAllVia unwrap timedEvents indexer
    maybe (pure ()) (const $ trace IndexerHasIndexed) lastPoint
    pure res

  indexAllDescending timedEvents indexer = do
    let trace = lift . Tracing.traceWith (indexer ^. tracer)
        events = toList timedEvents
        firstPoint = fmap (view point) . listToMaybe $ reverse events
        lastPoint = fmap (view point) . listToMaybe $ events
    maybe (pure ()) (trace . IndexerIndexes) firstPoint
    res <- indexAllDescendingVia unwrap timedEvents indexer
    maybe (pure ()) (const $ trace IndexerHasIndexed) lastPoint
    pure res

  rollback p indexer =
    let rollbackWrappedIndexer p' = rollbackVia unwrap p' indexer
        trace = lift . Tracing.traceWith (indexer ^. tracer)
     in do
          -- Warn about the rollback first
          trace $ IndexerRollbackTo p
          res <- rollbackWrappedIndexer p
          trace IndexerHasRollbackedTo
          pure res

  setLastStablePoint = setLastStablePointVia unwrap

instance
  ( HasGenesis (Point event)
  , Functor m
  , Resetable m event indexer
  )
  => Resetable m event (WithTracer m indexer)
  where
  reset = resetVia unwrap

instance
  ( MonadTrans t
  , Monad m
  , Monad (t m)
  , HasGenesis (Point event)
  , Resetable (t m) event indexer
  )
  => Resetable (t m) event (WithTracer m indexer)
  where
  reset = resetVia unwrap

newtype IndexerTrace m event = IndexerTrace {_unwrapTrace :: Trace m (IndexerEvent (Point event))}

makeLenses 'IndexerTrace

-- | A tracer modifier that adds tracing to an existing indexer
newtype WithTrace m indexer event = WithTrace {_traceWrapper :: IndexTransformer (IndexerTrace m) indexer event}

-- | A smart constructor for @WithTrace@
withTrace
  :: (Applicative m)
  => Trace m (IndexerEvent (Point event))
  -> indexer event
  -> WithTrace m indexer event
withTrace tr = WithTrace . IndexTransformer (IndexerTrace tr)

-- | A monadic smart constructor for @WithTrace@
withTraceM
  :: (MonadIO m)
  => Trace m (IndexerEvent (Point event))
  -> m (indexer event)
  -> m (WithTrace m indexer event)
withTraceM tr indexer = do
  Trace.logDebug tr IndexerIsStarting
  result <- WithTrace . IndexTransformer (IndexerTrace tr) <$> indexer
  Trace.logInfo tr IndexerStarted
  pure result

makeLenses 'WithTrace

instance (IsSync m event indexer) => IsSync m event (WithTrace n indexer) where
  lastSyncPoint = lastSyncPointVia unwrap
  lastStablePoint = lastStablePointVia unwrap

deriving via
  (IndexTransformer (IndexerTrace m) indexer)
  instance
    (HasDatabasePath indexer) => HasDatabasePath (WithTrace m indexer)

instance (MonadIO m, Closeable m indexer) => Closeable m (WithTrace m indexer) where
  close indexer = do
    let tr = indexer ^. trace
    Trace.logDebug tr IndexerIsClosing
    res <- closeVia unwrap indexer
    Trace.logInfo tr IndexerClosed
    pure res

instance
  ( MonadTrans t
  , MonadIO (t m)
  , MonadIO m
  , MonadError IndexerError (t m)
  , Closeable (t m) indexer
  )
  => Closeable (t m) (WithTrace m indexer)
  where
  close indexer = do
    let tr = indexer ^. trace
    lift $ Trace.logDebug tr IndexerIsClosing
    res <- closeVia unwrap indexer `catchError` (\e -> (lift $ logIndexerError tr e) *> throwError e)
    lift $ Trace.logInfo tr IndexerClosed
    pure res

instance
  ( Queryable m event query indexer
  , MonadIO m
  , MonadError (QueryError e) m
  )
  => Queryable m event query (WithTrace IO indexer)
  where
  query p q indexer = do
    queryVia unwrap p q indexer
      `catchError` (\e -> (liftIO $ logQueryError (indexer ^. trace) e) *> throwError e)

instance IndexerTrans (WithTrace m) where
  unwrap = traceWrapper . unwrap

{- | It gives access to the tracer. The provided instances allows access to the tracer event below
an indexer transformer.
-}
class HasTraceConfig m event indexer where
  trace :: Lens' (indexer event) (Trace m (IndexerEvent (Point event)))

instance {-# OVERLAPPING #-} HasTraceConfig m event (WithTrace m indexer) where
  trace = traceWrapper . wrapperConfig . unwrapTrace

instance
  {-# OVERLAPPABLE #-}
  (IndexerTrans t, HasTraceConfig m event indexer)
  => HasTraceConfig m event (t indexer)
  where
  trace = unwrap . trace

instance
  {-# OVERLAPPABLE #-}
  (IndexerMapTrans t, HasTraceConfig m output indexer)
  => HasTraceConfig m output (t indexer output)
  where
  trace = unwrapMap . trace

instance
  (MonadIO m, MonadError IndexerError m, IsIndex m event index)
  => IsIndex m event (WithTrace m index)
  where
  index timedEvent indexer = do
    let tr = indexer ^. trace
        point' = timedEvent ^. point
    Trace.logDebug tr $ IndexerIndexes point'
    res <-
      indexVia unwrap timedEvent indexer
        `catchError` (\e -> logIndexerError tr e *> throwError e)
    Trace.logDebug tr IndexerHasIndexed
    pure res

  indexAll timedEvents indexer = do
    let tr = indexer ^. trace
        events = toList timedEvents
        firstPoint = fmap (view point) . listToMaybe $ events
        lastPoint = fmap (view point) . listToMaybe $ reverse events
    maybe (pure ()) (Trace.logDebug tr . IndexerIndexes) firstPoint
    res <-
      indexAllVia unwrap timedEvents indexer
        `catchError` (\e -> logIndexerError tr e *> throwError e)
    maybe (pure ()) (const $ Trace.logDebug tr IndexerHasIndexed) lastPoint
    pure res

  indexAllDescending timedEvents indexer = do
    let tr = indexer ^. trace
        events = toList timedEvents
        firstPoint = fmap (view point) . listToMaybe $ reverse events
        lastPoint = fmap (view point) . listToMaybe $ events
    maybe (pure ()) (Trace.logDebug tr . IndexerIndexes) firstPoint
    res <-
      indexAllDescendingVia unwrap timedEvents indexer
        `catchError` (\e -> logIndexerError tr e *> throwError e)
    maybe (pure ()) (const $ Trace.logDebug tr IndexerHasIndexed) lastPoint
    pure res

  rollback p indexer =
    let rollbackWrappedIndexer p' = rollbackVia unwrap p' indexer
        tr = indexer ^. trace
     in do
          -- Warn about the rollback first
          Trace.logDebug tr $ IndexerRollbackTo p
          res <-
            rollbackWrappedIndexer p
              `catchError` (\e -> logIndexerError tr e *> throwError e)
          Trace.logDebug tr IndexerHasRollbackedTo
          pure res

  setLastStablePoint = setLastStablePointVia unwrap

instance
  (MonadTrans t, MonadIO m, MonadIO (t m), MonadError IndexerError (t m), IsIndex (t m) event index)
  => IsIndex (t m) event (WithTrace m index)
  where
  index timedEvent indexer = do
    let tr = indexer ^. trace
        point' = timedEvent ^. point
    lift $ Trace.logDebug tr $ IndexerIndexes point'
    res <-
      indexVia unwrap timedEvent indexer
        `catchError` (\e -> (lift $ logIndexerError tr e) *> throwError e)
    lift $ Trace.logDebug tr IndexerHasIndexed
    pure res

  indexAll timedEvents indexer = do
    let tr = indexer ^. trace
        events = toList timedEvents
        firstPoint = fmap (view point) . listToMaybe $ events
        lastPoint = fmap (view point) . listToMaybe $ reverse events
    maybe (pure ()) (lift . Trace.logDebug tr . IndexerIndexes) firstPoint
    res <-
      indexAllVia unwrap timedEvents indexer
        `catchError` (\e -> (lift $ logIndexerError tr e) *> throwError e)
    maybe (pure ()) (const $ lift $ Trace.logDebug tr IndexerHasIndexed) lastPoint
    pure res

  indexAllDescending timedEvents indexer = do
    let tr = indexer ^. trace
        events = toList timedEvents
        firstPoint = fmap (view point) . listToMaybe $ reverse events
        lastPoint = fmap (view point) . listToMaybe $ events
    maybe (pure ()) (lift . Trace.logDebug tr . IndexerIndexes) firstPoint
    res <-
      indexAllDescendingVia unwrap timedEvents indexer
        `catchError` (\e -> (lift $ logIndexerError tr e) *> throwError e)
    maybe (pure ()) (const $ lift $ Trace.logDebug tr IndexerHasIndexed) lastPoint
    pure res

  rollback p indexer =
    let rollbackWrappedIndexer p' = rollbackVia unwrap p' indexer
        tr = indexer ^. trace
     in do
          -- Warn about the rollback first
          lift . Trace.logDebug tr $ IndexerRollbackTo p
          res <-
            rollbackWrappedIndexer p
              `catchError` (\e -> (lift $ logIndexerError tr e) *> throwError e)
          lift $ Trace.logDebug tr IndexerHasRollbackedTo
          pure res

  setLastStablePoint = setLastStablePointVia unwrap

instance
  ( HasGenesis (Point event)
  , Functor m
  , Resetable m event indexer
  )
  => Resetable m event (WithTrace m indexer)
  where
  reset = resetVia unwrap

instance
  ( MonadTrans t
  , Monad m
  , Monad (t m)
  , HasGenesis (Point event)
  , Resetable (t m) event indexer
  )
  => Resetable (t m) event (WithTrace m indexer)
  where
  reset = resetVia unwrap

-- | A wrapper to hide the focus of a prism
data SomePrism e = forall a. SomePrism (APrism' e a)

-- | A helper for logging 'IndexerError's in an 'IndexerEvent' trace
logIndexerError
  :: (MonadIO m)
  => Trace m (IndexerEvent point)
  -- ^ The 'Trace' for an 'IndexerEvent'
  -> IndexerError
  -- ^ The error to be potentially logged
  -> m ()
<<<<<<< HEAD
logIndexerError = logError [SomePrism _StopIndexer] . contramap (fmap (fmap IndexerFailed))

-- | A helper for logging 'IndexerError's in an 'IndexerEvent' trace
logQueryError
  :: (MonadIO m)
  => Trace m (IndexerEvent point)
  -- ^ The 'Trace' for an 'IndexerEvent'
  -> QueryError event
  -- ^ The error to be potentially logged
  -> m ()
logQueryError =
  logError
    [SomePrism _AheadOfLastSync, SomePrism _NotStoredAnymore, SomePrism _SlotNoBoundsInvalid]
    . contramap (fmap (fmap mapQueryError))
  where
    mapQueryError :: QueryError event -> IndexerEvent point
    mapQueryError err = case err of
      AheadOfLastSync _ -> IndexerQueryFailed "Ahead of last sync"
      NotStoredAnymore -> IndexerQueryFailed "Not stored anymore"
      IndexerQueryError txt -> IndexerQueryFailed txt
      SlotNoBoundsInvalid txt -> IndexerQueryFailed (pack "Slot bounds invalid: " <> txt)

-- | A helper that allows us to add an exclusion list of error constructors
logError
  :: forall m e
   . (MonadIO m)
  => [SomePrism e]
  -- ^ A list of 'Prism's representing the constructors we want to ignore
  -> Trace m e
  -- ^ The 'Trace' for the loggable @e@
  -> e
  -- ^ The error to be processed
  -> m ()
logError exclusionList tr err =
  ( unless (any (\(SomePrism p) -> is p err) exclusionList) $
      Trace.logError tr err
=======
logIndexerError = logError IndexerFailed [SomePrism _StopIndexer]

-- | A helper that allows us to add an exclusion list of error constructors
logError
  :: forall m e' e
   . (MonadIO m)
  => (e' -> e)
  -- ^ A function to transform the error into the loggable @e@
  -> [SomePrism e']
  -- ^ A list of 'Prism's representing the constructors we want to ignore
  -> Trace m e
  -- ^ The 'Trace' for the loggable @e@
  -> e'
  -- ^ The error to be processed
  -> m ()
logError fromErr exclusionList tr err =
  ( unless (any (\(SomePrism p) -> is p err) exclusionList) $
      Trace.logError tr (fromErr err)
>>>>>>> 265dc14c
  )
    $> ()<|MERGE_RESOLUTION|>--- conflicted
+++ resolved
@@ -30,19 +30,11 @@
 import Cardano.BM.Trace qualified as Trace
 import Cardano.BM.Tracing (Trace, Tracer)
 import Cardano.BM.Tracing qualified as Tracing
-<<<<<<< HEAD
 import Control.Lens (APrism', Lens', contramap, makeLenses, view)
 import Control.Lens.Extras (is)
 import Control.Lens.Operators ((^.))
 import Control.Monad (unless)
 import Control.Monad.Cont (MonadIO (liftIO))
-=======
-import Control.Lens (APrism', Lens', makeLenses, view)
-import Control.Lens.Extras (is)
-import Control.Lens.Operators ((^.))
-import Control.Monad (unless)
-import Control.Monad.Cont (MonadIO)
->>>>>>> 265dc14c
 import Control.Monad.Except (MonadError (catchError, throwError))
 import Control.Monad.Trans.Class (MonadTrans (lift))
 import Data.Foldable (Foldable (toList))
@@ -79,15 +71,11 @@
 import Marconi.Core.Type (
   IndexerError,
   Point,
-<<<<<<< HEAD
   QueryError (AheadOfLastSync, IndexerQueryError, NotStoredAnymore, SlotNoBoundsInvalid),
   point,
   _AheadOfLastSync,
   _NotStoredAnymore,
   _SlotNoBoundsInvalid,
-=======
-  point,
->>>>>>> 265dc14c
   _StopIndexer,
  )
 
@@ -95,10 +83,7 @@
 data IndexerEvent point
   = IndexerIsStarting
   | IndexerFailed IndexerError
-<<<<<<< HEAD
   | IndexerQueryFailed Text
-=======
->>>>>>> 265dc14c
   | IndexerStarted
   | IndexerIndexes point
   | IndexerHasIndexed
@@ -537,7 +522,6 @@
   -> IndexerError
   -- ^ The error to be potentially logged
   -> m ()
-<<<<<<< HEAD
 logIndexerError = logError [SomePrism _StopIndexer] . contramap (fmap (fmap IndexerFailed))
 
 -- | A helper for logging 'IndexerError's in an 'IndexerEvent' trace
@@ -574,25 +558,5 @@
 logError exclusionList tr err =
   ( unless (any (\(SomePrism p) -> is p err) exclusionList) $
       Trace.logError tr err
-=======
-logIndexerError = logError IndexerFailed [SomePrism _StopIndexer]
-
--- | A helper that allows us to add an exclusion list of error constructors
-logError
-  :: forall m e' e
-   . (MonadIO m)
-  => (e' -> e)
-  -- ^ A function to transform the error into the loggable @e@
-  -> [SomePrism e']
-  -- ^ A list of 'Prism's representing the constructors we want to ignore
-  -> Trace m e
-  -- ^ The 'Trace' for the loggable @e@
-  -> e'
-  -- ^ The error to be processed
-  -> m ()
-logError fromErr exclusionList tr err =
-  ( unless (any (\(SomePrism p) -> is p err) exclusionList) $
-      Trace.logError tr (fromErr err)
->>>>>>> 265dc14c
   )
     $> ()