cabal-version:   3.0
name:            plutus-ledger
version:         1.0.0
license:         Apache-2.0
license-files:
  LICENSE
  NOTICE

maintainer:      michael.peyton-jones@iohk.io
author:          Michael Peyton Jones, Jann Mueller
synopsis:        Wallet API
description:     Plutus ledger library
category:        Language
build-type:      Simple
extra-doc-files: README.md

source-repository head
  type:     git
  location: https://github.com/input-output-hk/plutus-apps

common lang
  default-language:   Haskell2010
  default-extensions:
    DeriveFoldable
    DeriveFunctor
    DeriveGeneric
    DeriveLift
    DeriveTraversable
    ExplicitForAll
    FlexibleContexts
    GeneralizedNewtypeDeriving
    ImportQualifiedPost
    MultiParamTypeClasses
    ScopedTypeVariables
    StandaloneDeriving

  -- See Plutus Tx readme for why we need the following flags:
  -- -fobject-code -fno-ignore-interface-pragmas and -fno-omit-interface-pragmas
  ghc-options:
    -Wall -Wnoncanonical-monad-instances -Wunused-packages
    -Wincomplete-uni-patterns -Wincomplete-record-updates
    -Wredundant-constraints -Widentities -fobject-code
    -fno-ignore-interface-pragmas -fno-omit-interface-pragmas

flag defer-plugin-errors
  description:
    Defer errors from the plugin, useful for things like Haddock that can't handle it.

  default:     False
  manual:      True

library
  import:             lang
  hs-source-dirs:     src
  default-language:   Haskell2010
  exposed-modules:
    Data.Aeson.Extras
    Data.Time.Units.Extra
    Ledger
    Ledger.Ada
    Ledger.Address
    Ledger.Address.Orphans
    Ledger.AddressMap
    Ledger.Blockchain
    Ledger.Builtins.Orphans
    Ledger.CardanoWallet
    Ledger.Credential.Orphans
    Ledger.Crypto
    Ledger.Crypto.Orphans
    Ledger.Fee
    Ledger.Generators
    Ledger.Index
    Ledger.Index.Internal
    Ledger.Orphans
    Ledger.Params
    Ledger.Scripts
    Ledger.Scripts.Orphans
    Ledger.Slot
    Ledger.Test
    Ledger.TimeSlot
    Ledger.Tokens
    Ledger.Tx
    Ledger.Tx.CardanoAPI
    Ledger.Tx.Internal
    Ledger.Tx.Orphans
    Ledger.Tx.Orphans.V1
    Ledger.Tx.Orphans.V2
    Ledger.Typed.Scripts
    Ledger.Typed.Scripts.Orphans
    Ledger.Typed.Scripts.Validators
    Ledger.Typed.Tx
    Ledger.Typed.TypeUtils
    Ledger.Validation
    Ledger.Value
    Ledger.Value.Orphans
    Prettyprinter.Extras

  reexported-modules:
    Plutus.V1.Ledger.Bytes as Ledger.Bytes,
    Plutus.V1.Ledger.Credential as Ledger.Credential,
    Plutus.V1.Ledger.DCert as Ledger.DCert,
    Plutus.V1.Ledger.Interval as Ledger.Interval,
    Plutus.V1.Ledger.Time as Ledger.Time,

  -- The rest of the plutus-ledger-api modules are reexported from within
  -- the Haskell modules and not in the current cabal file.
  -- For example: Plutus.V1.Ledger.Address is reexported by Ledger.Address
  other-modules:
    Codec.CBOR.Extras
    Ledger.Tx.CardanoAPITemp

  build-depends:
    , aeson
    , array
    , base                            >=4.9   && <5
    , base16-bytestring               >=1
    , bytestring
    , cardano-api:{cardano-api, gen}  >=1.35
    , cardano-crypto
    , cardano-crypto-class
    , cardano-ledger-alonzo
    , cardano-ledger-babbage
    , cardano-ledger-byron
    , cardano-ledger-core
    , cardano-ledger-shelley
    , cardano-ledger-shelley-ma
    , cardano-slotting
    , cborg
    , containers
    , cryptonite                      >=0.25
    , data-default
    , deepseq
    , flat
    , freer-extras                    >=1.0.0
    , hashable
    , hedgehog
    , http-api-data
    , iohk-monitoring
    , lens
    , memory
    , mtl
    , newtype-generics
    , openapi3
    , ouroboros-consensus
    , ouroboros-consensus-shelley
    , plutus-core                     >=1.0.0
    , plutus-ledger-api               >=1.0.0
    , plutus-script-utils             >=1.0.0
    , plutus-tx                       >=1.0.0
    , prettyprinter
    , scientific
    , serialise
    , servant
    , strict-containers
    , tagged
    , template-haskell
    , text
    , time
    , time-units
    , transformers

  -- The rest of the plutus-ledger-api modules are reexported from within
  -- the Haskell modules and not in the current cabal file.
  -- For example: Plutus.V1.Ledger.Address is reexported by Ledger.Address
  other-modules:      Ledger.Tx.CardanoAPITemp

  --------------------
  -- Local components
  --------------------
  build-depends:
    , freer-extras
    , plutus-script-utils

  --------------------------
  -- Other IOG dependencies
  --------------------------
  build-depends:
<<<<<<< HEAD
    , aeson
    , array
    , base                            >=4.9   && <5
    , bytestring
    , cardano-api:{cardano-api, gen}  >=1.35
=======
    , cardano-api:{cardano-api, gen}
>>>>>>> 4fcfb808
    , cardano-crypto
    , cardano-crypto-class
    , cardano-ledger-alonzo
    , cardano-ledger-byron
    , cardano-ledger-core
    , cardano-ledger-shelley
    , cardano-ledger-shelley-ma
    , cardano-slotting
    , iohk-monitoring
    , ouroboros-consensus
    , ouroboros-consensus-shelley
    , plutus-core
    , plutus-ledger-api
    , plutus-tx

  ------------------------
  -- Non-IOG dependencies
  ------------------------
  build-depends:
    , aeson
    , array
    , base               >=4.9  && <5
    , bytestring
    , cborg
    , containers
    , cryptonite         >=0.25
    , data-default
    , deepseq
<<<<<<< HEAD
    , freer-extras                    >=1.0.0
=======
>>>>>>> 4fcfb808
    , hashable
    , hedgehog
    , http-api-data
    , lens
    , memory
    , mtl
    , openapi3
<<<<<<< HEAD
    , ouroboros-consensus
    , ouroboros-consensus-shelley
    , plutus-core                     >=1.0.0
    , plutus-ledger-api               >=1.0.0
    , plutus-script-utils             >=1.0.0
    , plutus-tx                       >=1.0.0
=======
>>>>>>> 4fcfb808
    , prettyprinter
    , scientific
    , serialise
    , servant
    , strict-containers
    , template-haskell
    , text
    , time
    , time-units
    , transformers

  ghc-options:        -fprint-potential-instances

  if !(impl(ghcjs) || os(ghcjs))
    build-depends: plutus-tx-plugin >=1.0.0

  if flag(defer-plugin-errors)
    ghc-options: -fplugin-opt PlutusTx.Plugin:defer-errors

test-suite plutus-ledger-test
  import:             lang
  type:               exitcode-stdio-1.0
  main-is:            Spec.hs
  hs-source-dirs:     test
  default-language:   Haskell2010
  default-extensions: ImportQualifiedPost
  other-modules:      Ledger.Tx.CardanoAPISpec

  --------------------
  -- Local components
  --------------------
  build-depends:
    , plutus-ledger
    , plutus-script-utils

  --------------------------
  -- Other IOG dependencies
  --------------------------
  build-depends:
    , cardano-api:{cardano-api, gen}
    , plutus-ledger-api
    , plutus-tx

  ------------------------
  -- Non-IOG dependencies
  ------------------------
  build-depends:
    , aeson
<<<<<<< HEAD
    , base                            >=4.9   && <5
    , bytestring
    , cardano-api:{cardano-api, gen}  >=1.35
    , containers
    , data-default
    , hedgehog
    , plutus-ledger                   >=1.0.0
    , plutus-ledger-api               >=1.0.0
    , plutus-script-utils             >=1.0.0
    , plutus-tx                       >=1.0.0
=======
    , base            >=4.9 && <5
    , bytestring
    , containers
    , data-default
    , hedgehog
>>>>>>> 4fcfb808
    , tasty
    , tasty-hedgehog
    , tasty-hunit<|MERGE_RESOLUTION|>--- conflicted
+++ resolved
@@ -109,12 +109,17 @@
     Codec.CBOR.Extras
     Ledger.Tx.CardanoAPITemp
 
-  build-depends:
-    , aeson
-    , array
-    , base                            >=4.9   && <5
-    , base16-bytestring               >=1
-    , bytestring
+  --------------------
+  -- Local components
+  --------------------
+  build-depends:
+    , freer-extras         >=1.0.0
+    , plutus-script-utils  >=1.0.0
+
+  --------------------------
+  -- Other IOG dependencies
+  --------------------------
+  build-depends:
     , cardano-api:{cardano-api, gen}  >=1.35
     , cardano-crypto
     , cardano-crypto-class
@@ -125,28 +130,36 @@
     , cardano-ledger-shelley
     , cardano-ledger-shelley-ma
     , cardano-slotting
+    , iohk-monitoring
+    , ouroboros-consensus
+    , ouroboros-consensus-shelley
+    , plutus-core                     >=1.0.0
+    , plutus-ledger-api               >=1.0.0
+    , plutus-tx                       >=1.0.0
+
+  ------------------------
+  -- Non-IOG dependencies
+  ------------------------
+  build-depends:
+    , aeson
+    , array
+    , base               >=4.9  && <5
+    , base16-bytestring
+    , bytestring
     , cborg
     , containers
-    , cryptonite                      >=0.25
+    , cryptonite         >=0.25
     , data-default
     , deepseq
     , flat
-    , freer-extras                    >=1.0.0
     , hashable
     , hedgehog
     , http-api-data
-    , iohk-monitoring
     , lens
     , memory
     , mtl
     , newtype-generics
     , openapi3
-    , ouroboros-consensus
-    , ouroboros-consensus-shelley
-    , plutus-core                     >=1.0.0
-    , plutus-ledger-api               >=1.0.0
-    , plutus-script-utils             >=1.0.0
-    , plutus-tx                       >=1.0.0
     , prettyprinter
     , scientific
     , serialise
@@ -159,90 +172,6 @@
     , time-units
     , transformers
 
-  -- The rest of the plutus-ledger-api modules are reexported from within
-  -- the Haskell modules and not in the current cabal file.
-  -- For example: Plutus.V1.Ledger.Address is reexported by Ledger.Address
-  other-modules:      Ledger.Tx.CardanoAPITemp
-
-  --------------------
-  -- Local components
-  --------------------
-  build-depends:
-    , freer-extras
-    , plutus-script-utils
-
-  --------------------------
-  -- Other IOG dependencies
-  --------------------------
-  build-depends:
-<<<<<<< HEAD
-    , aeson
-    , array
-    , base                            >=4.9   && <5
-    , bytestring
-    , cardano-api:{cardano-api, gen}  >=1.35
-=======
-    , cardano-api:{cardano-api, gen}
->>>>>>> 4fcfb808
-    , cardano-crypto
-    , cardano-crypto-class
-    , cardano-ledger-alonzo
-    , cardano-ledger-byron
-    , cardano-ledger-core
-    , cardano-ledger-shelley
-    , cardano-ledger-shelley-ma
-    , cardano-slotting
-    , iohk-monitoring
-    , ouroboros-consensus
-    , ouroboros-consensus-shelley
-    , plutus-core
-    , plutus-ledger-api
-    , plutus-tx
-
-  ------------------------
-  -- Non-IOG dependencies
-  ------------------------
-  build-depends:
-    , aeson
-    , array
-    , base               >=4.9  && <5
-    , bytestring
-    , cborg
-    , containers
-    , cryptonite         >=0.25
-    , data-default
-    , deepseq
-<<<<<<< HEAD
-    , freer-extras                    >=1.0.0
-=======
->>>>>>> 4fcfb808
-    , hashable
-    , hedgehog
-    , http-api-data
-    , lens
-    , memory
-    , mtl
-    , openapi3
-<<<<<<< HEAD
-    , ouroboros-consensus
-    , ouroboros-consensus-shelley
-    , plutus-core                     >=1.0.0
-    , plutus-ledger-api               >=1.0.0
-    , plutus-script-utils             >=1.0.0
-    , plutus-tx                       >=1.0.0
-=======
->>>>>>> 4fcfb808
-    , prettyprinter
-    , scientific
-    , serialise
-    , servant
-    , strict-containers
-    , template-haskell
-    , text
-    , time
-    , time-units
-    , transformers
-
   ghc-options:        -fprint-potential-instances
 
   if !(impl(ghcjs) || os(ghcjs))
@@ -264,40 +193,27 @@
   -- Local components
   --------------------
   build-depends:
-    , plutus-ledger
-    , plutus-script-utils
+    , plutus-ledger        >=1.0.0
+    , plutus-script-utils  >=1.0.0
 
   --------------------------
   -- Other IOG dependencies
   --------------------------
   build-depends:
-    , cardano-api:{cardano-api, gen}
-    , plutus-ledger-api
-    , plutus-tx
+    , cardano-api:{cardano-api, gen}  >=1.35
+    , plutus-ledger-api               >=1.0.0
+    , plutus-tx                       >=1.0.0
 
   ------------------------
   -- Non-IOG dependencies
   ------------------------
   build-depends:
     , aeson
-<<<<<<< HEAD
-    , base                            >=4.9   && <5
-    , bytestring
-    , cardano-api:{cardano-api, gen}  >=1.35
-    , containers
-    , data-default
-    , hedgehog
-    , plutus-ledger                   >=1.0.0
-    , plutus-ledger-api               >=1.0.0
-    , plutus-script-utils             >=1.0.0
-    , plutus-tx                       >=1.0.0
-=======
     , base            >=4.9 && <5
     , bytestring
     , containers
     , data-default
     , hedgehog
->>>>>>> 4fcfb808
     , tasty
     , tasty-hedgehog
     , tasty-hunit