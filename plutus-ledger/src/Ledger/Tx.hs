{-# LANGUAGE DeriveAnyClass     #-}
{-# LANGUAGE DerivingStrategies #-}
{-# LANGUAGE FlexibleInstances  #-}
{-# LANGUAGE GADTs              #-}
{-# LANGUAGE NamedFieldPuns     #-}
{-# LANGUAGE OverloadedStrings  #-}
{-# LANGUAGE PatternSynonyms    #-}
{-# LANGUAGE RankNTypes         #-}
{-# LANGUAGE RecordWildCards    #-}
{-# LANGUAGE TemplateHaskell    #-}
{-# LANGUAGE TupleSections      #-}
{-# LANGUAGE TypeApplications   #-}
{-# LANGUAGE ViewPatterns       #-}

{-# OPTIONS_GHC -fno-warn-orphans #-}

module Ledger.Tx
    ( module Export
    -- * ChainIndexTxOut
    , ChainIndexTxOut(..)
    , toTxOut
    , toTxInfoTxOut
    -- ** Lenses and Prisms
    , ciTxOutAddress
    , ciTxOutValue
    , ciTxOutPublicKeyDatum
    , ciTxOutScriptDatum
    , ciTxOutReferenceScript
    , ciTxOutValidator
    , _PublicKeyChainIndexTxOut
    , _ScriptChainIndexTxOut
    , CardanoTx(..)
    , cardanoApiTx
    , emulatorTx
    , onCardanoTx
    , cardanoTxMap
    , getCardanoTxId
    , getCardanoTxInputs
    , getCardanoTxCollateralInputs
    , getCardanoTxOutRefs
    , getCardanoTxOutputs
    , getCardanoTxSpentOutputs
    , getCardanoTxUnspentOutputsTx
    , getCardanoTxFee
    , getCardanoTxMint
    , getCardanoTxValidityRange
    , getCardanoTxData
    , addCardanoTxSignature
    , SomeCardanoApiTx(.., CardanoApiEmulatorEraTx)
    , ToCardanoError(..)
    -- * Transactions
    , addSignature
    , addSignature'
    , addCardanoTxSignature
    , pubKeyTxOut
    , updateUtxo
    , updateUtxoCollateral
    , txOutRefs
    , unspentOutputsTx
    -- * Hashing transactions
    , txId
    ) where

import Cardano.Api qualified as C
<<<<<<< HEAD
import Cardano.Api.Shelley qualified as C
import Cardano.Crypto.Hash (SHA256, digest)
import Cardano.Crypto.Wallet qualified as Crypto
=======
import Cardano.Api.Shelley qualified as C.Api
import Cardano.Crypto.Hash (SHA256, digest)
import Cardano.Ledger.Alonzo.Tx (ValidatedTx (..))
import Cardano.Ledger.Alonzo.TxBody (TxBody)
import Cardano.Ledger.Alonzo.TxWitness (txwitsVKey)
>>>>>>> 2c20b5a1
import Codec.CBOR.Write qualified as Write
import Codec.Serialise (Serialise (encode))
import Control.DeepSeq (NFData)
import Control.Lens (At (at), makeLenses, makePrisms, (&), (?~))
import Data.Aeson (FromJSON, ToJSON)
import Data.Data (Proxy (Proxy))
import Data.Default (def)
import Data.Map (Map)
import Data.Map qualified as Map
import Data.Maybe (isJust, mapMaybe)
import Data.OpenApi qualified as OpenApi
import Data.Set (Set)
import Data.Set qualified as Set
import Data.Tuple (swap)
import GHC.Generics (Generic)
import Ledger.Address (Address, PaymentPubKey, StakePubKey, pubKeyAddress)
import Ledger.Crypto (Passphrase, signTx, signTx', toPublicKey)
import Ledger.Orphans ()
<<<<<<< HEAD
import Ledger.Params (Params (pNetworkId))
import Ledger.Slot (SlotRange)
=======
import Ledger.Params (EmulatorEra)
>>>>>>> 2c20b5a1
import Ledger.Tx.CardanoAPI (SomeCardanoApiTx (SomeTx), ToCardanoError (..))
import Ledger.Tx.CardanoAPI qualified as CardanoAPI
import Ledger.Validation qualified
import Plutus.Script.Utils.Scripts (datumHash, scriptHash)
import Plutus.V1.Ledger.Api qualified as V1
import Plutus.V1.Ledger.Tx qualified as V1.Tx hiding (TxIn (..), TxInType (..))
import Plutus.V2.Ledger.Api qualified as V2
import Plutus.V2.Ledger.Tx qualified as V2.Tx hiding (TxIn (..), TxInType (..))
import Prettyprinter (Pretty (pretty), braces, colon, hang, nest, viaShow, vsep, (<+>))
-- for re-export
import Ledger.Tx.Internal as Export
import Plutus.V1.Ledger.Tx as Export hiding (TxIn (..), TxInType (..), TxOut (..), inRef, inScripts, inType, outAddress,
                                      outValue, pubKeyTxIn, pubKeyTxIns, scriptTxIn, scriptTxIns, txOutPubKey)

-- | Transaction output that comes from a chain index query.
--
-- It is defined here instead of the plutus-chain-index because plutus-ledger
-- uses that datatype, and plutus-ledger can't depend on plutus-chain-index
-- because of a cyclic dependency.
--
-- This datatype was created in order to be used in
-- 'Ledger.Constraints.processConstraint', specifically with the constraints
-- 'MustSpendPubKeyOutput' and 'MustSpendScriptOutput'.
data ChainIndexTxOut =
    PublicKeyChainIndexTxOut {
      -- | Address of the transaction output. The address is protected by a
      -- public key hash.
      _ciTxOutAddress         :: Address,
      -- | Value of the transaction output.
      _ciTxOutValue           :: V2.Value,
      -- | Optional datum (inline datum or datum in transaction body) attached to the transaction output.
      _ciTxOutPublicKeyDatum  :: Maybe (V2.DatumHash, Maybe V2.Datum),
      -- | Optional reference script attached to the transaction output.
      _ciTxOutReferenceScript :: Maybe (Versioned V1.Script)
    }
  | ScriptChainIndexTxOut {
      -- | Address of the transaction output. The address is protected by a
      -- script.
      _ciTxOutAddress         :: Address,
      -- | Value of the transaction output.
      _ciTxOutValue           :: V1.Value,
      -- | Datum attached to the transaction output, either in full (inline datum or datum in transaction body) or as a
      -- hash reference. A transaction output protected by a Plutus script
      -- is guardateed to have an associated datum.
      _ciTxOutScriptDatum     :: (V2.DatumHash, Maybe V2.Datum),
      -- | Optional reference script attached to the transaction output.
      -- The reference script is, in genereal, unrelated to the validator
      -- script althought it could also be the same.
      _ciTxOutReferenceScript :: Maybe (Versioned V1.Script),
      -- | Validator protecting the transaction output, either in full or
      -- as a hash reference.
      _ciTxOutValidator       :: (V1.ValidatorHash, Maybe (Versioned V1.Validator))
    }
  deriving (Show, Eq, Serialise, Generic, ToJSON, FromJSON, NFData, OpenApi.ToSchema)

makeLenses ''ChainIndexTxOut
makePrisms ''ChainIndexTxOut

toTxOut :: C.NetworkId -> ChainIndexTxOut -> Either ToCardanoError TxOut
toTxOut networkId (PublicKeyChainIndexTxOut addr v datum referenceScript) =
  TxOut <$> (C.TxOut
    <$> CardanoAPI.toCardanoAddressInEra networkId addr
    <*> CardanoAPI.toCardanoTxOutValue v
    <*> maybe (pure CardanoAPI.toCardanoTxOutNoDatum) (CardanoAPI.toCardanoTxOutDatumHash . fst) datum
    <*> CardanoAPI.toCardanoReferenceScript referenceScript)
toTxOut networkId (ScriptChainIndexTxOut addr v (dh, _) referenceScript _validator) =
  TxOut <$> (C.TxOut
    <$> CardanoAPI.toCardanoAddressInEra networkId addr
    <*> CardanoAPI.toCardanoTxOutValue v
    <*> CardanoAPI.toCardanoTxOutDatumHash dh
    <*> CardanoAPI.toCardanoReferenceScript referenceScript)

-- | Converts a transaction output from the chain index to the plutus-ledger-api
-- transaction output.
--
-- Note that 'ChainIndexTxOut' supports features such inline datums and
-- reference scripts which are not supported by V1 TxOut. Converting from
-- 'ChainIndexTxOut' to 'TxOut' and back is therefore lossy.
toTxInfoTxOut :: ChainIndexTxOut -> V2.Tx.TxOut
toTxInfoTxOut (PublicKeyChainIndexTxOut addr v datum referenceScript) =
    V2.Tx.TxOut addr v (toPlutusOutDatum datum) (scriptHash <$> referenceScript)
toTxInfoTxOut (ScriptChainIndexTxOut addr v datum referenceScript _validator) =
    V2.Tx.TxOut addr v (toPlutusOutDatum $ Just datum) (scriptHash <$> referenceScript)

toPlutusOutDatum :: Maybe (V2.DatumHash, Maybe V2.Datum) -> V2.Tx.OutputDatum
toPlutusOutDatum Nothing       = V2.Tx.NoOutputDatum
toPlutusOutDatum (Just (d, _)) = V2.Tx.OutputDatumHash d

instance Pretty ChainIndexTxOut where
    pretty PublicKeyChainIndexTxOut {_ciTxOutAddress, _ciTxOutValue} =
                hang 2 $ vsep ["-" <+> pretty _ciTxOutValue <+> "addressed to", pretty _ciTxOutAddress]
    pretty ScriptChainIndexTxOut {_ciTxOutAddress, _ciTxOutValue} =
                hang 2 $ vsep ["-" <+> pretty _ciTxOutValue <+> "addressed to", pretty _ciTxOutAddress]

<<<<<<< HEAD
{- Note [Why we have the Both constructor in CardanoTx]

We want to do validation with both the emulator and with the cardano-ledger library, at least as long
as we don't have Phase2 validation errors via the cardano-ledger library.

To do that we need the required signers which are only available in UnbalancedTx during balancing.
So during balancing we can create the SomeCardanoApiTx, while proper validation can only happen in
Wallet.Emulator.Chain.validateBlock, since that's when we know the right Slot number. This means that
we need both transaction types in the path from balancing to validateBlock. -}

=======
>>>>>>> 2c20b5a1
data CardanoTx
    = EmulatorTx { _emulatorTx :: Tx }
    | CardanoApiTx { _cardanoApiTx :: SomeCardanoApiTx }
    deriving (Eq, Show, Generic)
    deriving anyclass (FromJSON, ToJSON, OpenApi.ToSchema, Serialise)

makeLenses ''CardanoTx

getEmulatorEraTx :: SomeCardanoApiTx -> C.Tx C.BabbageEra
getEmulatorEraTx (SomeTx tx C.BabbageEraInCardanoMode) = tx
getEmulatorEraTx _                                     = error "getEmulatorEraTx: Expected a Babbage tx"

pattern CardanoApiEmulatorEraTx :: C.Tx C.BabbageEra -> SomeCardanoApiTx
pattern CardanoApiEmulatorEraTx tx <- (getEmulatorEraTx -> tx) where
    CardanoApiEmulatorEraTx tx = SomeTx tx C.BabbageEraInCardanoMode

{-# COMPLETE CardanoApiEmulatorEraTx #-}

instance Pretty CardanoTx where
    pretty tx =
        let lines' =
                [ hang 2 (vsep ("inputs:" : fmap pretty (getCardanoTxInputs tx)))
                , hang 2 (vsep ("reference inputs:" : fmap pretty (getCardanoTxReferenceInputs tx)))
                , hang 2 (vsep ("collateral inputs:" : fmap pretty (getCardanoTxCollateralInputs tx)))
                , hang 2 (vsep ("outputs:" : fmap pretty (getCardanoTxOutputs tx)))
                , "mint:" <+> pretty (getCardanoTxMint tx)
                , "fee:" <+> pretty (getCardanoTxFee tx)
                ] ++ onCardanoTx (\tx' ->
                    [ hang 2 (vsep ("mps:": fmap pretty (Map.toList (txMintingScripts tx'))))
                    , hang 2 (vsep ("signatures:": fmap (pretty . fst) (Map.toList (txSignatures tx'))))
                    ]) (const []) tx ++
                [ "validity range:" <+> viaShow (getCardanoTxValidityRange tx)
                , hang 2 (vsep ("data:": fmap pretty (Map.toList (getCardanoTxData tx))))
                , hang 2 (vsep ("redeemers:": fmap pretty (Map.elems $ getCardanoTxRedeemers tx)))
                ]
        in nest 2 $ vsep ["Tx" <+> pretty (getCardanoTxId tx) <> colon, braces (vsep lines')]

instance Pretty SomeCardanoApiTx where
  pretty = pretty . CardanoApiTx

instance Pretty CardanoAPI.CardanoBuildTx where
  pretty txBodyContent = case C.makeSignedTransaction [] <$> CardanoAPI.makeTransactionBody mempty txBodyContent of
    Right tx -> pretty $ CardanoApiEmulatorEraTx tx
    _        -> viaShow txBodyContent


onCardanoTx :: (Tx -> r) -> (SomeCardanoApiTx -> r) -> CardanoTx -> r
onCardanoTx l _ (EmulatorTx tx)    = l tx
onCardanoTx _ r (CardanoApiTx ctx) = r ctx

cardanoTxMap :: (Tx -> Tx) -> (SomeCardanoApiTx -> SomeCardanoApiTx) -> CardanoTx -> CardanoTx
cardanoTxMap l _ (EmulatorTx tx)    = EmulatorTx (l tx)
cardanoTxMap _ r (CardanoApiTx ctx) = CardanoApiTx (r ctx)

getCardanoTxId :: CardanoTx -> V1.Tx.TxId
getCardanoTxId = onCardanoTx txId getCardanoApiTxId

getCardanoApiTxId :: SomeCardanoApiTx -> V1.Tx.TxId
getCardanoApiTxId (SomeTx (C.Tx body _) _) = CardanoAPI.fromCardanoTxId $ C.getTxId body

getCardanoTxInputs :: CardanoTx -> [TxIn]
getCardanoTxInputs = onCardanoTx (\tx -> map (fillTxInputWitnesses tx) $ txInputs tx)
    (\(SomeTx (C.Tx (C.TxBody C.TxBodyContent {..}) _) _) ->
        fmap ((`TxIn` Nothing) . CardanoAPI.fromCardanoTxIn . fst) txIns)

getCardanoTxCollateralInputs :: CardanoTx -> [TxIn]
getCardanoTxCollateralInputs = onCardanoTx
    (\tx -> map (fillTxInputWitnesses tx) $ txCollateral tx)
    (\(SomeTx (C.Tx (C.TxBody C.TxBodyContent {..}) _) _) ->
        CardanoAPI.fromCardanoTxInsCollateral txInsCollateral)

getCardanoTxReferenceInputs :: CardanoTx -> [TxIn]
getCardanoTxReferenceInputs = onCardanoTx
    (\tx -> map (fillTxInputWitnesses tx) $ txReferenceInputs tx)
    (\(SomeTx (C.Tx (C.TxBody C.TxBodyContent {..}) _) _) ->
        txInsReferenceToPlutusTxIns txInsReference)
 where
     txInsReferenceToPlutusTxIns C.TxInsReferenceNone = []
     txInsReferenceToPlutusTxIns (C.TxInsReference _ txIns) =
         fmap ((`TxIn` Nothing) . CardanoAPI.fromCardanoTxIn) txIns

getCardanoTxOutRefs :: CardanoTx -> [(TxOut, V1.Tx.TxOutRef)]
getCardanoTxOutRefs = onCardanoTx txOutRefs cardanoApiTxOutRefs
  where
    cardanoApiTxOutRefs :: SomeCardanoApiTx -> [(TxOut, V1.Tx.TxOutRef)]
    cardanoApiTxOutRefs (CardanoApiEmulatorEraTx (C.Tx txBody@(C.TxBody C.TxBodyContent{..}) _)) =
      mkOut <$> zip [0..] (map TxOut txOuts)
      where
        mkOut (i, o) = (o, V1.TxOutRef (CardanoAPI.fromCardanoTxId $ C.getTxId txBody) i)

getCardanoTxOutputs :: CardanoTx -> [TxOut]
getCardanoTxOutputs = fmap fst . getCardanoTxOutRefs

getCardanoTxUnspentOutputsTx :: CardanoTx -> Map V1.Tx.TxOutRef TxOut
getCardanoTxUnspentOutputsTx = Map.fromList . fmap swap . getCardanoTxOutRefs

getCardanoTxSpentOutputs :: CardanoTx -> Set V1.Tx.TxOutRef
getCardanoTxSpentOutputs = Set.fromList . map txInRef . getCardanoTxInputs

getCardanoTxFee :: CardanoTx -> V1.Value
getCardanoTxFee = onCardanoTx txFee (\(SomeTx (C.Tx (C.TxBody C.TxBodyContent {..}) _) _) -> CardanoAPI.fromCardanoFee txFee)

getCardanoTxMint :: CardanoTx -> V1.Value
getCardanoTxMint = onCardanoTx txMint (\(SomeTx (C.Tx (C.TxBody C.TxBodyContent {..}) _) _) -> CardanoAPI.fromCardanoMintValue txMintValue)

getCardanoTxValidityRange :: CardanoTx -> SlotRange
getCardanoTxValidityRange = onCardanoTx txValidRange
    (\(SomeTx (C.Tx (C.TxBody C.TxBodyContent {..}) _) _) -> CardanoAPI.fromCardanoValidityRange txValidityRange)

getCardanoTxData :: CardanoTx -> Map V1.DatumHash V1.Datum
getCardanoTxData = onCardanoTx txData
    (\(SomeTx (C.Tx (C.TxBody C.TxBodyContent {..}) _) _) ->
        Map.fromList $ mapMaybe (\(C.TxOut _ _ d _) -> fromCardanoTxOutDatum d) txOuts)
    where
        fromCardanoTxOutDatum :: C.TxOutDatum C.CtxTx era -> Maybe (V1.DatumHash, V1.Datum)
        fromCardanoTxOutDatum C.TxOutDatumNone = Nothing
        fromCardanoTxOutDatum (C.TxOutDatumHash _ _) = Nothing
        fromCardanoTxOutDatum (C.TxOutDatumInTx _ d) =
            let d' = V1.Datum $ CardanoAPI.fromCardanoScriptData d in Just (datumHash d', d')
        fromCardanoTxOutDatum (C.TxOutDatumInline _ d) =
            let d' = V1.Datum $ CardanoAPI.fromCardanoScriptData d in Just (datumHash d', d')
    -- TODO: add txMetaData


-- TODO: To implement
-- getCardanoTxRedeemers :: CardanoTx -> Redeemers
-- getCardanoTxRedeemers = onCardanoTx txRedeemers (const Map.empty)
    -- (\(SomeTx (C.Tx (C.TxBody C.TxBodyContent {..}) _) _) ->
    --     Map.fromList $ mapMaybe (\(C.TxOut _ _ d _) -> fromCardanoTxOutDatum d) txOuts)
    -- where
    --     fromCardanoTxOutDatum :: C.TxOutDatum C.CtxTx era -> Maybe (DatumHash, Datum)
    --     fromCardanoTxOutDatum C.TxOutDatumNone = Nothing
    --     fromCardanoTxOutDatum (C.TxOutDatumHash _ _) = Nothing
    --     fromCardanoTxOutDatum (C.TxOutDatumInTx _ d) =
    --         let d' = Datum $ CardanoAPI.fromCardanoScriptData d in Just (datumHash d', d')
    --     fromCardanoTxOutDatum (C.TxOutDatumInline _ d) =
    --         let d' = Datum $ CardanoAPI.fromCardanoScriptData d in Just (datumHash d', d')
getCardanoTxRedeemers :: CardanoTx -> Map V1.ScriptPurpose V1.Redeemer
getCardanoTxRedeemers = onCardanoTx txRedeemers (const Map.empty)

-- Defined here as uses `txId`.
instance Pretty Tx where
    pretty tx@(Tx _txInputs _txReferenceInputs _txCollateral _txOutputs _txMint _txFee
                 _txValidRange _txMintingScripts _txWithdrawals _txCertificates
                 _txSignatures _txScripts _txData _txMetadata) =
        let showNonEmpty empty x = [x | not empty]
            lines' =
                [ hang 2 (vsep ("inputs:" : fmap pretty _txInputs))
                , hang 2 (vsep ("reference inputs:" : fmap pretty _txReferenceInputs))
                , hang 2 (vsep ("collateral inputs:" : fmap pretty _txCollateral))
                , hang 2 (vsep ("outputs:" : fmap pretty _txOutputs))
                , "mint:" <+> pretty _txMint
                , "fee:" <+> pretty _txFee
                , hang 2 (vsep ("mps:": fmap pretty (Map.assocs _txMintingScripts)))
                , hang 2 (vsep ("signatures:": fmap (pretty . fst) (Map.toList _txSignatures)))
                , "validity range:" <+> viaShow _txValidRange
                ]
                <> (showNonEmpty (Map.null _txData) $ hang 2 (vsep ("data:": fmap pretty (Map.toList _txData))))
                <> (showNonEmpty (Map.null _txScripts) $ hang 2 (vsep ("attached scripts:": fmap pretty (Map.keys _txScripts))))
                <> (showNonEmpty (null _txWithdrawals) $ hang 2 (vsep ("withdrawals:": fmap pretty _txWithdrawals)))
                <> (showNonEmpty (null _txCertificates) $ hang 2 (vsep ("certificates:": fmap pretty _txCertificates)))
                <> (["metadata: present" | isJust _txMetadata])
            txid = txId tx
        in nest 2 $ vsep ["Tx" <+> pretty txid <> colon, braces (vsep lines')]

-- | Compute the id of a transaction.
txId :: Tx -> V1.Tx.TxId
txId tx = TxId $ V1.toBuiltin
               $ digest (Proxy @SHA256)
               $ digest (Proxy @SHA256)
               (Write.toStrictByteString $ encode $ strip tx)

-- | Update a map of unspent transaction outputs and signatures based on the inputs
--   and outputs of a transaction.
updateUtxo :: CardanoTx -> Map V1.Tx.TxOutRef TxOut -> Map V1.Tx.TxOutRef TxOut
updateUtxo tx unspent = (unspent `Map.withoutKeys` getCardanoTxSpentOutputs tx) `Map.union` getCardanoTxUnspentOutputsTx tx

-- | Update a map of unspent transaction outputs and signatures based
--   on the collateral inputs of a transaction (for when it is invalid).
updateUtxoCollateral :: CardanoTx -> Map V1.Tx.TxOutRef TxOut -> Map V1.Tx.TxOutRef TxOut
updateUtxoCollateral tx unspent = unspent `Map.withoutKeys` (Set.fromList . map txInRef $ getCardanoTxCollateralInputs tx)

-- | A list of a transaction's outputs paired with a 'TxOutRef's referring to them.
txOutRefs :: Tx -> [(TxOut, V1.Tx.TxOutRef)]
txOutRefs t = mkOut <$> zip [0..] (txOutputs t) where
    mkOut (i, o) = (o, V1.Tx.TxOutRef (txId t) i)

-- | The unspent outputs of a transaction.
unspentOutputsTx :: Tx -> Map V1.Tx.TxOutRef TxOut
unspentOutputsTx t = Map.fromList $ fmap f $ zip [0..] $ txOutputs t where
    f (idx, o) = (V1.Tx.TxOutRef (txId t) idx, o)

-- | Create a transaction output locked by a public payment key and optionnaly a public stake key.
pubKeyTxOut :: V1.Value -> PaymentPubKey -> Maybe StakePubKey -> Either ToCardanoError TxOut
pubKeyTxOut v pk sk = do
  aie <- CardanoAPI.toCardanoAddressInEra (pNetworkId def) $ pubKeyAddress pk sk
  txov <- CardanoAPI.toCardanoValue v
  pure $ TxOut $ C.TxOut aie (C.TxOutValue C.MultiAssetInBabbageEra txov) C.TxOutDatumNone C.ReferenceScriptNone

addCardanoTxSignature :: PrivateKey -> CardanoTx -> CardanoTx
addCardanoTxSignature privKey = cardanoTxMap (addSignature' privKey) addSignatureCardano
    where
        addSignatureCardano :: SomeCardanoApiTx -> SomeCardanoApiTx
        addSignatureCardano (CardanoApiEmulatorEraTx ctx)
            = CardanoApiEmulatorEraTx (Ledger.Validation.addSignature privKey ctx)

type PrivateKey = Crypto.XPrv

addCardanoTxSignature :: PrivateKey -> CardanoTx -> CardanoTx
addCardanoTxSignature privKey = cardanoTxMap (addSignature' privKey) addSignatureCardano
    where
        addSignatureCardano :: SomeCardanoApiTx -> SomeCardanoApiTx
        addSignatureCardano (CardanoApiEmulatorEraTx ctx)
            = CardanoApiEmulatorEraTx (addSignatureCardano' ctx)

        addSignatureCardano' (C.Api.ShelleyTx shelleyBasedEra (ValidatedTx body wits isValid aux))
            = C.Api.ShelleyTx shelleyBasedEra (ValidatedTx body wits' isValid aux)
          where
            wits' = wits <> mempty { txwitsVKey = newWits }
            newWits = case fromPaymentPrivateKey privKey body of
              C.Api.ShelleyKeyWitness _ wit -> Set.singleton wit
              _                             -> Set.empty

        fromPaymentPrivateKey :: PrivateKey -> TxBody EmulatorEra -> C.Api.KeyWitness C.Api.AlonzoEra
        fromPaymentPrivateKey xprv txBody
          = C.Api.makeShelleyKeyWitness
              (C.Api.ShelleyTxBody C.Api.ShelleyBasedEraAlonzo txBody notUsed notUsed notUsed notUsed)
              (C.Api.WitnessPaymentExtendedKey (C.Api.PaymentExtendedSigningKey xprv))
          where
            notUsed = undefined -- hack so we can reuse code from cardano-api

-- | Sign the transaction with a 'PrivateKey' and passphrase (ByteString) and add the signature to the
--   transaction's list of signatures.
addSignature :: PrivateKey -> Passphrase -> Tx -> Tx
addSignature privK passPhrase tx = tx & signatures . at pubK ?~ sig where
    sig = signTx (txId tx) privK passPhrase
    pubK = toPublicKey privK

-- | Sign the transaction with a 'PrivateKey' that has no passphrase and add the signature to the
--   transaction's list of signatures
addSignature' :: PrivateKey -> Tx -> Tx
addSignature' privK tx = tx & signatures . at pubK ?~ sig where
    sig = signTx' (txId tx) privK
    pubK = toPublicKey privK<|MERGE_RESOLUTION|>--- conflicted
+++ resolved
@@ -45,7 +45,6 @@
     , getCardanoTxMint
     , getCardanoTxValidityRange
     , getCardanoTxData
-    , addCardanoTxSignature
     , SomeCardanoApiTx(.., CardanoApiEmulatorEraTx)
     , ToCardanoError(..)
     -- * Transactions
@@ -62,17 +61,12 @@
     ) where
 
 import Cardano.Api qualified as C
-<<<<<<< HEAD
-import Cardano.Api.Shelley qualified as C
+import Cardano.Api.Shelley qualified as C.Api
 import Cardano.Crypto.Hash (SHA256, digest)
 import Cardano.Crypto.Wallet qualified as Crypto
-=======
-import Cardano.Api.Shelley qualified as C.Api
-import Cardano.Crypto.Hash (SHA256, digest)
 import Cardano.Ledger.Alonzo.Tx (ValidatedTx (..))
-import Cardano.Ledger.Alonzo.TxBody (TxBody)
 import Cardano.Ledger.Alonzo.TxWitness (txwitsVKey)
->>>>>>> 2c20b5a1
+import Cardano.Ledger.Babbage.TxBody (TxBody)
 import Codec.CBOR.Write qualified as Write
 import Codec.Serialise (Serialise (encode))
 import Control.DeepSeq (NFData)
@@ -91,15 +85,10 @@
 import Ledger.Address (Address, PaymentPubKey, StakePubKey, pubKeyAddress)
 import Ledger.Crypto (Passphrase, signTx, signTx', toPublicKey)
 import Ledger.Orphans ()
-<<<<<<< HEAD
-import Ledger.Params (Params (pNetworkId))
+import Ledger.Params (EmulatorEra, Params (pNetworkId))
 import Ledger.Slot (SlotRange)
-=======
-import Ledger.Params (EmulatorEra)
->>>>>>> 2c20b5a1
 import Ledger.Tx.CardanoAPI (SomeCardanoApiTx (SomeTx), ToCardanoError (..))
 import Ledger.Tx.CardanoAPI qualified as CardanoAPI
-import Ledger.Validation qualified
 import Plutus.Script.Utils.Scripts (datumHash, scriptHash)
 import Plutus.V1.Ledger.Api qualified as V1
 import Plutus.V1.Ledger.Tx qualified as V1.Tx hiding (TxIn (..), TxInType (..))
@@ -191,7 +180,6 @@
     pretty ScriptChainIndexTxOut {_ciTxOutAddress, _ciTxOutValue} =
                 hang 2 $ vsep ["-" <+> pretty _ciTxOutValue <+> "addressed to", pretty _ciTxOutAddress]
 
-<<<<<<< HEAD
 {- Note [Why we have the Both constructor in CardanoTx]
 
 We want to do validation with both the emulator and with the cardano-ledger library, at least as long
@@ -201,9 +189,6 @@
 So during balancing we can create the SomeCardanoApiTx, while proper validation can only happen in
 Wallet.Emulator.Chain.validateBlock, since that's when we know the right Slot number. This means that
 we need both transaction types in the path from balancing to validateBlock. -}
-
-=======
->>>>>>> 2c20b5a1
 data CardanoTx
     = EmulatorTx { _emulatorTx :: Tx }
     | CardanoApiTx { _cardanoApiTx :: SomeCardanoApiTx }
@@ -401,14 +386,7 @@
 pubKeyTxOut v pk sk = do
   aie <- CardanoAPI.toCardanoAddressInEra (pNetworkId def) $ pubKeyAddress pk sk
   txov <- CardanoAPI.toCardanoValue v
-  pure $ TxOut $ C.TxOut aie (C.TxOutValue C.MultiAssetInBabbageEra txov) C.TxOutDatumNone C.ReferenceScriptNone
-
-addCardanoTxSignature :: PrivateKey -> CardanoTx -> CardanoTx
-addCardanoTxSignature privKey = cardanoTxMap (addSignature' privKey) addSignatureCardano
-    where
-        addSignatureCardano :: SomeCardanoApiTx -> SomeCardanoApiTx
-        addSignatureCardano (CardanoApiEmulatorEraTx ctx)
-            = CardanoApiEmulatorEraTx (Ledger.Validation.addSignature privKey ctx)
+  pure $ TxOut $ C.TxOut aie (C.TxOutValue C.MultiAssetInBabbageEra txov) C.TxOutDatumNone C.Api.ReferenceScriptNone
 
 type PrivateKey = Crypto.XPrv
 
@@ -427,10 +405,10 @@
               C.Api.ShelleyKeyWitness _ wit -> Set.singleton wit
               _                             -> Set.empty
 
-        fromPaymentPrivateKey :: PrivateKey -> TxBody EmulatorEra -> C.Api.KeyWitness C.Api.AlonzoEra
+        fromPaymentPrivateKey :: PrivateKey -> TxBody EmulatorEra -> C.Api.KeyWitness C.Api.BabbageEra
         fromPaymentPrivateKey xprv txBody
           = C.Api.makeShelleyKeyWitness
-              (C.Api.ShelleyTxBody C.Api.ShelleyBasedEraAlonzo txBody notUsed notUsed notUsed notUsed)
+              (C.Api.ShelleyTxBody C.Api.ShelleyBasedEraBabbage txBody notUsed notUsed notUsed notUsed)
               (C.Api.WitnessPaymentExtendedKey (C.Api.PaymentExtendedSigningKey xprv))
           where
             notUsed = undefined -- hack so we can reuse code from cardano-api
