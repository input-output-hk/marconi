--- conflicted
+++ resolved
@@ -1,16 +1,9 @@
 {-# OPTIONS_GHC -Wno-missing-import-lists #-}
 
-<<<<<<< HEAD
-import Ledger.Scripts
-import Ledger.Typed.Scripts.MonetaryPolicies as Export hiding (forwardToValidator)
-import Ledger.Typed.Scripts.StakeValidators as Export hiding (forwardToValidator)
-import Ledger.Typed.Scripts.Validators as Export
-=======
 module Ledger.Typed.Scripts
     ( module Export
     ) where
 
 import Ledger.Typed.Scripts.Validators as Export
 import Ledger.Typed.TypeUtils as Export
-import Plutus.Script.Utils.V1.Typed.Scripts as Export
->>>>>>> dd49f023
+import Plutus.Script.Utils.V1.Scripts as Export hiding (validatorHash)