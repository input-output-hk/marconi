{-# LANGUAGE DataKinds          #-}
{-# LANGUAGE GADTs              #-}
{-# LANGUAGE NamedFieldPuns     #-}
{-# LANGUAGE NumericUnderscores #-}
{-# LANGUAGE OverloadedStrings  #-}
{-# LANGUAGE TemplateHaskell    #-}
{-# LANGUAGE TupleSections      #-}
{-# LANGUAGE TypeApplications   #-}
{-| Transaction validation using 'cardano-ledger-specs'
-}
module Ledger.Validation(
  EmulatorBlock,
  EmulatedLedgerState(..),
  Coin(..),
  SlotNo(..),
  EmulatorEra,
  CardanoLedgerError,
  initialState,
  evaluateMinLovelaceOutput,
  getRequiredSigners,
  addSignature,
  hasValidationErrors,
  makeTransactionBody,
  -- * Modifying the state
  makeBlock,
  setSlot,
  nextSlot,
  UTxO(..),
  setUtxo,
  -- * Conversion from Plutus types
  fromPlutusTx,
  fromPlutusIndex,
  fromPlutusTxOut,
  fromPlutusTxOutUnsafe,
  fromPlutusTxOutRef,
  -- * Lenses
  ledgerEnv,
  memPoolState,
  currentBlock,
  previousBlocks,
  -- * Etc.
  emulatorGlobals
  ) where

import Cardano.Api.Shelley (ShelleyBasedEra (ShelleyBasedEraAlonzo), makeSignedTransaction, toShelleyTxId,
                            toShelleyTxOut)
import Cardano.Api.Shelley qualified as C.Api
import Cardano.Crypto.Wallet qualified as Crypto
import Cardano.Ledger.Alonzo (TxBody, TxOut)
<<<<<<< HEAD
import Cardano.Ledger.Alonzo.PParams (PParams' (..), retractPP)
import Cardano.Ledger.Alonzo.PlutusScriptApi (collectTwoPhaseScriptInputs, evalScripts)
import Cardano.Ledger.Alonzo.Rules.Utxos
import Cardano.Ledger.Alonzo.Scripts (CostModels, ExUnits (ExUnits), Script, unCostModels)
=======
import Cardano.Ledger.Alonzo.PParams (PParams' (..))
import Cardano.Ledger.Alonzo.Rules.Utxos (constructValidated)
import Cardano.Ledger.Alonzo.Scripts (ExUnits (ExUnits))
>>>>>>> dd0c2889
import Cardano.Ledger.Alonzo.Tools qualified as C.Ledger
import Cardano.Ledger.Alonzo.Tx (IsValid (..), ValidatedTx (..))
import Cardano.Ledger.Alonzo.TxBody (TxBody (TxBody, reqSignerHashes))
import Cardano.Ledger.Alonzo.TxInfo (ExtendedUTxO (..), ScriptResult (..))
import Cardano.Ledger.Alonzo.TxWitness (RdmrPtr, txwitsVKey)
<<<<<<< HEAD
import Cardano.Ledger.Alonzo.TxWitness qualified as Alonzo
import Cardano.Ledger.BaseTypes (Globals (..), ProtVer, epochInfo, mkTxIxPartial)
import Cardano.Ledger.Core (PParams, Tx)
import Cardano.Ledger.Core qualified as Core
import Cardano.Ledger.Crypto (StandardCrypto)
import Cardano.Ledger.Era (Crypto, ValidateScript)
import Cardano.Ledger.Shelley.API (Coin (..), LedgerEnv (..), MempoolEnv, MempoolState, TxId, UTxO (UTxO), Validated,
                                   mkShelleyGlobals)
import Cardano.Ledger.Shelley.API qualified as C.Ledger
import Cardano.Ledger.Shelley.LedgerState (LedgerState (..), UTxOState (..), smartUTxOState)
import Cardano.Ledger.Shelley.Rules.Utxo (UtxoEnv (..))
import Cardano.Ledger.Shelley.TxBody (DCert, Wdrl)
import Cardano.Ledger.ShelleyMA.Timelocks (ValidityInterval)
import Cardano.Ledger.TxIn (TxIn (..))
import Cardano.Slotting.EpochInfo (fixedEpochInfo)
import Cardano.Slotting.Slot (EpochSize (..), SlotNo (..))
import Cardano.Slotting.Time (mkSlotLength)
import Control.Lens (makeLenses, over, (&), (.~), (^.))
import Control.Monad.Except (MonadError (throwError))
=======
import Cardano.Ledger.BaseTypes (Globals (..))
import Cardano.Ledger.Core (Tx)
import Cardano.Ledger.Crypto (StandardCrypto)
import Cardano.Ledger.Shelley.API (Coin (..), LedgerEnv (..), MempoolEnv, MempoolState, TxId, TxIn (TxIn), UTxO (UTxO),
                                   Validated, epochInfo)
import Cardano.Ledger.Shelley.API qualified as C.Ledger
import Cardano.Ledger.Shelley.LedgerState (smartUTxOState)
import Cardano.Slotting.Slot (SlotNo (..))
import Control.Lens (_1, makeLenses, over, (&), (.~), (^.))
>>>>>>> dd0c2889
import Data.Array (array)
import Data.Bifunctor (Bifunctor (..))
import Data.Bitraversable (bitraverse)
import Data.Default (def)
import Data.Map qualified as Map
import Data.Sequence.Strict (StrictSeq)
import Data.Set (Set)
import Data.Set qualified as Set
import GHC.Records (HasField (..))
import Ledger.Ada qualified as P
import Ledger.Address qualified as P
<<<<<<< HEAD
import Ledger.Index.Internal (EmulatorEra)
=======
import Ledger.Crypto qualified as P
>>>>>>> dd0c2889
import Ledger.Index.Internal qualified as P
import Ledger.Params (EmulatorEra, emulatorGlobals, emulatorPParams)
import Ledger.Params qualified as P
import Ledger.Tx qualified as P
import Ledger.Tx.CardanoAPI qualified as P
<<<<<<< HEAD
import Ledger.Value qualified as P
=======
import Plutus.V1.Ledger.Ada qualified as P
>>>>>>> dd0c2889
import Plutus.V1.Ledger.Api qualified as P
import Plutus.V1.Ledger.Scripts qualified as P
import PlutusTx.Builtins qualified as Builtins
import PlutusTx.ErrorCodes (checkHasFailedError)

type CardanoLedgerError = Either P.ValidationErrorInPhase P.ToCardanoError

type EmulatorBlock = [Validated (Tx EmulatorEra)]

{- Note [Emulated ledger]

In the real cardano node, there two types of validation: Transaction validation
(performed when a transaction is first added to the mempool) and block
validation (performed when a block is created by the local node or received
from a peer).

Transaction validation runs the Plutus scripts, checks cryptographic
signatures, balances, existence of transaction inputs and so forth. This is
where the ledger state is updated. Block validation performs other checks
related to the consensus algorithm.

Networking and consensus issues are not part of the emulator's scope. We only
care about transaction validation here, so we don't have to worry about block
validation.

The decision to leave out block validation and consensus-related concerns has
the following implications:

1. We can represent blocks as simple lists-of-transactions
2. We can modify time (the slot number) and ledger parameters as we wish,
   without having to post transactions that modify them.

There are also some limitations of the emulator's functionality that could be
addressed by extending the emulator, without having to bring in the full block
validating machinery.

* We cannot represent different eras - everything is 'AlonzoEra'.
* There is no handling of epoch boundaries, rewards, etc.
* The block size is unlimited - we simply take all transactions from the
  mempool when we make a block. There is however a limit on the size of
  individual transactions.
* We use the standard ledger cryptography everywhere ('StandardCrypto').
  This could be replaced by "NoCrypto" for faster validation.

-}

{-| State of the ledger with configuration, mempool, and the blockchain.
-}
data EmulatedLedgerState =
  EmulatedLedgerState
    { _ledgerEnv      :: MempoolEnv EmulatorEra
    , _memPoolState   :: MempoolState EmulatorEra
    , _currentBlock   :: EmulatorBlock
    , _previousBlocks :: [EmulatorBlock]
    }
    deriving Show

makeLenses ''EmulatedLedgerState

{-| Increase the slot number by one
-}
nextSlot :: EmulatedLedgerState -> EmulatedLedgerState
nextSlot = over ledgerEnv f where
  f l@LedgerEnv{ledgerSlotNo=oldSlot} = l{ledgerSlotNo = succ oldSlot}

{-| Set the slot number
-}
setSlot :: SlotNo -> EmulatedLedgerState -> EmulatedLedgerState
setSlot sl = over ledgerEnv (\l -> l{ledgerSlotNo=sl})

{-| Set the utxo
-}
setUtxo :: UTxO EmulatorEra -> EmulatedLedgerState -> EmulatedLedgerState
setUtxo utxo els@EmulatedLedgerState{_memPoolState} = els { _memPoolState = newPoolState }
  where
    newPoolState = _memPoolState { lsUTxOState = smartUTxOState utxo (Coin 0) (Coin 0) def }

{-| Make a block with all transactions that have been validated in the
current block, add the block to the blockchain, and empty the current block.
-}
makeBlock :: EmulatedLedgerState -> EmulatedLedgerState
makeBlock state =
  state
    & currentBlock .~ []
    & over previousBlocks ((:) (reverse $ state ^. currentBlock))

{-| Initial ledger state for a distribution
-}
initialState :: P.Params -> EmulatedLedgerState
initialState params = EmulatedLedgerState
  { _ledgerEnv = C.Ledger.LedgerEnv
      { C.Ledger.ledgerSlotNo = 0
      , C.Ledger.ledgerIx = minBound
      , C.Ledger.ledgerPp = C.Api.toLedgerPParams ShelleyBasedEraAlonzo $ P.pProtocolParams params
      , C.Ledger.ledgerAccount = C.Ledger.AccountState (Coin 0) (Coin 0)
      }
  , _memPoolState = LedgerState
    { lsUTxOState = smartUTxOState (UTxO mempty) (Coin 0) (Coin 0) def
    , lsDPState = C.Ledger.DPState def def
    }
  , _currentBlock = []
  , _previousBlocks = []
  }


utxoEnv :: P.Params -> SlotNo -> C.Ledger.UtxoEnv EmulatorEra
utxoEnv params slotNo = C.Ledger.UtxoEnv slotNo (emulatorPParams params) mempty (C.Ledger.GenDelegs mempty)

applyTx ::
  P.Params ->
  EmulatedLedgerState ->
  Tx EmulatorEra ->
  Either P.ValidationError (EmulatedLedgerState, Validated (Tx EmulatorEra))
applyTx params oldState@EmulatedLedgerState{_ledgerEnv, _memPoolState} tx = do
  (newMempool, vtx) <- first (P.CardanoLedgerValidationError . show) (C.Ledger.applyTx (emulatorGlobals params) _ledgerEnv _memPoolState tx)
  return (oldState & memPoolState .~ newMempool & over currentBlock ((:) vtx), vtx)


hasValidationErrors :: P.Params -> SlotNo -> UTxO EmulatorEra -> C.Api.Tx C.Api.AlonzoEra -> Maybe P.ValidationErrorInPhase
hasValidationErrors params slotNo utxo (C.Api.ShelleyTx _ tx) =
  case res of
    Left e  -> Just (P.Phase1, e)
    Right _ -> Nothing
  where
    state = setSlot slotNo $ setUtxo utxo $ initialState params
    res = do
      vtx <- first (P.CardanoLedgerValidationError . show) (constructValidated (emulatorGlobals params) (utxoEnv params slotNo) (lsUTxOState (_memPoolState state)) tx)
      applyTx params state vtx

<<<<<<< HEAD
-- | Construct a 'ValidatedTx' from a 'Core.Tx' by setting the `IsValid`
-- flag.
--
-- Note that this simply constructs the transaction; it does not validate
-- anything other than the scripts. Thus the resulting transaction may be
-- completely invalid.
--
-- Copied from cardano-ledger as it was removed there
-- in https://github.com/input-output-hk/cardano-ledger/commit/721adb55b39885847562437a6fe7e998f8e48c03
constructValidated ::
  forall era m.
  ( MonadError [UtxosPredicateFailure era] m,
    Core.Script era ~ Script era,
    Core.Witnesses era ~ Alonzo.TxWitness era,
    ValidateScript era,
    HasField "inputs" (Core.TxBody era) (Set (TxIn (Crypto era))),
    HasField "certs" (Core.TxBody era) (StrictSeq (DCert (Crypto era))),
    HasField "_costmdls" (Core.PParams era) CostModels,
    HasField "_protocolVersion" (Core.PParams era) ProtVer,
    HasField "wdrls" (Core.TxBody era) (Wdrl (Crypto era)),
    HasField "vldt" (Core.TxBody era) ValidityInterval,
    ExtendedUTxO era
  ) =>
  Globals ->
  UtxoEnv era ->
  UTxOState era ->
  Core.Tx era ->
  m (ValidatedTx era)
constructValidated globals (UtxoEnv _ pp _ _) st tx =
  case collectTwoPhaseScriptInputs ei sysS pp tx utxo of
    Left errs -> throwError [CollectErrors errs]
    Right sLst ->
      let scriptEvalResult = evalScripts @era (getField @"_protocolVersion" pp) tx sLst
          vTx =
            ValidatedTx
              (getField @"body" tx)
              (getField @"wits" tx)
              (IsValid (lift scriptEvalResult))
              (getField @"auxiliaryData" tx)
       in pure vTx
  where
    utxo = _utxo st
    sysS = systemStart globals
    ei = epochInfo globals
    lift (Passes _)  = True
    lift (Fails _ _) = False

=======
>>>>>>> dd0c2889
getTxExUnits :: P.Params -> UTxO EmulatorEra -> C.Api.Tx C.Api.AlonzoEra -> Either CardanoLedgerError (Map.Map RdmrPtr ExUnits)
getTxExUnits params utxo (C.Api.ShelleyTx _ tx) =
  case C.Ledger.evaluateTransactionExecutionUnits (emulatorPParams params) tx utxo ei ss costmdls of
    Left e      -> Left . Left . (P.Phase1,) . P.CardanoLedgerValidationError . show $ e
    Right rdmrs -> traverse (either toCardanoLedgerError Right) rdmrs
  where
    eg = emulatorGlobals params
    ss = systemStart eg
    ei = epochInfo eg
    costmdls = array (minBound, maxBound) . Map.toList $ unCostModels $ getField @"_costmdls" $ emulatorPParams params
    -- Failing transactions throw a checkHasFailedError error, but we don't want to deal with those yet.
    -- We might be able to do that in the future.
    -- But for now just return a zero execution cost so it will run later where we do handle failing transactions.
    toCardanoLedgerError (C.Ledger.ValidationFailedV1 (P.CekError _) logs@(_:_)) | last logs == Builtins.fromBuiltin checkHasFailedError =
      Right $ ExUnits 0 0
    toCardanoLedgerError (C.Ledger.ValidationFailedV1 (P.CekError ce) logs) =
      Left $ Left (P.Phase2, P.ScriptFailure (P.EvaluationError logs ("CekEvaluationFailure: " ++ show ce)))
    toCardanoLedgerError e = Left $ Left (P.Phase2, P.CardanoLedgerValidationError (show e))

makeTransactionBody
  :: P.Params
  -> UTxO EmulatorEra
  -> P.CardanoBuildTx
  -> Either CardanoLedgerError (C.Api.TxBody C.Api.AlonzoEra)
makeTransactionBody params utxo txBodyContent = do
  txTmp <- first Right $ makeSignedTransaction [] <$> P.makeTransactionBody mempty txBodyContent
  exUnits <- getTxExUnits params utxo txTmp
  first Right $ P.makeTransactionBody exUnits txBodyContent


evaluateMinLovelaceOutput :: P.Params -> TxOut EmulatorEra -> P.Ada
evaluateMinLovelaceOutput params = toPlutusValue . C.Ledger.evaluateMinLovelaceOutput (emulatorPParams params)
  where
    toPlutusValue :: Coin -> P.Ada
    toPlutusValue (Coin c) = P.lovelaceOf c

fromPlutusTx
  :: P.Params
  -> UTxO EmulatorEra
  -> [P.PaymentPubKeyHash]
  -> P.Tx
  -> Either CardanoLedgerError (C.Api.Tx C.Api.AlonzoEra)
fromPlutusTx params utxo requiredSigners tx = do
  txBodyContent <- first Right $ P.toCardanoTxBodyContent params requiredSigners tx
  makeSignedTransaction [] <$> makeTransactionBody params utxo txBodyContent

getRequiredSigners :: C.Api.Tx C.Api.AlonzoEra -> [P.PaymentPubKeyHash]
getRequiredSigners (C.Api.ShelleyTx _ (ValidatedTx TxBody { reqSignerHashes = rsq } _ _ _)) =
  foldMap (pure . P.PaymentPubKeyHash . P.fromCardanoPaymentKeyHash . C.Api.PaymentKeyHash . C.Ledger.coerceKeyRole) rsq

addSignature
  :: Crypto.XPrv
  -> C.Api.Tx C.Api.AlonzoEra
  -> C.Api.Tx C.Api.AlonzoEra
addSignature privKey (C.Api.ShelleyTx shelleyBasedEra (ValidatedTx body wits isValid aux))
    = C.Api.ShelleyTx shelleyBasedEra (ValidatedTx body wits' isValid aux)
  where
    wits' = wits <> mempty { txwitsVKey = newWits }
    newWits = case fromPaymentPrivateKey privKey body of
      C.Api.ShelleyKeyWitness _ wit -> Set.singleton wit
      _                             -> Set.empty

fromPlutusIndex :: P.Params -> P.UtxoIndex -> Either CardanoLedgerError (UTxO EmulatorEra)
fromPlutusIndex params (P.UtxoIndex m) = first Right $
  UTxO . Map.fromList <$> traverse (bitraverse fromPlutusTxOutRef (fromPlutusTxOutUnsafe params)) (Map.toList m)

fromPlutusTxOutRef :: P.TxOutRef -> Either P.ToCardanoError (TxIn StandardCrypto)
fromPlutusTxOutRef (P.TxOutRef txId i) = TxIn <$> fromPlutusTxId txId <*> pure (mkTxIxPartial i)

fromPlutusTxId :: P.TxId -> Either P.ToCardanoError (TxId StandardCrypto)
fromPlutusTxId = fmap toShelleyTxId . P.toCardanoTxId

fromPlutusTxOut :: P.Params -> P.TxOut -> Either P.ToCardanoError (TxOut EmulatorEra)
fromPlutusTxOut params = fmap (toShelleyTxOut ShelleyBasedEraAlonzo) . P.toCardanoTxOut (P.pNetworkId params) P.toCardanoTxOutDatumHash


-- | Like 'fromPlutusTxOut', but ignores the check for zeros in txOuts.
fromPlutusTxOutUnsafe :: P.Params -> P.TxOut -> Either P.ToCardanoError (TxOut EmulatorEra)
fromPlutusTxOutUnsafe params = fmap (toShelleyTxOut ShelleyBasedEraAlonzo) . P.toCardanoTxOutUnsafe (P.pNetworkId params) P.toCardanoTxOutDatumHash

fromPaymentPrivateKey :: Crypto.XPrv -> TxBody EmulatorEra -> C.Api.KeyWitness C.Api.AlonzoEra
fromPaymentPrivateKey xprv txBody
  = C.Api.makeShelleyKeyWitness
      (C.Api.ShelleyTxBody C.Api.ShelleyBasedEraAlonzo txBody notUsed notUsed notUsed notUsed)
      (C.Api.WitnessPaymentExtendedKey (C.Api.PaymentExtendedSigningKey xprv))
  where
    notUsed = undefined -- hack so we can reuse code from cardano-api<|MERGE_RESOLUTION|>--- conflicted
+++ resolved
@@ -47,52 +47,32 @@
 import Cardano.Api.Shelley qualified as C.Api
 import Cardano.Crypto.Wallet qualified as Crypto
 import Cardano.Ledger.Alonzo (TxBody, TxOut)
-<<<<<<< HEAD
-import Cardano.Ledger.Alonzo.PParams (PParams' (..), retractPP)
+import Cardano.Ledger.Alonzo.PParams (PParams' (..))
 import Cardano.Ledger.Alonzo.PlutusScriptApi (collectTwoPhaseScriptInputs, evalScripts)
 import Cardano.Ledger.Alonzo.Rules.Utxos
 import Cardano.Ledger.Alonzo.Scripts (CostModels, ExUnits (ExUnits), Script, unCostModels)
-=======
-import Cardano.Ledger.Alonzo.PParams (PParams' (..))
-import Cardano.Ledger.Alonzo.Rules.Utxos (constructValidated)
-import Cardano.Ledger.Alonzo.Scripts (ExUnits (ExUnits))
->>>>>>> dd0c2889
 import Cardano.Ledger.Alonzo.Tools qualified as C.Ledger
 import Cardano.Ledger.Alonzo.Tx (IsValid (..), ValidatedTx (..))
 import Cardano.Ledger.Alonzo.TxBody (TxBody (TxBody, reqSignerHashes))
 import Cardano.Ledger.Alonzo.TxInfo (ExtendedUTxO (..), ScriptResult (..))
 import Cardano.Ledger.Alonzo.TxWitness (RdmrPtr, txwitsVKey)
-<<<<<<< HEAD
 import Cardano.Ledger.Alonzo.TxWitness qualified as Alonzo
 import Cardano.Ledger.BaseTypes (Globals (..), ProtVer, epochInfo, mkTxIxPartial)
-import Cardano.Ledger.Core (PParams, Tx)
+import Cardano.Ledger.Core (Tx)
 import Cardano.Ledger.Core qualified as Core
 import Cardano.Ledger.Crypto (StandardCrypto)
 import Cardano.Ledger.Era (Crypto, ValidateScript)
-import Cardano.Ledger.Shelley.API (Coin (..), LedgerEnv (..), MempoolEnv, MempoolState, TxId, UTxO (UTxO), Validated,
-                                   mkShelleyGlobals)
+import Cardano.Ledger.Shelley.API (Coin (..), LedgerEnv (..), MempoolEnv, MempoolState, TxId, TxIn, UTxO (UTxO),
+                                   Validated)
 import Cardano.Ledger.Shelley.API qualified as C.Ledger
 import Cardano.Ledger.Shelley.LedgerState (LedgerState (..), UTxOState (..), smartUTxOState)
 import Cardano.Ledger.Shelley.Rules.Utxo (UtxoEnv (..))
 import Cardano.Ledger.Shelley.TxBody (DCert, Wdrl)
 import Cardano.Ledger.ShelleyMA.Timelocks (ValidityInterval)
 import Cardano.Ledger.TxIn (TxIn (..))
-import Cardano.Slotting.EpochInfo (fixedEpochInfo)
-import Cardano.Slotting.Slot (EpochSize (..), SlotNo (..))
-import Cardano.Slotting.Time (mkSlotLength)
+import Cardano.Slotting.Slot (SlotNo (..))
 import Control.Lens (makeLenses, over, (&), (.~), (^.))
 import Control.Monad.Except (MonadError (throwError))
-=======
-import Cardano.Ledger.BaseTypes (Globals (..))
-import Cardano.Ledger.Core (Tx)
-import Cardano.Ledger.Crypto (StandardCrypto)
-import Cardano.Ledger.Shelley.API (Coin (..), LedgerEnv (..), MempoolEnv, MempoolState, TxId, TxIn (TxIn), UTxO (UTxO),
-                                   Validated, epochInfo)
-import Cardano.Ledger.Shelley.API qualified as C.Ledger
-import Cardano.Ledger.Shelley.LedgerState (smartUTxOState)
-import Cardano.Slotting.Slot (SlotNo (..))
-import Control.Lens (_1, makeLenses, over, (&), (.~), (^.))
->>>>>>> dd0c2889
 import Data.Array (array)
 import Data.Bifunctor (Bifunctor (..))
 import Data.Bitraversable (bitraverse)
@@ -104,21 +84,11 @@
 import GHC.Records (HasField (..))
 import Ledger.Ada qualified as P
 import Ledger.Address qualified as P
-<<<<<<< HEAD
-import Ledger.Index.Internal (EmulatorEra)
-=======
-import Ledger.Crypto qualified as P
->>>>>>> dd0c2889
 import Ledger.Index.Internal qualified as P
 import Ledger.Params (EmulatorEra, emulatorGlobals, emulatorPParams)
 import Ledger.Params qualified as P
 import Ledger.Tx qualified as P
 import Ledger.Tx.CardanoAPI qualified as P
-<<<<<<< HEAD
-import Ledger.Value qualified as P
-=======
-import Plutus.V1.Ledger.Ada qualified as P
->>>>>>> dd0c2889
 import Plutus.V1.Ledger.Api qualified as P
 import Plutus.V1.Ledger.Scripts qualified as P
 import PlutusTx.Builtins qualified as Builtins
@@ -248,7 +218,6 @@
       vtx <- first (P.CardanoLedgerValidationError . show) (constructValidated (emulatorGlobals params) (utxoEnv params slotNo) (lsUTxOState (_memPoolState state)) tx)
       applyTx params state vtx
 
-<<<<<<< HEAD
 -- | Construct a 'ValidatedTx' from a 'Core.Tx' by setting the `IsValid`
 -- flag.
 --
@@ -296,8 +265,6 @@
     lift (Passes _)  = True
     lift (Fails _ _) = False
 
-=======
->>>>>>> dd0c2889
 getTxExUnits :: P.Params -> UTxO EmulatorEra -> C.Api.Tx C.Api.AlonzoEra -> Either CardanoLedgerError (Map.Map RdmrPtr ExUnits)
 getTxExUnits params utxo (C.Api.ShelleyTx _ tx) =
   case C.Ledger.evaluateTransactionExecutionUnits (emulatorPParams params) tx utxo ei ss costmdls of
