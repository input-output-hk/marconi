{-# LANGUAGE DataKinds           #-}
{-# LANGUAGE NamedFieldPuns      #-}
{-# LANGUAGE NumericUnderscores  #-}
{-# LANGUAGE OverloadedStrings   #-}
{-# LANGUAGE RecordWildCards     #-}
{-# LANGUAGE ScopedTypeVariables #-}
{-# LANGUAGE TypeApplications    #-}
{-# LANGUAGE TypeFamilies        #-}

-- | Generators for constructing blockchains and transactions for use in property-based testing.
module Ledger.Generators(
    -- * Mockchain
    Mockchain(..),
    genMockchain,
    genMockchain',
    emptyChain,
    GeneratorModel(..),
    generatorModel,
    -- * Transactions
    genValidTransaction,
    genValidTransaction',
    genValidTransactionSpending,
    genValidTransactionSpending',
    genInitialTransaction,
    genValidatorContext,
    genMintingPolicyContext,
    -- * Assertions
    assertValid,
    -- * Time
    genInterval,
    genSlotRange,
    genTimeRange,
    genSlot,
    genPOSIXTime,
    genSlotConfig,
    -- * Etc.
    genSomeCardanoApiTx,
    genAda,
    genValue,
    genValueNonNegative,
    genSizedByteString,
    genSizedByteStringExact,
    genTokenName,
    genSeed,
    genPassphrase,
    splitVal,
    validateMockchain,
    signAll,
    knownPaymentPublicKeys
    ) where

import Cardano.Api qualified as C
import Control.Monad (replicateM)
import Control.Monad.Except (runExceptT)
import Control.Monad.Reader (runReaderT)
import Control.Monad.Trans.Writer (runWriter)
import Data.Bifunctor (Bifunctor (first))
import Data.ByteString qualified as BS
import Data.Default (Default (def))
import Data.Foldable (fold, foldl')
import Data.Functor.Identity (Identity)
import Data.List (sort)
import Data.List qualified as List
import Data.Map (Map)
import Data.Map qualified as Map
import Data.Maybe (isNothing)
import Data.Set (Set)
import Data.Set qualified as Set
import GHC.Stack (HasCallStack)
import Gen.Cardano.Api.Typed qualified as Gen
import Hedgehog
import Hedgehog.Gen qualified as Gen
import Hedgehog.Range qualified as Range
import Ledger (Ada, CurrencySymbol, Interval, OnChainTx (Valid), POSIXTime (POSIXTime, getPOSIXTime), POSIXTimeRange,
               Passphrase (Passphrase), PaymentPrivateKey (unPaymentPrivateKey), PaymentPubKey (PaymentPubKey),
               RedeemerPtr (RedeemerPtr), ScriptContext (ScriptContext), ScriptTag (Mint), Slot (Slot), SlotRange,
               SomeCardanoApiTx (SomeTx), TokenName,
               Tx (txFee, txInputs, txMint, txMintScripts, txOutputs, txRedeemers, txValidRange), TxIn,
               TxInInfo (txInInfoOutRef), TxInfo (TxInfo), TxOut (txOutValue), TxOutRef (TxOutRef),
<<<<<<< HEAD
               UtxoIndex (UtxoIndex), ValidationCtx (ValidationCtx), Value, _runValidation, addSignature',
               mkMintingPolicyScript, plutusV1ScriptCurrencySymbol, pubKeyTxIn, pubKeyTxOut, toPublicKey, txId)
=======
               UtxoIndex (UtxoIndex), ValidationCtx (ValidationCtx), Value, _runValidation, addSignature', pubKeyTxIn,
               pubKeyTxOut, toPublicKey, txId)
>>>>>>> dd49f023
import Ledger qualified
import Ledger.Ada qualified as Ada
import Ledger.CardanoWallet qualified as CW
import Ledger.Fee (FeeConfig (fcScriptsFeeFactor), calcFees)
import Ledger.Index qualified as Index
import Ledger.TimeSlot (SlotConfig)
import Ledger.TimeSlot qualified as TimeSlot
import Ledger.Value qualified as Value
<<<<<<< HEAD
=======
import Plutus.Script.Utils.V1.Generators as ScriptGen
import Plutus.V1.Ledger.Ada qualified as Ada
>>>>>>> dd49f023
import Plutus.V1.Ledger.Contexts qualified as Contexts
import Plutus.V1.Ledger.Interval qualified as Interval
import Plutus.V1.Ledger.Scripts qualified as Script

-- | Attach signatures of all known private keys to a transaction.
signAll :: Tx -> Tx
signAll tx = foldl' (flip addSignature') tx
           $ fmap unPaymentPrivateKey knownPaymentPrivateKeys

-- | The parameters for the generators in this module.
data GeneratorModel = GeneratorModel {
    gmInitialBalance :: Map PaymentPubKey Value,
    -- ^ Value created at the beginning of the blockchain.
    gmPubKeys        :: Set PaymentPubKey
    -- ^ Public keys that are to be used for generating transactions.
    } deriving Show

-- | A generator model with some sensible defaults.
generatorModel :: GeneratorModel
generatorModel =
    let vl = Ada.lovelaceValueOf 100_000_000
        pubKeys = knownPaymentPublicKeys

    in
    GeneratorModel
    { gmInitialBalance = Map.fromList $ zip pubKeys (repeat vl)
    , gmPubKeys        = Set.fromList pubKeys
    }

-- | Estimate a constant fee for all transactions.
constantFee :: FeeConfig
constantFee = def { fcScriptsFeeFactor = 0 }

-- | Blockchain for testing the emulator implementation and traces.
--
--   To avoid having to rely on functions from the implementation of
--   plutus-ledger (in particular, 'Ledger.Tx.unspentOutputs') we note the
--   unspent outputs of the chain when it is first created.
data Mockchain = Mockchain {
    mockchainInitialTxPool :: [Tx],
    mockchainUtxo          :: Map TxOutRef TxOut,
    mockchainSlotConfig    :: SlotConfig
    } deriving Show

-- | The empty mockchain.
emptyChain :: Mockchain
emptyChain = Mockchain [] Map.empty def

-- | Generate a mockchain.
--
--   TODO: Generate more than 1 txn
genMockchain' :: MonadGen m
    => GeneratorModel
    -> m Mockchain
genMockchain' gm = do
    let (txn, ot) = genInitialTransaction gm
        tid = txId txn
    slotCfg <- genSlotConfig
    pure Mockchain {
        mockchainInitialTxPool = [txn],
        mockchainUtxo = Map.fromList $ first (TxOutRef tid) <$> zip [0..] ot,
        mockchainSlotConfig = slotCfg
        }

-- | Generate a mockchain using the default 'GeneratorModel'.
--
genMockchain :: MonadGen m => m Mockchain
genMockchain = genMockchain' generatorModel

-- | A transaction with no inputs that mints some value (to be used at the
--   beginning of a blockchain).
genInitialTransaction ::
       GeneratorModel
    -> (Tx, [TxOut])
genInitialTransaction GeneratorModel{..} =
    let
        o = fmap (\f -> f Nothing) $ (uncurry $ flip pubKeyTxOut) <$> Map.toList gmInitialBalance
        t = fold gmInitialBalance
    in (mempty {
        txOutputs = o,
        txMint = t,
        txValidRange = Interval.from 0
        }, o)

-- | Generate a valid transaction, using the unspent outputs provided.
--   Fails if the there are no unspent outputs, or if the total value
--   of the unspent outputs is smaller than the minimum fee.
genValidTransaction :: MonadGen m
    => Mockchain
    -> m Tx
genValidTransaction = genValidTransaction' generatorModel constantFee

-- | Generate a valid transaction, using the unspent outputs provided.
--   Fails if the there are no unspent outputs, or if the total value
--   of the unspent outputs is smaller than the estimated fee.
genValidTransaction' :: MonadGen m
    => GeneratorModel
    -> FeeConfig
    -> Mockchain
    -> m Tx
genValidTransaction' g feeCfg (Mockchain _ ops _) = do
    -- Take a random number of UTXO from the input
    nUtxo <- if Map.null ops
                then Gen.discard
                else Gen.int (Range.linear 1 (Map.size ops))
    let ins = Set.fromList $ pubKeyTxIn . fst <$> inUTXO
        inUTXO = take nUtxo $ Map.toList ops
        totalVal = foldl' (<>) mempty $ map (txOutValue . snd) inUTXO
    genValidTransactionSpending' g feeCfg ins totalVal

genValidTransactionSpending :: MonadGen m
    => Set.Set TxIn
    -> Value
    -> m Tx
genValidTransactionSpending = genValidTransactionSpending' generatorModel constantFee

genValidTransactionSpending' :: MonadGen m
    => GeneratorModel
    -> FeeConfig
    -> Set.Set TxIn
    -> Value
    -> m Tx
genValidTransactionSpending' g feeCfg ins totalVal = do
    mintAmount <- toInteger <$> Gen.int (Range.linear 0 maxBound)
    mintTokenName <- genTokenName
    let mintValue = if mintAmount == 0
                       then Nothing
                       else Just $ ScriptGen.someTokenValue mintTokenName mintAmount
        fee' = calcFees feeCfg 0
        numOut = Set.size (gmPubKeys g) - 1
        totalValAda = Ada.fromValue totalVal
        totalValTokens = if Value.isZero (Value.noAdaValue totalVal) then Nothing else Just (Value.noAdaValue totalVal)
    if fee' < totalValAda
        then do
            -- We only split the Ada part of the input value
            splitOutVals <- splitVal numOut (totalValAda - fee')
            let outVals = case totalValTokens <> mintValue of
                  Nothing -> do
                    fmap Ada.toValue splitOutVals
                  Just mv -> do
                    -- If there is a minted value, we look for a value in the
                    -- splitted values which can be associated with it.
                    let outValForMint =
                          maybe mempty id $ List.find (\v -> v >= Ledger.minAdaTxOut)
                                          $ List.sort splitOutVals
                    Ada.toValue outValForMint <> mv : fmap Ada.toValue (List.delete outValForMint splitOutVals)
            let tx = mempty
                        { txInputs = ins
                        , txOutputs = fmap (\f -> f Nothing) $ uncurry pubKeyTxOut <$> zip outVals (Set.toList $ gmPubKeys g)
                        , txMint = maybe mempty id mintValue
                        , txMintScripts = Set.singleton ScriptGen.alwaysSucceedPolicy
                        , txRedeemers = Map.singleton (RedeemerPtr Mint 0) Script.unitRedeemer
                        , txFee = Ada.toValue fee'
                        }

                -- sign the transaction with all known wallets
                -- this is somewhat crude (but technically valid)
            pure (signAll tx)
        else Gen.discard

<<<<<<< HEAD
data UnitTest
instance Scripts.ValidatorTypes UnitTest

alwaysSucceedValidator :: Scripts.TypedValidator UnitTest
alwaysSucceedValidator = Scripts.mkTypedValidator
    $$(PlutusTx.compile [|| \_ _ _ -> True ||])
    $$(PlutusTx.compile [|| wrap ||])
    where
        wrap = Scripts.wrapValidator

alwaysSucceedValidatorHash :: Ledger.ValidatorHash
alwaysSucceedValidatorHash = Scripts.validatorHash alwaysSucceedValidator

alwaysSucceedPolicy :: MintingPolicy
alwaysSucceedPolicy = mkMintingPolicyScript $$(PlutusTx.compile [|| \_ _ -> () ||])

someTokenValue :: TokenName -> Integer -> Value
someTokenValue = Value.singleton (plutusV1ScriptCurrencySymbol alwaysSucceedPolicy)

=======
>>>>>>> dd49f023
-- | Generate an 'Interval where the lower bound if less or equal than the
-- upper bound.
genInterval :: (MonadFail m, Ord a)
            => m a
            -> m (Interval a)
genInterval gen = do
    [b, e] <- sort <$> replicateM 2 gen
    return $ Interval.interval b e

-- | Generate a 'SlotRange' where the lower bound if less or equal than the
-- upper bound.
genSlotRange :: (MonadFail m, Hedgehog.MonadGen m) => m SlotRange
genSlotRange = genInterval genSlot

-- | Generate a 'POSIXTimeRange' where the lower bound if less or equal than the
-- upper bound.
genTimeRange :: (MonadFail m, Hedgehog.MonadGen m) => SlotConfig -> m POSIXTimeRange
genTimeRange sc = genInterval $ genPOSIXTime sc

-- | Generate a 'Slot' where the lowest slot number is 0.
genSlot :: (Hedgehog.MonadGen m) => m Slot
genSlot = Slot <$> Gen.integral (Range.linear 0 10000)

-- | Generate a 'POSIXTime' where the lowest value is 'scSlotZeroTime' given a
-- 'SlotConfig'.
genPOSIXTime :: (Hedgehog.MonadGen m) => SlotConfig -> m POSIXTime
genPOSIXTime sc = do
    let beginTime = getPOSIXTime $ TimeSlot.scSlotZeroTime sc
    POSIXTime <$> Gen.integral (Range.linear beginTime (beginTime + 10000000))

-- | Generate a 'SlotConfig' where the slot length goes from 1 to 100000
-- ms and the time of Slot 0 is the default 'scSlotZeroTime'.
genSlotConfig :: Hedgehog.MonadGen m => m SlotConfig
genSlotConfig = do
    sl <- Gen.integral (Range.linear 1 1000000)
    return $ def { TimeSlot.scSlotLength = sl }

-- TODO Unfortunately, there's no way to get a warning if another era has been
-- added to EraInMode. Alternative way?
genSomeCardanoApiTx :: (GenBase m ~ Identity, MonadGen m) => m SomeCardanoApiTx
genSomeCardanoApiTx = Gen.choice [ genByronEraInCardanoModeTx
                                 , genShelleyEraInCardanoModeTx
                                 , genAllegraEraInCardanoModeTx
                                 , genMaryEraInCardanoModeTx
                                 , genAlonzoEraInCardanoModeTx
                                 ]

genByronEraInCardanoModeTx :: (GenBase m ~ Identity, MonadGen m) => m SomeCardanoApiTx
genByronEraInCardanoModeTx = do
  tx <- fromGenT $ Gen.genTx C.ByronEra
  pure $ SomeTx tx C.ByronEraInCardanoMode

genShelleyEraInCardanoModeTx :: (GenBase m ~ Identity, MonadGen m) => m SomeCardanoApiTx
genShelleyEraInCardanoModeTx = do
  tx <- fromGenT $ Gen.genTx C.ShelleyEra
  pure $ SomeTx tx C.ShelleyEraInCardanoMode

genAllegraEraInCardanoModeTx :: (GenBase m ~ Identity, MonadGen m) => m SomeCardanoApiTx
genAllegraEraInCardanoModeTx = do
  tx <- fromGenT $ Gen.genTx C.AllegraEra
  pure $ SomeTx tx C.AllegraEraInCardanoMode

genMaryEraInCardanoModeTx :: (GenBase m ~ Identity, MonadGen m) => m SomeCardanoApiTx
genMaryEraInCardanoModeTx = do
  tx <- fromGenT $ Gen.genTx C.MaryEra
  pure $ SomeTx tx C.MaryEraInCardanoMode

genAlonzoEraInCardanoModeTx :: (GenBase m ~ Identity, MonadGen m) => m SomeCardanoApiTx
genAlonzoEraInCardanoModeTx = do
  tx <- fromGenT $ Gen.genTx C.AlonzoEra
  pure $ SomeTx tx C.AlonzoEraInCardanoMode

genAda :: MonadGen m => m Ada
genAda = Ada.lovelaceOf <$> Gen.integral (Range.linear 0 (100000 :: Integer))

-- | Generate a 'ByteString s' of up to @s@ bytes.
genSizedByteString :: forall m. MonadGen m => Int -> m BS.ByteString
genSizedByteString s =
    let range = Range.linear 0 s
    in Gen.bytes range

-- | Generate a 'ByteString s' of exactly @s@ bytes.
genSizedByteStringExact :: forall m. MonadGen m => Int -> m BS.ByteString
genSizedByteStringExact s =
    let range = Range.singleton s
    in Gen.bytes range

-- | A TokenName is either an arbitrary bytestring or the ada token name
genTokenName :: MonadGen m => m TokenName
genTokenName = Gen.choice
    [ Value.tokenName <$> genSizedByteString 32
    , pure Ada.adaToken
    ]

-- | A currency symbol is either a validator hash (bytestring of length 32)
-- or the ada symbol (empty bytestring).
genCurrencySymbol :: MonadGen m => m CurrencySymbol
genCurrencySymbol = Gen.choice
    [ Value.currencySymbol <$> genSizedByteStringExact 32
    , pure Ada.adaSymbol
    ]

genValue' :: MonadGen m => Range Integer -> m Value
genValue' valueRange = do
    let
        sngl = Value.singleton <$> genCurrencySymbol <*> genTokenName <*> Gen.integral valueRange

        -- generate values with no more than 5 elements to avoid the tests
        -- taking too long (due to the map-as-list-of-kv-pairs implementation)
        maxCurrencies = 5

    numValues <- Gen.int (Range.linear 0 maxCurrencies)
    fold <$> traverse (const sngl) [0 .. numValues]

-- | Generate a 'Value' with a value range of @minBound .. maxBound@.
genValue :: MonadGen m => m Value
genValue = genValue' $ fromIntegral <$> Range.linearBounded @Int

-- | Generate a 'Value' with a value range of @0 .. maxBound@.
genValueNonNegative :: MonadGen m => m Value
genValueNonNegative = genValue' $ fromIntegral <$> Range.linear @Int 0 maxBound

-- | Assert that a transaction is valid in a chain.
assertValid :: (MonadTest m, HasCallStack)
    => Tx
    -> Mockchain
    -> m ()
assertValid tx mc = Hedgehog.assert $ isNothing $ validateMockchain mc tx

-- | Validate a transaction in a mockchain.
validateMockchain :: Mockchain -> Tx -> Maybe Index.ValidationError
validateMockchain (Mockchain txPool _ slotCfg) tx = result where
    h      = 1
    idx    = Index.initialise [map Valid txPool]
    result = fmap snd $ fst $ fst $ Index.runValidation (Index.validateTransaction h tx) (ValidationCtx idx slotCfg)

{- | Split a value into max. n positive-valued parts such that the sum of the
     parts equals the original value. Each part should contain the required
     minimum amount of Ada.

     I noticed how for values of `mx` > 1000 the resulting lists are much smaller than
     one would expect. I think this may be caused by the way we select the next value
     for the split. It looks like the available funds get exhausted quite fast, which
     makes the function return before generating anything close to `mx` values.
-}
splitVal :: (MonadGen m, Integral n) => Int -> n -> m [n]
splitVal _  0     = pure []
splitVal mx init' = go 0 0 [] where
    go i c l =
        if i >= pred mx || init' - c < 2 * minAda
        then pure $ (init' - c) : l
        else do
            v <- Gen.integral (Range.linear minAda $ init' - c - minAda)
            if v + c == init'
            then pure $ v : l
            else go (succ i) (v + c) (v : l)
    minAda = fromIntegral $ Ada.getLovelace $ Ledger.minAdaTxOut + Ledger.maxFee

genTxInfo :: MonadGen m => Mockchain -> m TxInfo
genTxInfo chain = do
    tx <- genValidTransaction chain
    let idx = UtxoIndex $ mockchainUtxo chain
    let slotCfg = mockchainSlotConfig chain
    let (res, _) = runWriter $ runExceptT $ runReaderT (_runValidation (Index.mkTxInfo tx)) (ValidationCtx idx slotCfg)
    either (const Gen.discard) pure res

genScriptPurposeSpending :: MonadGen m => TxInfo -> m Contexts.ScriptPurpose
genScriptPurposeSpending TxInfo{txInfoInputs} = Gen.element $ Contexts.Spending . txInInfoOutRef <$> txInfoInputs

genScriptPurposeMinting :: MonadGen m => TxInfo -> m Contexts.ScriptPurpose
genScriptPurposeMinting TxInfo{txInfoMint} = Gen.element $ Contexts.Minting <$> Value.symbols txInfoMint

-- TODO: add Rewarding and Certifying purposes

genValidatorContext :: MonadGen m => Mockchain -> m ScriptContext
genValidatorContext chain = do
    txInfo <- genTxInfo chain
    purpose <- genScriptPurposeSpending txInfo
    pure $ ScriptContext txInfo purpose

genMintingPolicyContext :: MonadGen m => Mockchain -> m ScriptContext
genMintingPolicyContext chain = do
    txInfo <- genTxInfo chain
    purpose <- genScriptPurposeMinting txInfo
    pure $ ScriptContext txInfo purpose

knownPaymentPublicKeys :: [PaymentPubKey]
knownPaymentPublicKeys =
    PaymentPubKey . toPublicKey . unPaymentPrivateKey <$> knownPaymentPrivateKeys

knownPaymentPrivateKeys :: [PaymentPrivateKey]
knownPaymentPrivateKeys = CW.paymentPrivateKey <$> CW.knownMockWallets

-- | Seed suitable for testing a seed but not for actual wallets as ScrubbedBytes isn't used to ensure
--  memory isn't inspectable
genSeed :: MonadGen m => m BS.ByteString
genSeed =  Gen.bytes $ Range.singleton 32

genPassphrase :: MonadGen m => m Passphrase
genPassphrase =
  Passphrase <$> Gen.utf8 (Range.singleton 16) Gen.unicode<|MERGE_RESOLUTION|>--- conflicted
+++ resolved
@@ -77,13 +77,8 @@
                SomeCardanoApiTx (SomeTx), TokenName,
                Tx (txFee, txInputs, txMint, txMintScripts, txOutputs, txRedeemers, txValidRange), TxIn,
                TxInInfo (txInInfoOutRef), TxInfo (TxInfo), TxOut (txOutValue), TxOutRef (TxOutRef),
-<<<<<<< HEAD
-               UtxoIndex (UtxoIndex), ValidationCtx (ValidationCtx), Value, _runValidation, addSignature',
-               mkMintingPolicyScript, plutusV1ScriptCurrencySymbol, pubKeyTxIn, pubKeyTxOut, toPublicKey, txId)
-=======
                UtxoIndex (UtxoIndex), ValidationCtx (ValidationCtx), Value, _runValidation, addSignature', pubKeyTxIn,
                pubKeyTxOut, toPublicKey, txId)
->>>>>>> dd49f023
 import Ledger qualified
 import Ledger.Ada qualified as Ada
 import Ledger.CardanoWallet qualified as CW
@@ -92,11 +87,7 @@
 import Ledger.TimeSlot (SlotConfig)
 import Ledger.TimeSlot qualified as TimeSlot
 import Ledger.Value qualified as Value
-<<<<<<< HEAD
-=======
 import Plutus.Script.Utils.V1.Generators as ScriptGen
-import Plutus.V1.Ledger.Ada qualified as Ada
->>>>>>> dd49f023
 import Plutus.V1.Ledger.Contexts qualified as Contexts
 import Plutus.V1.Ledger.Interval qualified as Interval
 import Plutus.V1.Ledger.Scripts qualified as Script
@@ -257,28 +248,6 @@
             pure (signAll tx)
         else Gen.discard
 
-<<<<<<< HEAD
-data UnitTest
-instance Scripts.ValidatorTypes UnitTest
-
-alwaysSucceedValidator :: Scripts.TypedValidator UnitTest
-alwaysSucceedValidator = Scripts.mkTypedValidator
-    $$(PlutusTx.compile [|| \_ _ _ -> True ||])
-    $$(PlutusTx.compile [|| wrap ||])
-    where
-        wrap = Scripts.wrapValidator
-
-alwaysSucceedValidatorHash :: Ledger.ValidatorHash
-alwaysSucceedValidatorHash = Scripts.validatorHash alwaysSucceedValidator
-
-alwaysSucceedPolicy :: MintingPolicy
-alwaysSucceedPolicy = mkMintingPolicyScript $$(PlutusTx.compile [|| \_ _ -> () ||])
-
-someTokenValue :: TokenName -> Integer -> Value
-someTokenValue = Value.singleton (plutusV1ScriptCurrencySymbol alwaysSucceedPolicy)
-
-=======
->>>>>>> dd49f023
 -- | Generate an 'Interval where the lower bound if less or equal than the
 -- upper bound.
 genInterval :: (MonadFail m, Ord a)
