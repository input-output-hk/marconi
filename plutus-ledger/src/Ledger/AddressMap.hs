--- conflicted
+++ resolved
@@ -1,9 +1,8 @@
-{-# LANGUAGE DeriveGeneric      #-}
-{-# LANGUAGE DerivingStrategies #-}
-{-# LANGUAGE DerivingVia        #-}
-{-# LANGUAGE Rank2Types         #-}
-{-# LANGUAGE TupleSections      #-}
-{-# LANGUAGE TypeFamilies       #-}
+{-# LANGUAGE DeriveGeneric #-}
+{-# LANGUAGE DerivingVia   #-}
+{-# LANGUAGE Rank2Types    #-}
+{-# LANGUAGE TupleSections #-}
+{-# LANGUAGE TypeFamilies  #-}
 -- | 'AddressMap's and functions for working on them.
 --
 -- 'AddressMap's are used to represent the limited knowledge about the state of the ledger that
@@ -43,14 +42,9 @@
 import GHC.Generics (Generic)
 
 import Ledger.Blockchain
-<<<<<<< HEAD
-import Ledger.Tx (Tx (..), TxIn (..), TxOut (..), TxOutRef (..), TxOutTx (..), txId)
-import Plutus.V1.Ledger.Address (Address (..))
-=======
 import Ledger.Tx (CardanoTx, getCardanoTxId, getCardanoTxOutputs, getCardanoTxUnspentOutputsTx)
 import Plutus.V1.Ledger.Address (Address (..))
 import Plutus.V1.Ledger.Tx (TxIn (..), TxOut (..), TxOutRef (..))
->>>>>>> 100e3aee
 import Plutus.V1.Ledger.Value (Value)
 
 type UtxoMap = Map TxOutRef (CardanoTx, TxOut)
