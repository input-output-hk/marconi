--- conflicted
+++ resolved
@@ -110,18 +110,11 @@
 import Ledger.Scripts qualified as P
 import Ledger.Slot qualified as P
 import Ledger.Tx.CardanoAPITemp (makeTransactionBody')
-<<<<<<< HEAD
 import Ledger.Tx.Internal qualified as P
+import Plutus.Script.Utils.Scripts qualified as P
 import Plutus.Script.Utils.V1.Scripts qualified as PV1
 import Plutus.Script.Utils.V2.Scripts qualified as PV2
 import Plutus.V1.Ledger.Api qualified as PV1
-=======
-import Plutus.Script.Utils.Scripts qualified as P
-import Plutus.Script.Utils.V1.Scripts qualified as P
-import Plutus.V1.Ledger.Ada qualified as Ada
-import Plutus.V1.Ledger.Api qualified as Api
-import Plutus.V1.Ledger.Api qualified as P
->>>>>>> e006cc49
 import Plutus.V1.Ledger.Credential qualified as Credential
 import Plutus.V1.Ledger.Tx qualified as PV1
 import Plutus.V1.Ledger.Value qualified as Value
