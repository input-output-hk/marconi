{-# LANGUAGE DeriveAnyClass     #-}
{-# LANGUAGE DerivingStrategies #-}
{-# LANGUAGE FlexibleInstances  #-}
{-# LANGUAGE GADTs              #-}
{-# LANGUAGE LambdaCase         #-}
{-# LANGUAGE NamedFieldPuns     #-}
{-# LANGUAGE OverloadedLists    #-}
{-# LANGUAGE OverloadedStrings  #-}
{-# LANGUAGE RankNTypes         #-}
{-# LANGUAGE RecordWildCards    #-}
{-# LANGUAGE TypeApplications   #-}
{-# LANGUAGE ViewPatterns       #-}

{-# OPTIONS_GHC -Wno-orphans        #-}

{-|

Interface to the transaction types from 'cardano-api'

-}
module Ledger.Tx.CardanoAPI(
  CardanoBuildTx(..)
  , SomeCardanoApiTx(..)
  , withIsCardanoEra
  , txOutRefs
  , unspentOutputsTx
  , fromCardanoTxId
  , fromCardanoTxIn
  , fromCardanoTxInsCollateral
  , fromCardanoTxOut
  , fromCardanoTxOutDatum
<<<<<<< HEAD
  , fromCardanoTxOutDatumHash
=======
>>>>>>> 100e3aee
  , fromCardanoAddress
  , fromCardanoMintValue
  , fromCardanoValue
  , fromCardanoPolicyId
  , fromCardanoFee
  , fromCardanoValidityRange
  , fromCardanoScriptInEra
  , fromCardanoPaymentKeyHash
  , fromCardanoScriptData
  , fromTxScriptValidity
  , toTxScriptValidity
  , scriptDataFromCardanoTxBody
  , plutusScriptsFromTxBody
  , makeTransactionBody
  , toCardanoTxBody
  , toCardanoTxBodyContent
  , toCardanoTxIn
  , toCardanoTxInsCollateral
  , toCardanoTxInWitness
  , toCardanoTxOut
  , toCardanoTxOutUnsafe
  , toCardanoTxOutBabbage
  , toCardanoTxOutDatumHash
<<<<<<< HEAD
  , toCardanoTxOutDatumHashBabbage
=======
  , toCardanoTxOutValue
>>>>>>> 100e3aee
  , toCardanoAddress
  , toCardanoMintValue
  , toCardanoValue
  , toCardanoFee
  , toCardanoValidityRange
  , toCardanoScriptInEra
  , toCardanoPaymentKeyHash
  , toCardanoScriptData
  , toCardanoScriptDataHash
  , toCardanoScriptHash
  , toCardanoTxId
  , ToCardanoError(..)
  , FromCardanoError(..)
  , deserialiseFromRawBytes
) where

import Cardano.Api qualified as C
import Cardano.Api.Byron qualified as C
import Cardano.Api.Shelley qualified as C
import Cardano.BM.Data.Tracer (ToObject)
import Cardano.Chain.Common (addrToBase58)
import Cardano.Ledger.Alonzo.Language qualified as Alonzo
import Cardano.Ledger.Alonzo.Scripts qualified as Alonzo
import Cardano.Ledger.Alonzo.TxWitness qualified as Alonzo
import Cardano.Ledger.Core qualified as Ledger
import Codec.Serialise (Serialise, deserialiseOrFail)
import Codec.Serialise qualified as Codec
import Codec.Serialise.Decoding (Decoder, decodeBytes, decodeSimple)
import Codec.Serialise.Encoding (Encoding (Encoding), Tokens (TkBytes, TkSimple))
import Control.Applicative ((<|>))
import Control.Lens ((&), (.~), (?~))
import Control.Monad (when)
import Data.Aeson (FromJSON (parseJSON), ToJSON (toJSON), object, (.:), (.=))
import Data.Aeson qualified as Aeson
import Data.Aeson.Types (Parser, parseFail, prependFailure, typeMismatch)
import Data.Bifunctor (first)
import Data.ByteString (ByteString)
import Data.ByteString qualified as BS
import Data.ByteString.Lazy qualified as BSL
import Data.ByteString.Short qualified as SBS
import Data.Map (Map)
import Data.Map qualified as Map
import Data.Maybe (mapMaybe)
import Data.OpenApi (NamedSchema (NamedSchema), OpenApiType (OpenApiObject), byteSchema, declareSchemaRef, properties,
                     required, sketchSchema, type_)
import Data.OpenApi qualified as OpenApi
import Data.Proxy (Proxy (Proxy))
import Data.Set qualified as Set
import Data.Tuple (swap)
import Data.Typeable (Typeable)
import GHC.Generics (Generic)
import Ledger.Ada qualified as Ada
import Ledger.Address qualified as P
import Ledger.Scripts qualified as P
import Ledger.Slot qualified as P
import Ledger.Tx.CardanoAPITemp (makeTransactionBody')
import Ledger.Tx.Internal qualified as P
import Plutus.Script.Utils.V1.Scripts qualified as PV1
import Plutus.Script.Utils.V2.Scripts qualified as PV2
import Plutus.V1.Ledger.Api qualified as PV1
import Plutus.V1.Ledger.Credential qualified as Credential
import Plutus.V1.Ledger.Tx qualified as PV1
import Plutus.V1.Ledger.Value qualified as Value
import Plutus.V2.Ledger.Api qualified as PV2
import PlutusTx.Prelude qualified as PlutusTx
import Prettyprinter (Pretty (pretty), colon, viaShow, (<+>))

newtype CardanoBuildTx = CardanoBuildTx { getCardanoBuildTx :: C.TxBodyContent C.BuildTx C.AlonzoEra }
  deriving (Eq, Show)

instance ToJSON CardanoBuildTx where
  toJSON = error "TODO: ToJSON CardanoBuildTx"

instance FromJSON CardanoBuildTx where
  parseJSON _ = parseFail "TODO: FromJSON CardanoBuildTx"

instance OpenApi.ToSchema CardanoBuildTx where
  declareNamedSchema = error "TODO: OpenApi.ToSchema CardanoBuildTx"

instance Pretty CardanoBuildTx where
  pretty (CardanoBuildTx txBodyContent) = viaShow txBodyContent

instance (Typeable era, Typeable mode) => OpenApi.ToSchema (C.EraInMode era mode) where
  declareNamedSchema _ = do
    return $ NamedSchema (Just "EraInMode") $ sketchSchema C.AlonzoEraInCardanoMode

instance (Typeable era) => OpenApi.ToSchema (C.Tx era) where
  declareNamedSchema _ = do
    return $ NamedSchema (Just "Tx") byteSchema

-- | Cardano tx from any era.
data SomeCardanoApiTx where
  SomeTx :: C.IsCardanoEra era => C.Tx era -> C.EraInMode era C.CardanoMode -> SomeCardanoApiTx

instance Eq SomeCardanoApiTx where
  (SomeTx tx1 C.ByronEraInCardanoMode) == (SomeTx tx2 C.ByronEraInCardanoMode)     = tx1 == tx2
  (SomeTx tx1 C.ShelleyEraInCardanoMode) == (SomeTx tx2 C.ShelleyEraInCardanoMode) = tx1 == tx2
  (SomeTx tx1 C.AllegraEraInCardanoMode) == (SomeTx tx2 C.AllegraEraInCardanoMode) = tx1 == tx2
  (SomeTx tx1 C.MaryEraInCardanoMode) == (SomeTx tx2 C.MaryEraInCardanoMode)       = tx1 == tx2
  (SomeTx tx1 C.AlonzoEraInCardanoMode) == (SomeTx tx2 C.AlonzoEraInCardanoMode)   = tx1 == tx2
  (SomeTx tx1 C.BabbageEraInCardanoMode) == (SomeTx tx2 C.BabbageEraInCardanoMode) = tx1 == tx2
  _ == _                                                                           = False

deriving instance Show SomeCardanoApiTx

instance Pretty SomeCardanoApiTx where
  pretty = viaShow

instance Serialise SomeCardanoApiTx where
  encode (SomeTx tx eraInMode) = encodedMode eraInMode <> Encoding (TkBytes (C.serialiseToCBOR tx))
    where
      encodedMode :: C.EraInMode era C.CardanoMode -> Encoding
      -- 0 and 1 are for ByronEraInByronMode and ShelleyEraInShelleyMode
      encodedMode C.ByronEraInCardanoMode   = Encoding (TkSimple 2)
      encodedMode C.ShelleyEraInCardanoMode = Encoding (TkSimple 3)
      encodedMode C.AllegraEraInCardanoMode = Encoding (TkSimple 4)
      encodedMode C.MaryEraInCardanoMode    = Encoding (TkSimple 5)
      encodedMode C.AlonzoEraInCardanoMode  = Encoding (TkSimple 6)
      encodedMode C.BabbageEraInCardanoMode = Encoding (TkSimple 7)
  decode = do
    w <- decodeSimple
    case w of
      2 -> decodeTx C.AsByronEra C.ByronEraInCardanoMode
      3 -> decodeTx C.AsShelleyEra C.ShelleyEraInCardanoMode
      4 -> decodeTx C.AsAllegraEra C.AllegraEraInCardanoMode
      5 -> decodeTx C.AsMaryEra C.MaryEraInCardanoMode
      6 -> decodeTx C.AsAlonzoEra C.AlonzoEraInCardanoMode
      7 -> decodeTx C.AsBabbageEra C.BabbageEraInCardanoMode
      _ -> fail "Unexpected value while decoding Cardano.Api.EraInMode"
    where
      decodeTx :: C.IsCardanoEra era => C.AsType era -> C.EraInMode era C.CardanoMode -> Decoder s SomeCardanoApiTx
      decodeTx asType eraInMode = do
        bytes <- decodeBytes
        tx <- either (const $ fail "Failed to decode Cardano.Api.Tx") pure $ C.deserialiseFromCBOR (C.AsTx asType) bytes
        pure $ SomeTx tx eraInMode

instance ToJSON SomeCardanoApiTx where
  toJSON (SomeTx tx eraInMode) =
    object [ "tx" .= C.serialiseToTextEnvelope Nothing tx
           , "eraInMode" .= eraInMode
           ]

-- | Converting 'SomeCardanoApiTx' to JSON.
--
-- If the "tx" field is from an unknown era, the JSON parser will print an
-- error at runtime while parsing.
instance FromJSON SomeCardanoApiTx where
  parseJSON v = parseByronInCardanoModeTx v
            <|> parseShelleyEraInCardanoModeTx v
            <|> parseAllegraEraInCardanoModeTx v
            <|> parseMaryEraInCardanoModeTx v
            <|> parseAlonzoEraInCardanoModeTx v
            <|> parseBabbageEraInCardanoModeTx v
            <|> parseEraInCardanoModeFail v

-- | Run code that needs an `IsCardanoEra` constraint while you only have an `EraInMode` value.
withIsCardanoEra :: C.EraInMode era C.CardanoMode -> (C.IsCardanoEra era => r) -> r
withIsCardanoEra C.ByronEraInCardanoMode r   = r
withIsCardanoEra C.ShelleyEraInCardanoMode r = r
withIsCardanoEra C.AllegraEraInCardanoMode r = r
withIsCardanoEra C.MaryEraInCardanoMode r    = r
withIsCardanoEra C.AlonzoEraInCardanoMode r  = r

parseByronInCardanoModeTx :: Aeson.Value -> Parser SomeCardanoApiTx
parseByronInCardanoModeTx =
  parseSomeCardanoTx "Failed to parse ByronEra 'tx' field from SomeCardanoApiTx"
                     (C.AsTx C.AsByronEra)

parseShelleyEraInCardanoModeTx :: Aeson.Value -> Parser SomeCardanoApiTx
parseShelleyEraInCardanoModeTx =
  parseSomeCardanoTx "Failed to parse ShelleyEra 'tx' field from SomeCardanoApiTx"
                     (C.AsTx C.AsShelleyEra)

parseMaryEraInCardanoModeTx :: Aeson.Value -> Parser SomeCardanoApiTx
parseMaryEraInCardanoModeTx =
  parseSomeCardanoTx "Failed to parse MaryEra 'tx' field from SomeCardanoApiTx"
                     (C.AsTx C.AsMaryEra)

parseAllegraEraInCardanoModeTx :: Aeson.Value -> Parser SomeCardanoApiTx
parseAllegraEraInCardanoModeTx =
  parseSomeCardanoTx "Failed to parse AllegraEra 'tx' field from SomeCardanoApiTx"
                     (C.AsTx C.AsAllegraEra)

parseAlonzoEraInCardanoModeTx :: Aeson.Value -> Parser SomeCardanoApiTx
parseAlonzoEraInCardanoModeTx =
  parseSomeCardanoTx "Failed to parse AlonzoEra 'tx' field from SomeCardanoApiTx"
                     (C.AsTx C.AsAlonzoEra)

-- TODO Uncomment the implementation once Cardano.Api adds a FromJSON instance
-- for 'EraInMode BabbageEra CardanoMode':
-- https://github.com/input-output-hk/cardano-node/pull/3837
parseBabbageEraInCardanoModeTx :: Aeson.Value -> Parser SomeCardanoApiTx
parseBabbageEraInCardanoModeTx =
    undefined
  -- parseSomeCardanoTx "Failed to parse BabbageEra 'tx' field from SomeCardanoApiTx"
  --                    (C.AsTx C.AsBabbageEra)

parseEraInCardanoModeFail :: Aeson.Value -> Parser SomeCardanoApiTx
parseEraInCardanoModeFail _ = fail "Unable to parse 'eraInMode'"

parseSomeCardanoTx
  :: ( FromJSON (C.EraInMode era C.CardanoMode)
     , C.IsCardanoEra era
     )
  => String
  -> C.AsType (C.Tx era)
  -> Aeson.Value
  -> Parser SomeCardanoApiTx
parseSomeCardanoTx errorMsg txAsType (Aeson.Object v) =
  SomeTx
    <$> (v .: "tx" >>= \envelope -> either (const $ parseFail errorMsg)
                                           pure
                                           $ C.deserialiseFromTextEnvelope txAsType envelope)
    <*> v .: "eraInMode"
parseSomeCardanoTx _ _ invalid =
    prependFailure "parsing SomeCardanoApiTx failed, "
      (typeMismatch "Object" invalid)

instance OpenApi.ToSchema SomeCardanoApiTx where
  declareNamedSchema _ = do
    txSchema <- declareSchemaRef (Proxy :: Proxy (C.Tx C.AlonzoEra))
    eraInModeSchema <- declareSchemaRef (Proxy :: Proxy (C.EraInMode C.AlonzoEra C.CardanoMode))
    return $ NamedSchema (Just "SomeCardanoApiTx") $ mempty
      & type_ ?~ OpenApiObject
      & properties .~
          [ ("tx", txSchema)
          , ("eraInMode", eraInModeSchema)
          ]
      & required .~ [ "tx", "eraInMode" ]

txOutRefs :: SomeCardanoApiTx -> [(PV1.TxOut, PV1.TxOutRef)]
txOutRefs (SomeTx (C.Tx txBody@(C.TxBody C.TxBodyContent{..}) _) _) =
  mkOut <$> zip [0..] plutusTxOuts
  where
    mkOut (i, o) = (o, PV1.TxOutRef (fromCardanoTxId $ C.getTxId txBody) i)
    plutusTxOuts = mapMaybe (either (const Nothing) Just . fromCardanoTxOut) txOuts

unspentOutputsTx :: SomeCardanoApiTx -> Map PV1.TxOutRef PV1.TxOut
unspentOutputsTx tx = Map.fromList $ swap <$> txOutRefs tx

-- | Given a 'C.TxScriptValidity era', if the @era@ supports scripts, return a
-- @True@ or @False@ depending on script validity. If the @era@ does not support
-- scripts, always return @True@.
fromTxScriptValidity :: C.TxScriptValidity era -> Bool
fromTxScriptValidity C.TxScriptValidityNone                                                       = True
fromTxScriptValidity (C.TxScriptValidity C.TxScriptValiditySupportedInAlonzoEra C.ScriptValid)    = True
fromTxScriptValidity (C.TxScriptValidity C.TxScriptValiditySupportedInAlonzoEra C.ScriptInvalid)  = False
fromTxScriptValidity (C.TxScriptValidity C.TxScriptValiditySupportedInBabbageEra C.ScriptValid)   = True
fromTxScriptValidity (C.TxScriptValidity C.TxScriptValiditySupportedInBabbageEra C.ScriptInvalid) = False

toTxScriptValidity :: Bool -> C.TxScriptValidity C.AlonzoEra
toTxScriptValidity True  = C.TxScriptValidity C.TxScriptValiditySupportedInAlonzoEra C.ScriptValid
toTxScriptValidity False = C.TxScriptValidity C.TxScriptValiditySupportedInAlonzoEra C.ScriptInvalid

-- | Given a 'C.TxBody from a 'C.Tx era', return the datums and redeemers along
-- with their hashes.
scriptDataFromCardanoTxBody
  :: C.TxBody era
  -> (Map P.DatumHash P.Datum, Map P.RedeemerHash P.Redeemer)
scriptDataFromCardanoTxBody C.ByronTxBody {} = (mempty, mempty)
scriptDataFromCardanoTxBody (C.ShelleyTxBody _ _ _ C.TxBodyNoScriptData _ _) =
  (mempty, mempty)
scriptDataFromCardanoTxBody
  (C.ShelleyTxBody _ _ _ (C.TxBodyScriptData _ (Alonzo.TxDats' dats) (Alonzo.Redeemers' reds)) _ _) =

  let datums = Map.fromList
             $ fmap ( (\d -> (P.datumHash d, d))
                    . P.Datum
                    . fromCardanoScriptData
                    . C.fromAlonzoData
                    )
             $ Map.elems dats
      redeemers = Map.fromList
                $ fmap ( (\r -> (P.redeemerHash r, r))
                       . P.Redeemer
                       . fromCardanoScriptData
                       . C.fromAlonzoData
                       . fst
                       )
                $ Map.elems reds
   in (datums, redeemers)

-- | Extract plutus scripts from a Cardano API tx body.
--
-- Note that Plutus scripts are only supported in Alonzo era and onwards.
plutusScriptsFromTxBody :: C.TxBody era -> Map P.ScriptHash P.Script
plutusScriptsFromTxBody C.ByronTxBody {} = mempty
plutusScriptsFromTxBody (C.ShelleyTxBody shelleyBasedEra _ scripts _ _ _) =
  Map.fromList $ mapMaybe (fromLedgerScript shelleyBasedEra) scripts

-- | Convert a script from a Cardano api in shelley based era to a Plutus script along with it's hash.
--
-- Note that Plutus scripts are only supported in Alonzo era and onwards.
fromLedgerScript
  :: C.ShelleyBasedEra era
  -> Ledger.Script (C.ShelleyLedgerEra era)
  -> Maybe (P.ScriptHash, P.Script)
fromLedgerScript C.ShelleyBasedEraShelley _      = Nothing
fromLedgerScript C.ShelleyBasedEraAllegra _      = Nothing
fromLedgerScript C.ShelleyBasedEraMary _         = Nothing
fromLedgerScript C.ShelleyBasedEraAlonzo script  = fromLedgerPlutusScript script
fromLedgerScript C.ShelleyBasedEraBabbage script = fromLedgerPlutusScript script

-- | Convert a `cardano-ledger` Plutus script from the Alonzo era and onwards to
-- a 'Script' along with it's hash.
fromLedgerPlutusScript :: Alonzo.Script a -> Maybe (P.ScriptHash, P.Script)
fromLedgerPlutusScript Alonzo.TimelockScript {} = Nothing
fromLedgerPlutusScript (Alonzo.PlutusScript Alonzo.PlutusV1 bs) =
  let script = fmap (\s -> (P.scriptHash s, s))
             $ deserialiseOrFail
             $ BSL.fromStrict
             $ SBS.fromShort bs
   in either (const Nothing) Just script
fromLedgerPlutusScript (Alonzo.PlutusScript Alonzo.PlutusV2 bs) =
  let script = fmap (\s -> (PV2.scriptHash s, s))
             $ deserialiseOrFail
             $ BSL.fromStrict
             $ SBS.fromShort bs
   in either (const Nothing) Just script

toCardanoTxBodyContent
    :: [P.PaymentPubKeyHash] -- ^ Required signers of the transaction
    -> Maybe C.ProtocolParameters -- ^ Protocol parameters to use. Building Plutus transactions will fail if this is 'Nothing'
    -> C.NetworkId -- ^ Network ID
    -> P.Tx
    -> Either ToCardanoError CardanoBuildTx
toCardanoTxBodyContent sigs protocolParams networkId P.Tx{..} = do
    txIns <- traverse toCardanoTxInBuild $ Set.toList txInputs
    txInsCollateral <- toCardanoTxInsCollateral txCollateral
    txOuts <- traverse (toCardanoTxOut networkId (lookupDatum txData)) txOutputs
    txFee' <- toCardanoFee txFee
    txValidityRange <- toCardanoValidityRange txValidRange
    txMintValue <- toCardanoMintValue txRedeemers txMint txMintScripts
    txExtraKeyWits <- C.TxExtraKeyWitnesses C.ExtraKeyWitnessesInAlonzoEra <$> traverse toCardanoPaymentKeyHash sigs
    pure $ CardanoBuildTx $ C.TxBodyContent
        { txIns = txIns
        , txInsCollateral = txInsCollateral
        , txInsReference = C.TxInsReferenceNone -- TODO Change when finally supporting Babbage era txs
        , txOuts = txOuts
        , txTotalCollateral = C.TxTotalCollateralNone -- TODO Change when going to Babbage era txs
        , txReturnCollateral = C.TxReturnCollateralNone -- TODO Change when going to Babbage era txs
        , txFee = txFee'
        , txValidityRange = txValidityRange
        , txMintValue = txMintValue
        , txProtocolParams = C.BuildTxWith protocolParams
        , txScriptValidity = C.TxScriptValidityNone
        , txExtraKeyWits
        -- unused:
        , txMetadata = C.TxMetadataNone
        , txAuxScripts = C.TxAuxScriptsNone
        , txWithdrawals = C.TxWithdrawalsNone
        , txCertificates = C.TxCertificatesNone
        , txUpdateProposal = C.TxUpdateProposalNone
        }

toCardanoTxBody ::
    [P.PaymentPubKeyHash] -- ^ Required signers of the transaction
    -> Maybe C.ProtocolParameters -- ^ Protocol parameters to use. Building Plutus transactions will fail if this is 'Nothing'
    -> C.NetworkId -- ^ Network ID
    -> P.Tx
    -> Either ToCardanoError (C.TxBody C.AlonzoEra)
toCardanoTxBody sigs protocolParams networkId tx = do
    txBodyContent <- toCardanoTxBodyContent sigs protocolParams networkId tx
    makeTransactionBody mempty txBodyContent

makeTransactionBody
    :: Map Alonzo.RdmrPtr Alonzo.ExUnits
    -> CardanoBuildTx
    -> Either ToCardanoError (C.TxBody C.AlonzoEra)
makeTransactionBody exUnits (CardanoBuildTx txBodyContent) =
  first (TxBodyError . C.displayError) $ makeTransactionBody' exUnits txBodyContent

fromCardanoTxIn :: C.TxIn -> PV1.TxOutRef
fromCardanoTxIn (C.TxIn txId (C.TxIx txIx)) = PV1.TxOutRef (fromCardanoTxId txId) (toInteger txIx)

toCardanoTxInBuild :: PV1.TxIn -> Either ToCardanoError (C.TxIn, C.BuildTxWith C.BuildTx (C.Witness C.WitCtxTxIn C.AlonzoEra))
toCardanoTxInBuild (PV1.TxIn txInRef (Just txInType)) = (,) <$> toCardanoTxIn txInRef <*> (C.BuildTxWith <$> toCardanoTxInWitness txInType)
toCardanoTxInBuild (PV1.TxIn _ Nothing) = Left MissingTxInType

toCardanoTxIn :: PV1.TxOutRef -> Either ToCardanoError C.TxIn
toCardanoTxIn (PV1.TxOutRef txId txIx) = C.TxIn <$> toCardanoTxId txId <*> pure (C.TxIx (fromInteger txIx))

fromCardanoTxId :: C.TxId -> PV1.TxId
fromCardanoTxId txId = PV1.TxId $ PlutusTx.toBuiltin $ C.serialiseToRawBytes txId

toCardanoTxId :: PV1.TxId -> Either ToCardanoError C.TxId
toCardanoTxId (PV1.TxId bs) =
    tag "toCardanoTxId"
    $ deserialiseFromRawBytes C.AsTxId $ PlutusTx.fromBuiltin bs

fromCardanoTxInsCollateral :: C.TxInsCollateral era -> Set.Set PV1.TxIn
fromCardanoTxInsCollateral C.TxInsCollateralNone       = mempty
fromCardanoTxInsCollateral (C.TxInsCollateral _ txIns) = Set.fromList $ fmap (PV1.pubKeyTxIn . fromCardanoTxIn) txIns

toCardanoTxInsCollateral :: Set.Set PV1.TxIn -> Either ToCardanoError (C.TxInsCollateral C.AlonzoEra)
toCardanoTxInsCollateral = fmap (C.TxInsCollateral C.CollateralInAlonzoEra) . traverse (toCardanoTxIn . PV1.txInRef) . Set.toList

toCardanoTxInWitness :: PV1.TxInType -> Either ToCardanoError (C.Witness C.WitCtxTxIn C.AlonzoEra)
toCardanoTxInWitness PV1.ConsumePublicKeyAddress = pure (C.KeyWitness C.KeyWitnessForSpending)
toCardanoTxInWitness PV1.ConsumeSimpleScriptAddress = Left SimpleScriptsNotSupportedToCardano -- TODO: Better support for simple scripts
toCardanoTxInWitness
    (PV1.ConsumeScriptAddress
        (P.Validator validator)
        (P.Redeemer redeemer)
        (P.Datum datum))
    = C.ScriptWitness C.ScriptWitnessForSpending <$>
        (C.PlutusScriptWitness C.PlutusScriptV1InAlonzo C.PlutusScriptV1
        <$> fmap C.PScript (toCardanoPlutusScript validator)
        <*> pure (C.ScriptDatumForTxIn $ toCardanoScriptData datum)
        <*> pure (toCardanoScriptData redeemer)
        <*> pure zeroExecutionUnits
        )

toCardanoMintWitness :: PV1.Redeemers -> Int -> P.MintingPolicy -> Either ToCardanoError (C.ScriptWitness C.WitCtxMint C.AlonzoEra)
toCardanoMintWitness redeemers idx (P.MintingPolicy script) = do
    let redeemerPtr = PV1.RedeemerPtr PV1.Mint (fromIntegral idx)
    P.Redeemer redeemer <- maybe (Left MissingMintingPolicyRedeemer) Right (Map.lookup redeemerPtr redeemers)
    C.PlutusScriptWitness C.PlutusScriptV1InAlonzo C.PlutusScriptV1
        <$> fmap C.PScript (toCardanoPlutusScript script)
        <*> pure C.NoScriptDatumForMint
        <*> pure (C.fromPlutusData $ PV1.toData redeemer)
        <*> pure zeroExecutionUnits

<<<<<<< HEAD
-- TODO Handle reference script once 'P.TxOut' supports it (or when we use
-- exclusively 'C.TxOut' in all the codebase).
fromCardanoTxOut :: C.TxOut C.CtxTx era -> Either FromCardanoError PV1.TxOut
fromCardanoTxOut (C.TxOut addr value datumHash _) =
    PV1.TxOut
=======
fromCardanoTxOut :: C.TxOut C.CtxTx era -> Either FromCardanoError P.TxOut
fromCardanoTxOut (C.TxOut addr value datum) =
    P.TxOut
>>>>>>> 100e3aee
    <$> fromCardanoAddress addr
    <*> pure (fromCardanoTxOutValue value)
    <*> pure (fromCardanoTxOutDatum datum)

toCardanoTxOutBabbage
    :: C.NetworkId
    -> (Maybe P.DatumHash -> Either ToCardanoError (C.TxOutDatum ctx C.BabbageEra))
    -> PV1.TxOut
    -> Either ToCardanoError (C.TxOut ctx C.BabbageEra)
toCardanoTxOutBabbage networkId fromHash (PV1.TxOut addr value datumHash) =
    C.TxOut <$> toCardanoAddressBabbage networkId addr
            <*> toCardanoTxOutValueBabbage value
            <*> fromHash datumHash
            <*> pure C.ReferenceScriptNone

toCardanoTxOut
    :: C.NetworkId
    -> (Maybe P.DatumHash -> Either ToCardanoError (C.TxOutDatum ctx C.AlonzoEra))
    -> PV1.TxOut
    -> Either ToCardanoError (C.TxOut ctx C.AlonzoEra)
toCardanoTxOut networkId fromHash (PV1.TxOut addr value datumHash) =
    C.TxOut <$> toCardanoAddress networkId addr
            <*> toCardanoTxOutValue value
            <*> fromHash datumHash
            <*> pure C.ReferenceScriptNone

toCardanoTxOutUnsafe
    :: C.NetworkId
    -> (Maybe P.DatumHash -> Either ToCardanoError (C.TxOutDatum ctx C.AlonzoEra))
    -> PV1.TxOut
    -> Either ToCardanoError (C.TxOut ctx C.AlonzoEra)
toCardanoTxOutUnsafe networkId fromHash (PV1.TxOut addr value datumHash) =
    C.TxOut <$> toCardanoAddress networkId addr
            <*> toCardanoTxOutValueUnsafe value
            <*> fromHash datumHash
            <*> pure C.ReferenceScriptNone

lookupDatum :: Map P.DatumHash P.Datum -> Maybe P.DatumHash -> Either ToCardanoError (C.TxOutDatum C.CtxTx C.AlonzoEra)
lookupDatum datums datumHash =
    case flip Map.lookup datums =<< datumHash of
        Just datum -> pure $ C.TxOutDatumInTx C.ScriptDataInAlonzoEra (toCardanoScriptData $ P.getDatum datum)
        Nothing    -> toCardanoTxOutDatumHash datumHash

fromCardanoAddress :: C.AddressInEra era -> Either FromCardanoError P.Address
fromCardanoAddress (C.AddressInEra C.ByronAddressInAnyEra (C.ByronAddress address)) =
    Right $ P.Address plutusCredential Nothing
    where
      plutusCredential :: Credential.Credential
      plutusCredential =
          Credential.PubKeyCredential
        $ PV1.PubKeyHash
        $ PlutusTx.toBuiltin
        $ addrToBase58 address

fromCardanoAddress (C.AddressInEra _ (C.ShelleyAddress _ paymentCredential stakeAddressReference)) =
    P.Address (fromCardanoPaymentCredential (C.fromShelleyPaymentCredential paymentCredential))
        <$> fromCardanoStakeAddressReference (C.fromShelleyStakeReference stakeAddressReference)

toCardanoAddress :: C.NetworkId -> P.Address -> Either ToCardanoError (C.AddressInEra C.AlonzoEra)
toCardanoAddress networkId (P.Address addressCredential addressStakingCredential) =
    C.AddressInEra (C.ShelleyAddressInEra C.ShelleyBasedEraAlonzo) <$>
        (C.makeShelleyAddress networkId
            <$> toCardanoPaymentCredential addressCredential
            <*> toCardanoStakeAddressReference addressStakingCredential)

toCardanoAddressBabbage :: C.NetworkId -> P.Address -> Either ToCardanoError (C.AddressInEra C.BabbageEra)
toCardanoAddressBabbage networkId (P.Address addressCredential addressStakingCredential) =
    C.AddressInEra (C.ShelleyAddressInEra C.ShelleyBasedEraBabbage) <$>
        (C.makeShelleyAddress networkId
            <$> toCardanoPaymentCredential addressCredential
            <*> toCardanoStakeAddressReference addressStakingCredential)

fromCardanoPaymentCredential :: C.PaymentCredential -> Credential.Credential
fromCardanoPaymentCredential (C.PaymentCredentialByKey paymentKeyHash) = Credential.PubKeyCredential (fromCardanoPaymentKeyHash paymentKeyHash)
fromCardanoPaymentCredential (C.PaymentCredentialByScript scriptHash) = Credential.ScriptCredential (fromCardanoScriptHash scriptHash)

toCardanoPaymentCredential :: Credential.Credential -> Either ToCardanoError C.PaymentCredential
toCardanoPaymentCredential (Credential.PubKeyCredential pubKeyHash) = C.PaymentCredentialByKey <$> toCardanoPaymentKeyHash (P.PaymentPubKeyHash pubKeyHash)
toCardanoPaymentCredential (Credential.ScriptCredential validatorHash) = C.PaymentCredentialByScript <$> toCardanoScriptHash validatorHash

fromCardanoPaymentKeyHash :: C.Hash C.PaymentKey -> PV1.PubKeyHash
fromCardanoPaymentKeyHash paymentKeyHash = PV1.PubKeyHash $ PlutusTx.toBuiltin $ C.serialiseToRawBytes paymentKeyHash

toCardanoPaymentKeyHash :: P.PaymentPubKeyHash -> Either ToCardanoError (C.Hash C.PaymentKey)
toCardanoPaymentKeyHash (P.PaymentPubKeyHash (PV1.PubKeyHash bs)) =
    let bsx = PlutusTx.fromBuiltin bs
        tg = "toCardanoPaymentKeyHash (" <> show (BS.length bsx) <> " bytes)"
    in tag tg $ deserialiseFromRawBytes (C.AsHash C.AsPaymentKey) bsx

fromCardanoScriptHash :: C.ScriptHash -> P.ValidatorHash
fromCardanoScriptHash scriptHash = P.ValidatorHash $ PlutusTx.toBuiltin $ C.serialiseToRawBytes scriptHash

toCardanoScriptHash :: P.ValidatorHash -> Either ToCardanoError C.ScriptHash
toCardanoScriptHash (P.ValidatorHash bs) = tag "toCardanoScriptHash" $ deserialiseFromRawBytes C.AsScriptHash $ PlutusTx.fromBuiltin bs

fromCardanoStakeAddressReference :: C.StakeAddressReference -> Either FromCardanoError (Maybe Credential.StakingCredential)
fromCardanoStakeAddressReference C.NoStakeAddress = pure Nothing
fromCardanoStakeAddressReference (C.StakeAddressByValue stakeCredential) =
    pure $ Just (Credential.StakingHash $ fromCardanoStakeCredential stakeCredential)
fromCardanoStakeAddressReference C.StakeAddressByPointer{} = pure Nothing

toCardanoStakeAddressReference :: Maybe Credential.StakingCredential -> Either ToCardanoError C.StakeAddressReference
toCardanoStakeAddressReference Nothing = pure C.NoStakeAddress
toCardanoStakeAddressReference (Just (Credential.StakingHash credential)) =
    C.StakeAddressByValue <$> toCardanoStakeCredential credential
toCardanoStakeAddressReference (Just Credential.StakingPtr{}) = Left StakingPointersNotSupported

fromCardanoStakeCredential :: C.StakeCredential -> Credential.Credential
fromCardanoStakeCredential (C.StakeCredentialByKey stakeKeyHash) = Credential.PubKeyCredential (fromCardanoStakeKeyHash stakeKeyHash)
fromCardanoStakeCredential (C.StakeCredentialByScript scriptHash) = Credential.ScriptCredential (fromCardanoScriptHash scriptHash)

toCardanoStakeCredential :: Credential.Credential -> Either ToCardanoError C.StakeCredential
toCardanoStakeCredential (Credential.PubKeyCredential pubKeyHash) = C.StakeCredentialByKey <$> toCardanoStakeKeyHash pubKeyHash
toCardanoStakeCredential (Credential.ScriptCredential validatorHash) = C.StakeCredentialByScript <$> toCardanoScriptHash validatorHash

fromCardanoStakeKeyHash :: C.Hash C.StakeKey -> PV1.PubKeyHash
fromCardanoStakeKeyHash stakeKeyHash = PV1.PubKeyHash $ PlutusTx.toBuiltin $ C.serialiseToRawBytes stakeKeyHash

toCardanoStakeKeyHash :: PV1.PubKeyHash -> Either ToCardanoError (C.Hash C.StakeKey)
toCardanoStakeKeyHash (PV1.PubKeyHash bs) = tag "toCardanoStakeKeyHash" $ deserialiseFromRawBytes (C.AsHash C.AsStakeKey) (PlutusTx.fromBuiltin bs)

fromCardanoTxOutValue :: C.TxOutValue era -> PV1.Value
fromCardanoTxOutValue (C.TxOutAdaOnly _ lovelace) = fromCardanoLovelace lovelace
fromCardanoTxOutValue (C.TxOutValue _ value)      = fromCardanoValue value

toCardanoTxOutValue :: PV1.Value -> Either ToCardanoError (C.TxOutValue C.AlonzoEra)
toCardanoTxOutValue value = do
    when (Ada.fromValue value == mempty) (Left OutputHasZeroAda)
    C.TxOutValue C.MultiAssetInAlonzoEra <$> toCardanoValue value

toCardanoTxOutValueUnsafe :: PV1.Value -> Either ToCardanoError (C.TxOutValue C.AlonzoEra)
toCardanoTxOutValueUnsafe value = C.TxOutValue C.MultiAssetInAlonzoEra <$> toCardanoValue value

<<<<<<< HEAD
toCardanoTxOutValueBabbage :: PV1.Value -> Either ToCardanoError (C.TxOutValue C.BabbageEra)
toCardanoTxOutValueBabbage value = C.TxOutValue C.MultiAssetInBabbageEra <$> toCardanoValue value

fromCardanoTxOutDatumHash :: C.TxOutDatum C.CtxTx era -> Maybe P.DatumHash
fromCardanoTxOutDatumHash C.TxOutDatumNone       = Nothing
fromCardanoTxOutDatumHash (C.TxOutDatumHash _ h) = Just $ P.DatumHash $ PlutusTx.toBuiltin (C.serialiseToRawBytes h)
fromCardanoTxOutDatumHash (C.TxOutDatumInTx _ d) = Just $ P.DatumHash $ PlutusTx.toBuiltin (C.serialiseToRawBytes (C.hashScriptData d))
fromCardanoTxOutDatumHash (C.TxOutDatumInline _ d) = Just $ P.DatumHash $ PlutusTx.toBuiltin (C.serialiseToRawBytes (C.hashScriptData d))

fromCardanoTxOutDatum :: C.TxOutDatum C.CtxTx era -> PV2.OutputDatum
fromCardanoTxOutDatum C.TxOutDatumNone       = PV2.NoOutputDatum
fromCardanoTxOutDatum (C.TxOutDatumHash _ h) = PV2.OutputDatumHash $ PV2.DatumHash $ PlutusTx.toBuiltin (C.serialiseToRawBytes h)
fromCardanoTxOutDatum (C.TxOutDatumInTx _ d) = PV2.OutputDatum $ PV2.Datum $ fromCardanoScriptData d
fromCardanoTxOutDatum (C.TxOutDatumInline _ d) = PV2.OutputDatum $ PV2.Datum $ fromCardanoScriptData d

toCardanoTxOutDatumHashBabbage :: Maybe P.DatumHash -> Either ToCardanoError (C.TxOutDatum ctx C.BabbageEra)
toCardanoTxOutDatumHashBabbage Nothing          = pure C.TxOutDatumNone
toCardanoTxOutDatumHashBabbage (Just datumHash) = C.TxOutDatumHash C.ScriptDataInBabbageEra <$> toCardanoScriptDataHash datumHash
=======
fromCardanoTxOutDatum :: C.TxOutDatum C.CtxTx era -> Maybe P.DatumHash
fromCardanoTxOutDatum C.TxOutDatumNone       = Nothing
fromCardanoTxOutDatum (C.TxOutDatumHash _ h) = Just $ P.DatumHash $ PlutusTx.toBuiltin (C.serialiseToRawBytes h)
fromCardanoTxOutDatum (C.TxOutDatum _ d)     = Just $ P.DatumHash $ PlutusTx.toBuiltin (C.serialiseToRawBytes (C.hashScriptData d))
>>>>>>> 100e3aee

toCardanoTxOutDatumHash :: Maybe P.DatumHash -> Either ToCardanoError (C.TxOutDatum ctx C.AlonzoEra)
toCardanoTxOutDatumHash Nothing          = pure C.TxOutDatumNone
toCardanoTxOutDatumHash (Just datumHash) = C.TxOutDatumHash C.ScriptDataInAlonzoEra <$> toCardanoScriptDataHash datumHash

toCardanoScriptDataHash :: P.DatumHash -> Either ToCardanoError (C.Hash C.ScriptData)
toCardanoScriptDataHash (P.DatumHash bs) = tag "toCardanoTxOutDatumHash" (deserialiseFromRawBytes (C.AsHash C.AsScriptData) (PlutusTx.fromBuiltin bs))

fromCardanoMintValue :: C.TxMintValue build era -> PV1.Value
fromCardanoMintValue C.TxMintNone              = mempty
fromCardanoMintValue (C.TxMintValue _ value _) = fromCardanoValue value

toCardanoMintValue :: PV1.Redeemers -> PV1.Value -> Set.Set P.MintingPolicy -> Either ToCardanoError (C.TxMintValue C.BuildTx C.AlonzoEra)
toCardanoMintValue redeemers value mps =
    let indexedMps = Prelude.zip [0..] $ Set.toList mps
     in C.TxMintValue C.MultiAssetInAlonzoEra
        <$> toCardanoValue value
        <*> (C.BuildTxWith . Map.fromList <$> traverse (\(idx, mp) -> (,) <$> (toCardanoPolicyId . PV1.mintingPolicyHash) mp <*> toCardanoMintWitness redeemers idx mp) indexedMps)

fromCardanoValue :: C.Value -> PV1.Value
fromCardanoValue (C.valueToList -> list) = foldMap toValue list
    where
        toValue (C.AdaAssetId, C.Quantity q) = Ada.lovelaceValueOf q
        toValue (C.AssetId policyId assetName, C.Quantity q)
            = Value.singleton (Value.mpsSymbol $ fromCardanoPolicyId policyId) (fromCardanoAssetName assetName) q

toCardanoValue :: PV1.Value -> Either ToCardanoError C.Value
toCardanoValue = fmap C.valueFromList . traverse fromValue . Value.flattenValue
    where
        fromValue (currencySymbol, tokenName, amount)
            | currencySymbol == Ada.adaSymbol && tokenName == Ada.adaToken =
                pure (C.AdaAssetId, C.Quantity amount)
            | otherwise =
                (,) <$> (C.AssetId <$> toCardanoPolicyId (Value.currencyMPSHash currencySymbol) <*> pure (toCardanoAssetName tokenName)) <*> pure (C.Quantity amount)

fromCardanoPolicyId :: C.PolicyId -> P.MintingPolicyHash
fromCardanoPolicyId (C.PolicyId scriptHash) = P.MintingPolicyHash $ PlutusTx.toBuiltin (C.serialiseToRawBytes scriptHash)

toCardanoPolicyId :: P.MintingPolicyHash -> Either ToCardanoError C.PolicyId
toCardanoPolicyId (P.MintingPolicyHash bs) = C.PolicyId <$> tag "toCardanoPolicyId" (tag (show (BS.length (PlutusTx.fromBuiltin bs)) <> " bytes") (deserialiseFromRawBytes C.AsScriptHash (PlutusTx.fromBuiltin bs)))

fromCardanoAssetName :: C.AssetName -> Value.TokenName
fromCardanoAssetName (C.AssetName bs) = Value.TokenName $ PlutusTx.toBuiltin bs

toCardanoAssetName :: Value.TokenName -> C.AssetName
toCardanoAssetName (Value.TokenName bs) = C.AssetName $ PlutusTx.fromBuiltin bs

fromCardanoFee :: C.TxFee era -> PV1.Value
fromCardanoFee (C.TxFeeImplicit _)          = mempty
fromCardanoFee (C.TxFeeExplicit _ lovelace) = fromCardanoLovelace lovelace

toCardanoFee :: PV1.Value -> Either ToCardanoError (C.TxFee C.AlonzoEra)
toCardanoFee value = C.TxFeeExplicit C.TxFeesExplicitInAlonzoEra <$> toCardanoLovelace value

fromCardanoLovelace :: C.Lovelace -> PV1.Value
fromCardanoLovelace (C.lovelaceToQuantity -> C.Quantity lovelace) = Ada.lovelaceValueOf lovelace

toCardanoLovelace :: PV1.Value -> Either ToCardanoError C.Lovelace
toCardanoLovelace value = if value == Ada.lovelaceValueOf lovelace then pure . C.quantityToLovelace . C.Quantity $ lovelace else Left ValueNotPureAda
    where
        Ada.Lovelace lovelace = Ada.fromValue value

fromCardanoValidityRange :: (C.TxValidityLowerBound era, C.TxValidityUpperBound era) -> P.SlotRange
fromCardanoValidityRange (l, u) = PV1.Interval (fromCardanoValidityLowerBound l) (fromCardanoValidityUpperBound u)

toCardanoValidityRange :: P.SlotRange -> Either ToCardanoError (C.TxValidityLowerBound C.AlonzoEra, C.TxValidityUpperBound C.AlonzoEra)
toCardanoValidityRange (PV1.Interval l u) = (,) <$> toCardanoValidityLowerBound l <*> toCardanoValidityUpperBound u

fromCardanoValidityLowerBound :: C.TxValidityLowerBound era -> PV1.LowerBound P.Slot
fromCardanoValidityLowerBound C.TxValidityNoLowerBound = PV1.LowerBound PV1.NegInf True
fromCardanoValidityLowerBound (C.TxValidityLowerBound _ slotNo) = PV1.LowerBound (PV1.Finite $ fromCardanoSlotNo slotNo) True

toCardanoValidityLowerBound :: PV1.LowerBound P.Slot -> Either ToCardanoError (C.TxValidityLowerBound C.AlonzoEra)
toCardanoValidityLowerBound (PV1.LowerBound PV1.NegInf _) = pure C.TxValidityNoLowerBound
toCardanoValidityLowerBound (PV1.LowerBound (PV1.Finite slotNo) closed)
    = pure . C.TxValidityLowerBound C.ValidityLowerBoundInAlonzoEra . toCardanoSlotNo $ if slotNo < 0 then 0 else if closed then slotNo else slotNo + 1
toCardanoValidityLowerBound (PV1.LowerBound PV1.PosInf _) = Left InvalidValidityRange

fromCardanoValidityUpperBound :: C.TxValidityUpperBound era -> PV1.UpperBound P.Slot
fromCardanoValidityUpperBound (C.TxValidityNoUpperBound _) = PV1.UpperBound PV1.PosInf True
fromCardanoValidityUpperBound (C.TxValidityUpperBound _ slotNo) = PV1.UpperBound (PV1.Finite $ fromCardanoSlotNo slotNo) False

toCardanoValidityUpperBound :: PV1.UpperBound P.Slot -> Either ToCardanoError (C.TxValidityUpperBound C.AlonzoEra)
toCardanoValidityUpperBound (PV1.UpperBound PV1.PosInf _) = pure $ C.TxValidityNoUpperBound C.ValidityNoUpperBoundInAlonzoEra
toCardanoValidityUpperBound (PV1.UpperBound (PV1.Finite slotNo) closed)
    = pure . C.TxValidityUpperBound C.ValidityUpperBoundInAlonzoEra . toCardanoSlotNo $ if closed then slotNo + 1 else slotNo
toCardanoValidityUpperBound (PV1.UpperBound PV1.NegInf _) = Left InvalidValidityRange

fromCardanoSlotNo :: C.SlotNo -> P.Slot
fromCardanoSlotNo (C.SlotNo w64) = P.Slot (toInteger w64)

toCardanoSlotNo :: P.Slot -> C.SlotNo
toCardanoSlotNo (P.Slot i) = C.SlotNo (fromInteger i)

fromCardanoScriptData :: C.ScriptData -> PV1.BuiltinData
fromCardanoScriptData = PV1.dataToBuiltinData . C.toPlutusData

toCardanoScriptData :: PV1.BuiltinData -> C.ScriptData
toCardanoScriptData = C.fromPlutusData . PV1.builtinDataToData

fromCardanoScriptInEra :: C.ScriptInEra era -> Maybe P.Script
fromCardanoScriptInEra (C.ScriptInEra C.PlutusScriptV1InAlonzo (C.PlutusScript C.PlutusScriptV1 script)) =
    Just $ fromCardanoPlutusScript script
fromCardanoScriptInEra (C.ScriptInEra C.PlutusScriptV1InBabbage (C.PlutusScript C.PlutusScriptV1 script)) =
    Just $ fromCardanoPlutusScript script
fromCardanoScriptInEra (C.ScriptInEra C.PlutusScriptV2InBabbage (C.PlutusScript C.PlutusScriptV2 script)) =
    Just $ fromCardanoPlutusScript script
fromCardanoScriptInEra (C.ScriptInEra _ C.SimpleScript{}) = Nothing

toCardanoScriptInEra :: P.Script -> Either ToCardanoError (C.ScriptInEra C.AlonzoEra)
toCardanoScriptInEra script = C.ScriptInEra C.PlutusScriptV1InAlonzo . C.PlutusScript C.PlutusScriptV1 <$> toCardanoPlutusScript script

fromCardanoPlutusScript :: C.HasTypeProxy lang => C.PlutusScript lang -> P.Script
fromCardanoPlutusScript = Codec.deserialise . BSL.fromStrict . C.serialiseToRawBytes

toCardanoPlutusScript :: P.Script -> Either ToCardanoError (C.PlutusScript C.PlutusScriptV1)
toCardanoPlutusScript =
    tag "toCardanoPlutusScript"
    . deserialiseFromRawBytes (C.AsPlutusScript C.AsPlutusScriptV1) . BSL.toStrict . Codec.serialise

deserialiseFromRawBytes :: C.SerialiseAsRawBytes t => C.AsType t -> ByteString -> Either ToCardanoError t
deserialiseFromRawBytes asType = maybe (Left DeserialisationError) Right . C.deserialiseFromRawBytes asType

tag :: String -> Either ToCardanoError t -> Either ToCardanoError t
tag s = first (Tag s)

data FromCardanoError
    = SimpleScriptsNotSupported
    deriving stock (Show, Eq, Generic)
    deriving anyclass (FromJSON, ToJSON, ToObject)

instance Pretty FromCardanoError where
    pretty SimpleScriptsNotSupported        = "Simple scripts are not supported"

data ToCardanoError
    = TxBodyError String -- ^ A C.TxBodyError converted to String
    | DeserialisationError
    | InvalidValidityRange
    | ValueNotPureAda
    | OutputHasZeroAda
    | StakingPointersNotSupported
    | SimpleScriptsNotSupportedToCardano
    | MissingTxInType
    | MissingMintingPolicyRedeemer
    | MissingMintingPolicy
    | ScriptPurposeNotSupported PV1.ScriptTag
    | Tag String ToCardanoError
    deriving stock (Show, Eq, Generic)
    deriving anyclass (FromJSON, ToJSON)

instance Pretty ToCardanoError where
    pretty (TxBodyError err)                  = "TxBodyError" <> colon <+> pretty err
    pretty DeserialisationError               = "ByteString deserialisation failed"
    pretty InvalidValidityRange               = "Invalid validity range"
    pretty ValueNotPureAda                    = "Fee values should only contain Ada"
    pretty OutputHasZeroAda                   = "Transaction outputs should not contain zero Ada"
    pretty StakingPointersNotSupported        = "Staking pointers are not supported"
    pretty SimpleScriptsNotSupportedToCardano = "Simple scripts are not supported"
    pretty MissingTxInType                    = "Missing TxInType"
    pretty MissingMintingPolicyRedeemer       = "Missing minting policy redeemer"
    pretty MissingMintingPolicy               = "Missing minting policy"
    pretty (ScriptPurposeNotSupported p)      = "Script purpose not supported:" <+> viaShow p
    pretty (Tag t err)                        = pretty t <> colon <+> pretty err

zeroExecutionUnits :: C.ExecutionUnits
zeroExecutionUnits = C.ExecutionUnits 0 0<|MERGE_RESOLUTION|>--- conflicted
+++ resolved
@@ -28,11 +28,8 @@
   , fromCardanoTxIn
   , fromCardanoTxInsCollateral
   , fromCardanoTxOut
+  , fromCardanoTxOutDatumHash
   , fromCardanoTxOutDatum
-<<<<<<< HEAD
-  , fromCardanoTxOutDatumHash
-=======
->>>>>>> 100e3aee
   , fromCardanoAddress
   , fromCardanoMintValue
   , fromCardanoValue
@@ -56,11 +53,8 @@
   , toCardanoTxOutUnsafe
   , toCardanoTxOutBabbage
   , toCardanoTxOutDatumHash
-<<<<<<< HEAD
   , toCardanoTxOutDatumHashBabbage
-=======
   , toCardanoTxOutValue
->>>>>>> 100e3aee
   , toCardanoAddress
   , toCardanoMintValue
   , toCardanoValue
@@ -223,6 +217,7 @@
 withIsCardanoEra C.AllegraEraInCardanoMode r = r
 withIsCardanoEra C.MaryEraInCardanoMode r    = r
 withIsCardanoEra C.AlonzoEraInCardanoMode r  = r
+withIsCardanoEra C.BabbageEraInCardanoMode r = r
 
 parseByronInCardanoModeTx :: Aeson.Value -> Parser SomeCardanoApiTx
 parseByronInCardanoModeTx =
@@ -484,20 +479,14 @@
         <*> pure (C.fromPlutusData $ PV1.toData redeemer)
         <*> pure zeroExecutionUnits
 
-<<<<<<< HEAD
 -- TODO Handle reference script once 'P.TxOut' supports it (or when we use
 -- exclusively 'C.TxOut' in all the codebase).
 fromCardanoTxOut :: C.TxOut C.CtxTx era -> Either FromCardanoError PV1.TxOut
 fromCardanoTxOut (C.TxOut addr value datumHash _) =
     PV1.TxOut
-=======
-fromCardanoTxOut :: C.TxOut C.CtxTx era -> Either FromCardanoError P.TxOut
-fromCardanoTxOut (C.TxOut addr value datum) =
-    P.TxOut
->>>>>>> 100e3aee
     <$> fromCardanoAddress addr
     <*> pure (fromCardanoTxOutValue value)
-    <*> pure (fromCardanoTxOutDatum datum)
+    <*> pure (fromCardanoTxOutDatumHash datumHash)
 
 toCardanoTxOutBabbage
     :: C.NetworkId
@@ -628,7 +617,6 @@
 toCardanoTxOutValueUnsafe :: PV1.Value -> Either ToCardanoError (C.TxOutValue C.AlonzoEra)
 toCardanoTxOutValueUnsafe value = C.TxOutValue C.MultiAssetInAlonzoEra <$> toCardanoValue value
 
-<<<<<<< HEAD
 toCardanoTxOutValueBabbage :: PV1.Value -> Either ToCardanoError (C.TxOutValue C.BabbageEra)
 toCardanoTxOutValueBabbage value = C.TxOutValue C.MultiAssetInBabbageEra <$> toCardanoValue value
 
@@ -647,12 +635,6 @@
 toCardanoTxOutDatumHashBabbage :: Maybe P.DatumHash -> Either ToCardanoError (C.TxOutDatum ctx C.BabbageEra)
 toCardanoTxOutDatumHashBabbage Nothing          = pure C.TxOutDatumNone
 toCardanoTxOutDatumHashBabbage (Just datumHash) = C.TxOutDatumHash C.ScriptDataInBabbageEra <$> toCardanoScriptDataHash datumHash
-=======
-fromCardanoTxOutDatum :: C.TxOutDatum C.CtxTx era -> Maybe P.DatumHash
-fromCardanoTxOutDatum C.TxOutDatumNone       = Nothing
-fromCardanoTxOutDatum (C.TxOutDatumHash _ h) = Just $ P.DatumHash $ PlutusTx.toBuiltin (C.serialiseToRawBytes h)
-fromCardanoTxOutDatum (C.TxOutDatum _ d)     = Just $ P.DatumHash $ PlutusTx.toBuiltin (C.serialiseToRawBytes (C.hashScriptData d))
->>>>>>> 100e3aee
 
 toCardanoTxOutDatumHash :: Maybe P.DatumHash -> Either ToCardanoError (C.TxOutDatum ctx C.AlonzoEra)
 toCardanoTxOutDatumHash Nothing          = pure C.TxOutDatumNone
