--- conflicted
+++ resolved
@@ -480,19 +480,12 @@
         <*> pure (C.fromPlutusData $ PV1.toData redeemer)
         <*> pure zeroExecutionUnits
 
-<<<<<<< HEAD
 -- TODO Handle reference script once 'P.TxOut' supports it (or when we use
 -- exclusively 'C.TxOut' in all the codebase).
 fromCardanoTxOut :: C.TxOut C.CtxTx era -> Either FromCardanoError PV1.TxOut
 fromCardanoTxOut (C.TxOut addr value datumHash _) =
     PV1.TxOut
-    <$> fromCardanoAddress addr
-=======
-fromCardanoTxOut :: C.TxOut C.CtxTx era -> Either FromCardanoError P.TxOut
-fromCardanoTxOut (C.TxOut addr value datum) =
-    P.TxOut
     <$> fromCardanoAddressInEra addr
->>>>>>> 23ea8458
     <*> pure (fromCardanoTxOutValue value)
     <*> pure (fromCardanoTxOutDatumHash datumHash)
 
@@ -512,13 +505,8 @@
     -> (Maybe P.DatumHash -> Either ToCardanoError (C.TxOutDatum ctx C.AlonzoEra))
     -> PV1.TxOut
     -> Either ToCardanoError (C.TxOut ctx C.AlonzoEra)
-<<<<<<< HEAD
 toCardanoTxOut networkId fromHash (PV1.TxOut addr value datumHash) =
-    C.TxOut <$> toCardanoAddress networkId addr
-=======
-toCardanoTxOut networkId fromHash (P.TxOut addr value datumHash) =
     C.TxOut <$> toCardanoAddressInEra networkId addr
->>>>>>> 23ea8458
             <*> toCardanoTxOutValue value
             <*> fromHash datumHash
             <*> pure C.ReferenceScriptNone
@@ -528,13 +516,8 @@
     -> (Maybe P.DatumHash -> Either ToCardanoError (C.TxOutDatum ctx C.AlonzoEra))
     -> PV1.TxOut
     -> Either ToCardanoError (C.TxOut ctx C.AlonzoEra)
-<<<<<<< HEAD
 toCardanoTxOutUnsafe networkId fromHash (PV1.TxOut addr value datumHash) =
-    C.TxOut <$> toCardanoAddress networkId addr
-=======
-toCardanoTxOutUnsafe networkId fromHash (P.TxOut addr value datumHash) =
     C.TxOut <$> toCardanoAddressInEra networkId addr
->>>>>>> 23ea8458
             <*> toCardanoTxOutValueUnsafe value
             <*> fromHash datumHash
             <*> pure C.ReferenceScriptNone
