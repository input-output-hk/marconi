--- conflicted
+++ resolved
@@ -1,14 +1,7 @@
 (abs
-<<<<<<< HEAD
-  out_Bool_348
+  out_Bool_352
   (type)
   (lam
-    case_True_349 out_Bool_348 (lam case_False_350 out_Bool_348 case_True_349)
-=======
-  out_Bool_290
-  (type)
-  (lam
-    case_True_291 out_Bool_290 (lam case_False_292 out_Bool_290 case_True_291)
->>>>>>> 3e38c3cc
+    case_True_353 out_Bool_352 (lam case_False_354 out_Bool_352 case_True_353)
   )
 )