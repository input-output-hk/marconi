{-# LANGUAGE DataKinds                  #-}
{-# LANGUAGE DeriveAnyClass             #-}
{-# LANGUAGE DeriveGeneric              #-}
{-# LANGUAGE DerivingStrategies         #-}
{-# LANGUAGE FlexibleContexts           #-}
{-# LANGUAGE GeneralizedNewtypeDeriving #-}
{-# LANGUAGE MultiParamTypeClasses      #-}
{-# LANGUAGE NamedFieldPuns             #-}
{-# LANGUAGE OverloadedStrings          #-}
{-# LANGUAGE ScopedTypeVariables        #-}
{-# LANGUAGE TemplateHaskell            #-}
{-# LANGUAGE TupleSections              #-}
{-# LANGUAGE TypeApplications           #-}
{-# LANGUAGE TypeFamilies               #-}
{-# LANGUAGE TypeOperators              #-}
{-# OPTIONS_GHC -fno-ignore-interface-pragmas #-}

module Game where

-- TRIM TO HERE
-- A game with two players. Player 1 thinks of a secret word
-- and uses its hash, and the game validator script, to lock
-- some funds (the prize) in a pay-to-script transaction output.
-- Player 2 guesses the word by attempting to spend the transaction
-- output. If the guess is correct, the validator script releases the funds.
-- If it isn't, the funds stay locked.
import Control.Monad (void)
import Data.ByteString.Char8 qualified as C
import Data.Map (Map)
import Data.Map qualified as Map
import Data.Maybe (catMaybes)
import Ledger.Ada qualified as Ada
import Ledger.Constraints qualified as Constraints
import Ledger.Tx (ChainIndexTxOut (..))
import Ledger.Typed.Scripts qualified as Scripts
import Playground.Contract
import Plutus.Contract
import Plutus.Script.Utils.V1.Address (mkValidatorAddress)
import Plutus.V1.Ledger.Api (Address, Datum (Datum), ScriptContext, Validator, Value)
import PlutusTx qualified
import PlutusTx.Prelude hiding (pure, (<$>))
import Prelude qualified as Haskell

------------------------------------------------------------

newtype HashedString = HashedString BuiltinByteString deriving newtype (PlutusTx.ToData, PlutusTx.FromData, PlutusTx.UnsafeFromData)

PlutusTx.makeLift ''HashedString

newtype ClearString = ClearString BuiltinByteString deriving newtype (PlutusTx.ToData, PlutusTx.FromData, PlutusTx.UnsafeFromData)

PlutusTx.makeLift ''ClearString

type GameSchema =
        Endpoint "lock" LockParams
        .\/ Endpoint "guess" GuessParams

data Game
instance Scripts.ValidatorTypes Game where
    type instance RedeemerType Game = ClearString
    type instance DatumType Game = HashedString

gameInstance :: Scripts.TypedValidator Game
gameInstance = Scripts.mkTypedValidator @Game
    $$(PlutusTx.compile [|| validateGuess ||])
    $$(PlutusTx.compile [|| wrap ||]) where
        wrap = Scripts.mkUntypedValidator @HashedString @ClearString

-- create a data script for the guessing game by hashing the string
-- and lifting the hash to its on-chain representation
hashString :: Haskell.String -> HashedString
hashString = HashedString . sha2_256 . toBuiltin . C.pack

-- create a redeemer script for the guessing game by lifting the
-- string to its on-chain representation
clearString :: Haskell.String -> ClearString
clearString = ClearString . toBuiltin . C.pack

-- | The validation function (Datum -> Redeemer -> ScriptContext -> Bool)
validateGuess :: HashedString -> ClearString -> ScriptContext -> Bool
validateGuess hs cs _ = isGoodGuess hs cs

isGoodGuess :: HashedString -> ClearString -> Bool
isGoodGuess (HashedString actual) (ClearString guess') = actual == sha2_256 guess'

-- | The validator script of the game.
gameValidator :: Validator
gameValidator = Scripts.validatorScript gameInstance

-- | The address of the game (the hash of its validator script)
gameAddress :: Address
gameAddress = mkValidatorAddress gameValidator

-- | Parameters for the "lock" endpoint
data LockParams = LockParams
    { secretWord :: Haskell.String
    , amount     :: Value
    }
    deriving stock (Haskell.Eq, Haskell.Show, Generic)
    deriving anyclass (FromJSON, ToJSON, ToSchema, ToArgument)

--  | Parameters for the "guess" endpoint
newtype GuessParams = GuessParams
    { guessWord :: Haskell.String
    }
    deriving stock (Haskell.Eq, Haskell.Show, Generic)
    deriving anyclass (FromJSON, ToJSON, ToSchema, ToArgument)

-- | The "lock" contract endpoint. See note [Contract endpoints]
lock :: AsContractError e => Promise () GameSchema e ()
lock = endpoint @"lock" @LockParams $ \(LockParams secret amt) -> do
    logInfo @Haskell.String $ "Pay " <> Haskell.show amt <> " to the script"
    let tx         = Constraints.mustPayToTheScript (hashString secret) amt
    void (submitTxConstraints gameInstance tx)

-- | The "guess" contract endpoint. See note [Contract endpoints]
guess :: AsContractError e => Promise () GameSchema e ()
guess = endpoint @"guess" @GuessParams $ \(GuessParams theGuess) -> do
    -- Wait for script to have a UTxO of a least 1 lovelace
    logInfo @Haskell.String "Waiting for script to have a UTxO of at least 1 lovelace"
    utxos <- fundsAtAddressGeq gameAddress (Ada.lovelaceValueOf 1)

    let redeemer = clearString theGuess
        tx       = Constraints.collectFromTheScript utxos redeemer

    -- Log a message saying if the secret word was correctly guessed
    let hashedSecretWord = findSecretWordValue utxos
        isCorrectSecretWord = fmap (`isGoodGuess` redeemer) hashedSecretWord == Just True
    if isCorrectSecretWord
        then logWarn @Haskell.String "Correct secret word! Submitting the transaction"
        else logWarn @Haskell.String "Incorrect secret word, but still submiting the transaction"

    -- This is only for test purposes to have a possible failing transaction.
    -- In a real use-case, we would not submit the transaction if the guess is
    -- wrong.
    logInfo @Haskell.String "Submitting transaction to guess the secret word"
    void (submitTxConstraintsSpending gameInstance utxos tx)

-- | Find the secret word in the Datum of the UTxOs
findSecretWordValue :: Map TxOutRef ChainIndexTxOut -> Maybe HashedString
findSecretWordValue =
  listToMaybe . catMaybes . Map.elems . Map.map secretWordValue

-- | Extract the secret word in the Datum of a given transaction output is possible
secretWordValue :: ChainIndexTxOut -> Maybe HashedString
secretWordValue o = do
<<<<<<< HEAD
  Datum d <- either (const Nothing) Just (_ciTxOutScriptDatum o)
=======
  Datum d <- snd (_ciTxOutScriptDatum o)
>>>>>>> e006cc49
  PlutusTx.fromBuiltinData d

game :: AsContractError e => Contract () GameSchema e ()
game = do
    logInfo @Haskell.String "Waiting for guess or lock endpoint..."
    selectList [lock, guess]

{- Note [Contract endpoints]

A contract endpoint is a function that uses the wallet API to interact with the
blockchain. We can look at contract endpoints from two different points of view.

1. Contract users

Contract endpoints are the visible interface of the contract. They provide a
UI (HTML form) for entering the parameters of the actions we may take as part
of the contract.

2. Contract authors

As contract authors we define endpoints as functions that return a value of
type 'MockWallet ()'. This type indicates that the function uses the wallet API
to produce and spend transaction outputs on the blockchain.

Endpoints can have any number of parameters: 'lock' has two
parameters, 'guess' has one and 'startGame' has none. For each endpoint we
include a call to 'mkFunction' at the end of the contract definition. This
causes the Haskell compiler to generate a schema for the endpoint. The Plutus
Playground then uses this schema to present an HTML form to the user where the
parameters can be entered.

-}

endpoints :: AsContractError e => Contract () GameSchema e ()
endpoints = game

mkSchemaDefinitions ''GameSchema

$(mkKnownCurrencies [])<|MERGE_RESOLUTION|>--- conflicted
+++ resolved
@@ -144,11 +144,7 @@
 -- | Extract the secret word in the Datum of a given transaction output is possible
 secretWordValue :: ChainIndexTxOut -> Maybe HashedString
 secretWordValue o = do
-<<<<<<< HEAD
-  Datum d <- either (const Nothing) Just (_ciTxOutScriptDatum o)
-=======
   Datum d <- snd (_ciTxOutScriptDatum o)
->>>>>>> e006cc49
   PlutusTx.fromBuiltinData d
 
 game :: AsContractError e => Contract () GameSchema e ()
