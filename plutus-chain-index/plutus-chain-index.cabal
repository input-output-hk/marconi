--- conflicted
+++ resolved
@@ -53,12 +53,9 @@
         lens -any,
         prettyprinter >=1.1.0.1,
         semigroups -any,
-<<<<<<< HEAD
         bytestring -any,
         data-default -any,
         text -any
-=======
->>>>>>> d4af4800
 
 test-suite plutus-chain-index-test
     import: lang
