{-# LANGUAGE FlexibleContexts   #-}
{-# LANGUAGE GADTs              #-}
{-# LANGUAGE NamedFieldPuns     #-}
{-# LANGUAGE NumericUnderscores #-}
{-# LANGUAGE RankNTypes         #-}
-- |
module Plutus.PAB.Core.ContractInstance.BlockchainEnv(
  startNodeClient
  , processMockBlock
  , processChainSyncEvent
  ) where

import Cardano.Api (BlockInMode (..), ChainPoint (..))
import Cardano.Api qualified as C
import Cardano.Api.NetworkId.Extra (NetworkIdWrapper (NetworkIdWrapper))
import Cardano.Node.Params qualified as Params
import Cardano.Protocol.Socket.Client (ChainSyncEvent (..))
import Cardano.Protocol.Socket.Client qualified as Client
import Cardano.Protocol.Socket.Mock.Client qualified as MockClient
import Data.Map qualified as Map
import Data.Monoid (Last (..), Sum (..))
import Ledger (Block, Slot (..), TxId (..))
import Ledger.Params (Params (pNetworkId))
import Plutus.PAB.Core.ContractInstance.STM (BlockchainEnv (..), InstanceClientEnv (..), InstancesState,
                                             OpenTxOutProducedRequest (..), OpenTxOutSpentRequest (..),
                                             emptyBlockchainEnv)
import Plutus.PAB.Core.ContractInstance.STM qualified as S
import Plutus.Trace.Emulator.ContractInstance (IndexedBlock (..), indexBlock)

import Plutus.PAB.Types (Config (Config), DevelopmentOptions (DevelopmentOptions, pabResumeFrom, pabRollbackHistory),
                         developmentOptions, nodeServerConfig)

import Cardano.Node.Types (NodeMode (..),
                           PABServerConfig (PABServerConfig, pscNetworkId, pscNodeMode, pscSlotConfig, pscSocketPath))
import Control.Concurrent.STM (STM)
import Control.Concurrent.STM qualified as STM
import Control.Lens
import Control.Monad (forM_, void, when)
import Control.Tracer (nullTracer)
import Data.Foldable (foldl')
import Data.Maybe (catMaybes, maybeToList)
import Ledger.TimeSlot qualified as TimeSlot
import Plutus.ChainIndex (BlockNumber (..), ChainIndexTx (..), ChainIndexTxOutputs (..), Depth (..),
                          InsertUtxoFailed (..), InsertUtxoSuccess (..), Point (..), ReduceBlockCountResult (..),
                          RollbackFailed (..), RollbackResult (..), Tip (..), TxConfirmedState (..), TxIdState (..),
                          TxOutBalance, TxValidity (..), UtxoIndex, UtxoState (..), blockId, citxTxId, fromOnChainTx,
                          insert, reduceBlockCount, tipAsPoint, utxoState)
import Plutus.ChainIndex.Compatibility (fromCardanoBlockHeader, fromCardanoPoint, toCardanoPoint)
import Plutus.ChainIndex.TxIdState qualified as TxIdState
import Plutus.ChainIndex.TxOutBalance qualified as TxOutBalance
import Plutus.ChainIndex.UtxoState (viewTip)
import Plutus.Contract.CardanoAPI (fromCardanoTx, withIsCardanoEra)
import System.Random

-- | Connect to the node and write node updates to the blockchain
--   env.
startNodeClient ::
     Config -- ^ PAB's config
  -> InstancesState -- ^ In-memory state of running contract instances
  -> IO BlockchainEnv
startNodeClient config instancesState = do
    let Config { nodeServerConfig =
                   PABServerConfig { pscSocketPath = socket
                                   , pscSlotConfig = slotConfig
                                   , pscNodeMode
                                   , pscNetworkId = NetworkIdWrapper networkId
                                   }
               , developmentOptions =
                   DevelopmentOptions { pabRollbackHistory
                                      , pabResumeFrom = resumePoint
                                      }
               } = config
    params <- Params.fromPABServerConfig $ nodeServerConfig config
    env <- STM.atomically $ emptyBlockchainEnv pabRollbackHistory params
    case pscNodeMode of
      MockNode -> do
        void $ MockClient.runChainSync socket slotConfig
            (\block slot -> handleSyncAction $ processMockBlock instancesState env block slot
            )
      AlonzoNode -> do
        let resumePoints = maybeToList $ toCardanoPoint resumePoint
        void $ Client.runChainSync socket nullTracer slotConfig networkId resumePoints
            (\block -> do
                -- We store the actual current slot in `BlockchainEnv`. Thus,
                -- at every new block from the local node, we request for the
                -- current slot number and store it. The actual current slot is
                -- useful/necessary for blocking contract actions like `awaitSlot`.
                slot <- TimeSlot.currentSlot slotConfig
                STM.atomically $ STM.writeTVar (beCurrentSlot env) slot

                handleSyncAction $ processChainSyncEvent instancesState env block
            )
    pure env

-- | Deal with sync action failures from running this STM action. For now, we
-- deal with them by simply calling `error`; i.e. the application exits.
handleSyncAction :: STM (Either SyncActionFailure (Slot, BlockNumber)) -> IO ()
handleSyncAction action = do
  result <- STM.atomically action
  case result of
    Left err -> putStrLn $ "handleSyncAction failed with: " <> show err
    Right (Slot s, BlockNumber n) -> do
      stdGen <- newStdGen
      when (fst (randomR (0 :: Int, 10_000) stdGen) == 0) $
        putStrLn $ "Current synced block: " <> show n <> ". Current synced slot: " <> show s
  either (error . show) (const $ pure ()) result

updateInstances :: IndexedBlock -> InstanceClientEnv -> STM ()
updateInstances
    IndexedBlock{ibUtxoSpent, ibUtxoProduced}
    InstanceClientEnv{ceUtxoSpentRequests, ceUtxoProducedRequests} = do

  forM_ (Map.intersectionWith (,) ibUtxoSpent ceUtxoSpentRequests) $ \(onChainTx, requests) ->
    traverse (\OpenTxOutSpentRequest{osrSpendingTx} -> STM.tryPutTMVar osrSpendingTx onChainTx) requests
  forM_ (Map.intersectionWith (,) ibUtxoProduced ceUtxoProducedRequests) $ \(txns, requests) ->
    traverse (\OpenTxOutProducedRequest{otxProducingTxns} -> STM.tryPutTMVar otxProducingTxns txns) requests

blockAndSlot :: BlockchainEnv -> STM (Slot, BlockNumber)
blockAndSlot BlockchainEnv{beLastSyncedBlockNo, beLastSyncedBlockSlot} =
  (,) <$> STM.readTVar beLastSyncedBlockSlot <*> STM.readTVar beLastSyncedBlockNo

-- | Process a chain sync event that we receive from the alonzo node client
processChainSyncEvent
  :: InstancesState
  -> BlockchainEnv
  -> ChainSyncEvent
  -> STM (Either SyncActionFailure (Slot, BlockNumber))
processChainSyncEvent instancesState blockchainEnv event = do
  case event of
    Resume _ -> Right <$> blockAndSlot blockchainEnv
    RollForward (BlockInMode (C.Block header transactions) era) _ ->
<<<<<<< HEAD
      case era of
        -- Unfortunately, we need to pattern match again all eras because
        -- 'processBlock' has the constraints 'C.IsCardanoEra era', but not
        -- 'C.BlockInMode'.
        C.ByronEraInCardanoMode   -> processBlock instancesState header blockchainEnv transactions era
        C.ShelleyEraInCardanoMode -> processBlock instancesState header blockchainEnv transactions era
        C.AllegraEraInCardanoMode -> processBlock instancesState header blockchainEnv transactions era
        C.MaryEraInCardanoMode    -> processBlock instancesState header blockchainEnv transactions era
        C.AlonzoEraInCardanoMode  -> processBlock instancesState header blockchainEnv transactions era
        C.BabbageEraInCardanoMode -> processBlock instancesState header blockchainEnv transactions era
=======
      withIsCardanoEra era (processBlock instancesState header blockchainEnv transactions era)
>>>>>>> 100e3aee
    RollBackward chainPoint _ -> runRollback blockchainEnv chainPoint

data SyncActionFailure
  = RollbackFailure RollbackFailed
  | InsertUtxoStateFailure InsertUtxoFailed
  deriving (Show)

-- | Roll back the chain to the given ChainPoint and slot.
runRollback :: BlockchainEnv -> ChainPoint -> STM (Either SyncActionFailure (Slot, BlockNumber))
runRollback env@BlockchainEnv{beLastSyncedBlockSlot, beTxChanges, beTxOutChanges} chainPoint = do
  currentSlot <- STM.readTVar beLastSyncedBlockSlot
  txIdStateIndex <- STM.readTVar beTxChanges
  txOutBalanceStateIndex <- STM.readTVar beTxOutChanges

  let point = fromCardanoPoint chainPoint
      rs    = TxIdState.rollback point txIdStateIndex
      rs'   = TxOutBalance.rollback point txOutBalanceStateIndex
      -- Check to see if the rollback is just through a sequence of empty blocks ending at the tip.
      emptyRollBack =
           point > tipAsPoint (viewTip txIdStateIndex)
        && pointSlot point <= currentSlot

  if emptyRollBack
    then Right <$> blockAndSlot env
    else case rs of
           Left e                                -> pure $ Left (RollbackFailure e)
           Right RollbackResult{rolledBackIndex=rolledBackTxIdStateIndex} ->
             case rs' of
               Left e' -> pure $ Left (RollbackFailure e')
               Right RollbackResult{rolledBackIndex=rolledBackTxOutBalanceStateIndex} -> do
                 STM.writeTVar beTxChanges rolledBackTxIdStateIndex
                 STM.writeTVar beTxOutChanges rolledBackTxOutBalanceStateIndex
                 Right <$> blockAndSlot env

-- | Get transaction ID and validity from a transaction.
txEvent :: ChainIndexTx -> (TxId, TxOutBalance, TxValidity)
txEvent tx =
  let validity = case tx of ChainIndexTx { _citxOutputs = ValidTx _ } -> TxValid
                            ChainIndexTx { _citxOutputs = InvalidTx } -> TxInvalid
   in (view citxTxId tx, TxOutBalance.fromTx tx, validity)

-- | Update the blockchain env. with changes from a new block of cardano
--   transactions in any era
processBlock :: forall era. C.IsCardanoEra era
             => InstancesState
             -> C.BlockHeader
             -> BlockchainEnv
             -> [C.Tx era]
             -> C.EraInMode era C.CardanoMode
             -> STM (Either SyncActionFailure (Slot, BlockNumber))
processBlock instancesState header env transactions era = do
  let C.BlockHeader (C.SlotNo slot) _ _ = header
  STM.writeTVar (beLastSyncedBlockSlot env) (fromIntegral slot)
  if null transactions
     then Right <$> blockAndSlot env
     else do
        let tip = fromCardanoBlockHeader header
            -- We ignore cardano transactions that we couldn't convert to
            -- our 'ChainIndexTx'.
            ciTxs = catMaybes (either (const Nothing) Just . fromCardanoTx era <$> transactions)

        instEnv <- S.instancesClientEnv instancesState
        updateInstances (indexBlock ciTxs) instEnv

        updateTransactionState tip env (txEvent <$> ciTxs)

-- | For the given transactions, perform the updates in the 'TxIdState', and
-- also record that a new block has been processed.
updateTransactionState
  :: Foldable t
  => Tip
  -> BlockchainEnv
  -> t (TxId, TxOutBalance, TxValidity)
  -> STM (Either SyncActionFailure (Slot, BlockNumber))
updateTransactionState
    tip
    env@BlockchainEnv{ beRollbackHistory
                     , beTxChanges
                     , beTxOutChanges
                     , beLastSyncedBlockNo
                     }
    xs = do

    txIdStateIndex <- STM.readTVar beTxChanges
    let txIdState = _usTxUtxoData $ utxoState txIdStateIndex
    txUtxoBalanceIndex <- STM.readTVar beTxOutChanges
    let txUtxoBalance = _usTxUtxoData $ utxoState txUtxoBalanceIndex
    blockNumber <- STM.readTVar beLastSyncedBlockNo
    let txIdState' = foldl' (insertNewTx blockNumber) txIdState xs
        txIdStateInsert  = insert (UtxoState txIdState' tip) txIdStateIndex
        txUtxoBalance' = txUtxoBalance <> foldMap (\(_, b, _) -> b) xs
        txUtxoBalanceInsert = insert (UtxoState txUtxoBalance' tip) txUtxoBalanceIndex

    case (txIdStateInsert, txUtxoBalanceInsert) of
      (Right InsertUtxoSuccess{newIndex=newTxIdState}
        , Right InsertUtxoSuccess{newIndex=newTxOutBalance}) -> do -- TODO: Get tx out status another way

        STM.writeTVar beTxChanges    $ trimIx beRollbackHistory newTxIdState
        STM.writeTVar beTxOutChanges $ trimIx beRollbackHistory newTxOutBalance
        STM.writeTVar beLastSyncedBlockNo (succ blockNumber)
        Right <$> blockAndSlot env
      (Left e, _) -> pure $ Left $ InsertUtxoStateFailure e
      (_, Left e) -> pure $ Left $ InsertUtxoStateFailure e
    where
      trimIx :: Monoid a => Maybe Int -> UtxoIndex a -> UtxoIndex a
      trimIx Nothing                uix = uix
      trimIx (Just rollbackHistory) uix =
        case reduceBlockCount (Depth rollbackHistory) uix of
          BlockCountNotReduced          -> uix
          ReduceBlockCountResult uix' _ -> uix'

insertNewTx :: BlockNumber -> TxIdState -> (TxId, TxOutBalance, TxValidity) -> TxIdState
insertNewTx blockNumber TxIdState{txnsConfirmed, txnsDeleted} (txi, _, txValidity) =
  let newConfirmed = txnsConfirmed & at txi ?~ newV
   in TxIdState (txnsConfirmed <> newConfirmed) txnsDeleted
    where
      -- New state; we rely on the monoid instance to make this agree with any
      -- existing transactions already present (but perhaps rolled back.)
      newV = TxConfirmedState
              { timesConfirmed = Sum 1
              , blockAdded     = Last (Just blockNumber)
              , validity       = Last (Just txValidity)
              }

-- | Go through the transactions in a block, updating the 'BlockchainEnv'
--   when any interesting addresses or transactions have changed.
<<<<<<< HEAD
processMockBlock :: InstancesState -> BlockchainEnv -> Block -> Slot -> STM (Either SyncActionFailure (Slot, BlockNumber))
processMockBlock instancesState env@BlockchainEnv{beCurrentSlot, beCurrentBlock, beParams} transactions slot = do
  lastSlot <- STM.readTVar beCurrentSlot
  when (slot > lastSlot) $ do
=======
processMockBlock
    :: InstancesState
    -> BlockchainEnv
    -> Block
    -> Slot
    -> STM (Either SyncActionFailure (Slot, BlockNumber))
processMockBlock
  instancesState
  env@BlockchainEnv{beCurrentSlot, beLastSyncedBlockSlot, beLastSyncedBlockNo}
  transactions
  slot = do

  -- In the mock node, contrary to the actual node, the last synced block slot
  -- and the actual slot is the same.
  lastSyncedBlockSlot <- STM.readTVar beLastSyncedBlockSlot
  when (slot > lastSyncedBlockSlot) $ do
    STM.writeTVar beLastSyncedBlockSlot slot

  lastCurrentSlot <- STM.readTVar beCurrentSlot
  when (slot > lastCurrentSlot ) $ do
>>>>>>> 100e3aee
    STM.writeTVar beCurrentSlot slot

  let networkId = pNetworkId beParams
  if null transactions
     then do
       result <- (,) <$> STM.readTVar beLastSyncedBlockSlot <*> STM.readTVar beLastSyncedBlockNo
       pure $ Right result
     else do
      blockNumber <- STM.readTVar beLastSyncedBlockNo

      instEnv <- S.instancesClientEnv instancesState
      updateInstances (indexBlock $ fmap (fromOnChainTx networkId) transactions) instEnv

      let tip = Tip { tipSlot = slot
                    , tipBlockId = blockId transactions
                    , tipBlockNo = blockNumber
                    }

      updateTransactionState tip env (txEvent <$> fmap (fromOnChainTx networkId) transactions)<|MERGE_RESOLUTION|>--- conflicted
+++ resolved
@@ -129,20 +129,7 @@
   case event of
     Resume _ -> Right <$> blockAndSlot blockchainEnv
     RollForward (BlockInMode (C.Block header transactions) era) _ ->
-<<<<<<< HEAD
-      case era of
-        -- Unfortunately, we need to pattern match again all eras because
-        -- 'processBlock' has the constraints 'C.IsCardanoEra era', but not
-        -- 'C.BlockInMode'.
-        C.ByronEraInCardanoMode   -> processBlock instancesState header blockchainEnv transactions era
-        C.ShelleyEraInCardanoMode -> processBlock instancesState header blockchainEnv transactions era
-        C.AllegraEraInCardanoMode -> processBlock instancesState header blockchainEnv transactions era
-        C.MaryEraInCardanoMode    -> processBlock instancesState header blockchainEnv transactions era
-        C.AlonzoEraInCardanoMode  -> processBlock instancesState header blockchainEnv transactions era
-        C.BabbageEraInCardanoMode -> processBlock instancesState header blockchainEnv transactions era
-=======
       withIsCardanoEra era (processBlock instancesState header blockchainEnv transactions era)
->>>>>>> 100e3aee
     RollBackward chainPoint _ -> runRollback blockchainEnv chainPoint
 
 data SyncActionFailure
@@ -269,12 +256,6 @@
 
 -- | Go through the transactions in a block, updating the 'BlockchainEnv'
 --   when any interesting addresses or transactions have changed.
-<<<<<<< HEAD
-processMockBlock :: InstancesState -> BlockchainEnv -> Block -> Slot -> STM (Either SyncActionFailure (Slot, BlockNumber))
-processMockBlock instancesState env@BlockchainEnv{beCurrentSlot, beCurrentBlock, beParams} transactions slot = do
-  lastSlot <- STM.readTVar beCurrentSlot
-  when (slot > lastSlot) $ do
-=======
 processMockBlock
     :: InstancesState
     -> BlockchainEnv
@@ -283,7 +264,7 @@
     -> STM (Either SyncActionFailure (Slot, BlockNumber))
 processMockBlock
   instancesState
-  env@BlockchainEnv{beCurrentSlot, beLastSyncedBlockSlot, beLastSyncedBlockNo}
+  env@BlockchainEnv{beCurrentSlot, beLastSyncedBlockSlot, beLastSyncedBlockNo, beParams}
   transactions
   slot = do
 
@@ -295,7 +276,6 @@
 
   lastCurrentSlot <- STM.readTVar beCurrentSlot
   when (slot > lastCurrentSlot ) $ do
->>>>>>> 100e3aee
     STM.writeTVar beCurrentSlot slot
 
   let networkId = pNetworkId beParams
