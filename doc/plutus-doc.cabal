cabal-version: 2.2
name:          plutus-doc
version:       0.1.0.0
license:       Apache-2.0
license-files:
  LICENSE
  NOTICE

maintainer:    jann.mueller@iohk.io
author:        Michael Peyton Jones, Jann Mueller
synopsis:      Plutus documentation
description:   Plutus documentation
category:      Language
build-type:    Simple

source-repository head
  type:     git
  location: https://github.com/input-output-hk/plutus-apps

flag defer-plugin-errors
  description:
    Defer errors from the plugin, useful for things like Haddock that can't handle it.

  default:     False
  manual:      True

common lang
  default-language:   Haskell2010
  default-extensions:
    DeriveFoldable
    DeriveFunctor
    DeriveGeneric
    DeriveLift
    DeriveTraversable
    ExplicitForAll
    GeneralizedNewtypeDeriving
    ImportQualifiedPost
    MultiParamTypeClasses
    ScopedTypeVariables
    StandaloneDeriving

  -- See Plutus Tx readme for why we need the following flags: 
  -- -fobject-code -fno-ignore-interface-pragmas and -fno-omit-interface-pragmas
  ghc-options:
    -Wall -Wnoncanonical-monad-instances -Wincomplete-uni-patterns
    -Wincomplete-record-updates -Wredundant-constraints -Widentities
    -Wmissing-import-lists -fobject-code -fno-ignore-interface-pragmas
    -fno-omit-interface-pragmas

  if flag(defer-plugin-errors)

executable doc-doctests
<<<<<<< HEAD
    import: lang
    if(impl(ghcjs) || os(windows))
      buildable: False
    hs-source-dirs:
      plutus/tutorials
      plutus/howtos
    main-is: Main.hs
    ghc-options: -Wno-unused-imports
    build-tool-depends: doctest:doctest -any
    other-modules:
      BasicPlutusTx
      BasicValidators
      BasicPolicies
      BasicApps
      GameModel
      HandlingBlockchainEvents
      HelloWorldApp
      WriteScriptsTo
      Escrow
      Escrow2
      Escrow3
      Escrow4
      Escrow5
      Escrow6
      EscrowImpl
    build-depends:
      base >=4.9 && <5,
      template-haskell >=2.13.0.0,
      bytestring -any,
      data-default -any,
      flat -any,
      plutus-core >= 1.0.0,
      plutus-chain-index-core -any,
      plutus-tx >= 1.0.0,
      plutus-ledger -any,
      plutus-ledger-api >= 1.0.0,
      plutus-ledger-constraints -any,
      plutus-script-utils -any,
      plutus-contract -any,
      playground-common -any,
      plutus-use-cases -any,
      quickcheck-dynamic -any,
      containers -any,
      freer-extras -any,
      lens -any,
      serialise -any,
      QuickCheck -any,
      random -any,
      text -any,
      aeson -any,
      tasty -any,
      tasty-quickcheck -any

    if !(impl(ghcjs) || os(ghcjs))
        build-depends: plutus-tx-plugin >= 1.0.0
=======
  import:             lang

  if (impl(ghcjs) || os(windows))
    buildable: False

  hs-source-dirs:     plutus/tutorials plutus/howtos
  main-is:            Main.hs
  ghc-options:        -Wno-unused-imports
  build-tool-depends: doctest:doctest
  other-modules:
    BasicApps
    BasicPlutusTx
    BasicPolicies
    BasicValidators
    Escrow
    Escrow2
    Escrow3
    Escrow4
    Escrow5
    Escrow6
    EscrowImpl
    GameModel
    HandlingBlockchainEvents
    HelloWorldApp
    WriteScriptsTo

  build-depends:
    , aeson
    , base                       >=4.9      && <5
    , bytestring
    , containers
    , data-default
    , flat
    , freer-extras
    , lens
    , playground-common
    , plutus-chain-index-core
    , plutus-contract
    , plutus-core
    , plutus-ledger
    , plutus-ledger-api
    , plutus-ledger-constraints
    , plutus-script-utils
    , plutus-tx
    , plutus-tx-constraints
    , plutus-use-cases
    , QuickCheck
    , quickcheck-dynamic
    , random
    , serialise
    , tasty
    , tasty-quickcheck
    , template-haskell           >=2.13.0.0
    , text

  if !(impl(ghcjs) || os(ghcjs))
    build-depends: plutus-tx-plugin
>>>>>>> 100e3aee
<|MERGE_RESOLUTION|>--- conflicted
+++ resolved
@@ -39,7 +39,7 @@
     ScopedTypeVariables
     StandaloneDeriving
 
-  -- See Plutus Tx readme for why we need the following flags: 
+  -- See Plutus Tx readme for why we need the following flags:
   -- -fobject-code -fno-ignore-interface-pragmas and -fno-omit-interface-pragmas
   ghc-options:
     -Wall -Wnoncanonical-monad-instances -Wincomplete-uni-patterns
@@ -50,63 +50,6 @@
   if flag(defer-plugin-errors)
 
 executable doc-doctests
-<<<<<<< HEAD
-    import: lang
-    if(impl(ghcjs) || os(windows))
-      buildable: False
-    hs-source-dirs:
-      plutus/tutorials
-      plutus/howtos
-    main-is: Main.hs
-    ghc-options: -Wno-unused-imports
-    build-tool-depends: doctest:doctest -any
-    other-modules:
-      BasicPlutusTx
-      BasicValidators
-      BasicPolicies
-      BasicApps
-      GameModel
-      HandlingBlockchainEvents
-      HelloWorldApp
-      WriteScriptsTo
-      Escrow
-      Escrow2
-      Escrow3
-      Escrow4
-      Escrow5
-      Escrow6
-      EscrowImpl
-    build-depends:
-      base >=4.9 && <5,
-      template-haskell >=2.13.0.0,
-      bytestring -any,
-      data-default -any,
-      flat -any,
-      plutus-core >= 1.0.0,
-      plutus-chain-index-core -any,
-      plutus-tx >= 1.0.0,
-      plutus-ledger -any,
-      plutus-ledger-api >= 1.0.0,
-      plutus-ledger-constraints -any,
-      plutus-script-utils -any,
-      plutus-contract -any,
-      playground-common -any,
-      plutus-use-cases -any,
-      quickcheck-dynamic -any,
-      containers -any,
-      freer-extras -any,
-      lens -any,
-      serialise -any,
-      QuickCheck -any,
-      random -any,
-      text -any,
-      aeson -any,
-      tasty -any,
-      tasty-quickcheck -any
-
-    if !(impl(ghcjs) || os(ghcjs))
-        build-depends: plutus-tx-plugin >= 1.0.0
-=======
   import:             lang
 
   if (impl(ghcjs) || os(windows))
@@ -145,12 +88,12 @@
     , playground-common
     , plutus-chain-index-core
     , plutus-contract
-    , plutus-core
+    , plutus-core                >=1.0.0
     , plutus-ledger
-    , plutus-ledger-api
+    , plutus-ledger-api          >=1.0.0
     , plutus-ledger-constraints
     , plutus-script-utils
-    , plutus-tx
+    , plutus-tx                  >=1.0.0
     , plutus-tx-constraints
     , plutus-use-cases
     , QuickCheck
@@ -163,5 +106,4 @@
     , text
 
   if !(impl(ghcjs) || os(ghcjs))
-    build-depends: plutus-tx-plugin
->>>>>>> 100e3aee
+    build-depends: plutus-tx-plugin