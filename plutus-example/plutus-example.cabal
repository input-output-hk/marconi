cabal-version:      3.0
name:               plutus-example
version:            1.33.0
description:
  End to end examples of creating and executing Plutus scripts.

author:             IOHK
maintainer:         operations@iohk.io
license:            Apache-2.0
build-type:         Simple
extra-source-files: README.md

flag unexpected_thunks
  description: Turn on unexpected thunks checks
  default:     False

flag defer-plugin-errors
  description:
    Defer errors from the plugin, useful for things like Haddock that can't handle it.

  default:     False
  manual:      True

common common-definitions
  build-depends:      base ^>=4.14
  default-language:   Haskell2010
  default-extensions:
    NoImplicitPrelude
    ImportQualifiedPost
    OverloadedStrings

  -- See Plutus Tx readme for why we need the following flags:
  -- -fobject-code -fno-ignore-interface-pragmas and -fno-omit-interface-pragmas
  ghc-options:
    -Wall -Wcompat -Wincomplete-record-updates
    -Wincomplete-uni-patterns -Wpartial-fields -Wredundant-constraints
    -Wunused-packages -fobject-code -fno-ignore-interface-pragmas
    -fno-omit-interface-pragmas

  if flag(defer-plugin-errors)
    ghc-options: -fplugin-opt PlutusTx.Plugin:defer-errors

common maybe-Win32

library
  import:          common-definitions

  if os(windows)
    build-depends: Win32

  if flag(unexpected_thunks)
    cpp-options: -DUNEXPECTED_THUNKS

<<<<<<< HEAD
  hs-source-dirs:       src

  exposed-modules:      PlutusExample.PlutusVersion1.AlwaysFails
                        PlutusExample.PlutusVersion1.AlwaysSucceeds
                        PlutusExample.PlutusVersion1.CustomDatumRedeemerGuess
                        PlutusExample.PlutusVersion1.DatumRedeemerGuess
                        PlutusExample.PlutusVersion1.Loop
                        PlutusExample.PlutusVersion1.MintingScript
                        PlutusExample.PlutusVersion1.RedeemerContextScripts
                        PlutusExample.PlutusVersion1.Sum

                        PlutusExample.PlutusVersion2.MintingScript
                        PlutusExample.PlutusVersion2.RequireRedeemer
                        PlutusExample.PlutusVersion2.StakeScript

                        PlutusExample.ScriptContextChecker


  build-depends:        aeson
                      , bytestring
                      , cardano-api
                      , cardano-cli
                      , cardano-ledger-shelley
                      , cardano-ledger-alonzo
                      , cardano-ledger-core
                      , cardano-slotting
                      , containers
                      , ouroboros-consensus
                      , ouroboros-network
                      , plutus-ledger-api >= 1.0.0
                      , plutus-script-utils
                      , plutus-tx >= 1.0.0
                      , plutus-tx-plugin >= 1.0.0
                      , serialise
                      , strict-containers
                      , transformers
                      , transformers-except
                      , text

=======
  hs-source-dirs:  src
  exposed-modules:
    PlutusExample.AlwaysFails
    PlutusExample.AlwaysSucceeds
    PlutusExample.CustomDatumRedeemerGuess
    PlutusExample.DatumRedeemerGuess
    PlutusExample.Loop
    PlutusExample.MintingScript
    PlutusExample.ScriptContextChecker
    PlutusExample.Sum

  build-depends:
    , aeson
    , bytestring
    , cardano-api
    , cardano-cli
    , cardano-ledger-alonzo
    , cardano-ledger-core
    , cardano-slotting
    , containers
    , ouroboros-consensus
    , ouroboros-network
    , plutus-ledger-api
    , plutus-script-utils
    , plutus-tx
    , plutus-tx-plugin
    , serialise
    , strict-containers
    , transformers
    , transformers-except
>>>>>>> 100e3aee

executable plutus-example
  import:         common-definitions
  hs-source-dirs: app
  main-is:        plutus-example.hs
  ghc-options:    -threaded -rtsopts -with-rtsopts=-T
  build-depends:
    , cardano-api
    , directory
    , filepath
    , plutus-example

executable create-script-context
  import:         common-definitions
  hs-source-dirs: app
  main-is:        create-script-context.hs
  ghc-options:    -threaded -rtsopts -with-rtsopts=-T
  build-depends:
    , bytestring
    , cardano-api
    , optparse-applicative
    , plutus-example
    , transformers

test-suite plutus-example-test
<<<<<<< HEAD
  import:               base, project-config

  hs-source-dirs:       test
  main-is:              plutus-example-test.hs
  type:                 exitcode-stdio-1.0

  build-depends:        cardano-prelude
                      , aeson
                      , base16-bytestring
                      , bytestring
                      , cardano-api
                      , cardano-api:gen
                      , cardano-cli
                      , cardano-ledger-alonzo
                      , cardano-ledger-core
                      , cardano-ledger-shelley
                      , cardano-testnet
                      , containers
                      , directory
                      , filepath
                      , hedgehog
                      , hedgehog-extras
                      , plutus-example
                      , plutus-ledger
                      , plutus-ledger-api >= 1.0.0
                      , tasty
                      , tasty-hedgehog >= 1.2.0.0
                      , text
                      , unordered-containers


  other-modules:

                        Test.PlutusExample.Direct.ScriptContextEquality
                        Test.PlutusExample.Direct.CertifyingAndWithdrawingPlutus
                        Test.PlutusExample.Direct.ScriptContextEqualityMint
                        Test.PlutusExample.Direct.TxInLockingPlutus
                        Test.PlutusExample.Script.TxInLockingPlutus
                        Test.PlutusExample.SubmitApi.TxInLockingPlutus
                        Test.PlutusExample.Gen
                        Test.PlutusExample.Plutus
                        Test.PlutusExample.ScriptData

  ghc-options:          -threaded -rtsopts -with-rtsopts=-N -with-rtsopts=-T

  build-tool-depends:   cardano-node:cardano-node
                      , cardano-cli:cardano-cli
                      , cardano-submit-api:cardano-submit-api
                      , plutus-example:create-script-context
=======
  import:             common-definitions
  hs-source-dirs:     test
  main-is:            plutus-example-test.hs
  type:               exitcode-stdio-1.0
  build-depends:
    , aeson
    , base16-bytestring
    , bytestring
    , cardano-api:{cardano-api, gen}
    , cardano-cli
    , cardano-ledger-alonzo
    , cardano-ledger-core
    , cardano-ledger-shelley
    , cardano-prelude
    , cardano-testnet
    , containers
    , directory
    , filepath
    , hedgehog
    , hedgehog-extras
    , plutus-example
    , plutus-ledger-api
    , tasty
    , tasty-hedgehog
    , text
    , unordered-containers

  other-modules:
    Test.PlutusExample.Direct.CertifyingAndWithdrawingPlutus
    Test.PlutusExample.Direct.ScriptContextEquality
    Test.PlutusExample.Direct.ScriptContextEqualityMint
    Test.PlutusExample.Direct.TxInLockingPlutus
    Test.PlutusExample.Gen
    Test.PlutusExample.Plutus
    Test.PlutusExample.Script.TxInLockingPlutus
    Test.PlutusExample.ScriptData
    Test.PlutusExample.SubmitApi.TxInLockingPlutus

  ghc-options:        -threaded -rtsopts -with-rtsopts=-N -with-rtsopts=-T
  build-tool-depends:
    , cardano-cli:cardano-cli
    , cardano-node:cardano-node
    , cardano-submit-api:cardano-submit-api
    , plutus-example:create-script-context
>>>>>>> 100e3aee
<|MERGE_RESOLUTION|>--- conflicted
+++ resolved
@@ -51,57 +51,20 @@
   if flag(unexpected_thunks)
     cpp-options: -DUNEXPECTED_THUNKS
 
-<<<<<<< HEAD
-  hs-source-dirs:       src
-
-  exposed-modules:      PlutusExample.PlutusVersion1.AlwaysFails
-                        PlutusExample.PlutusVersion1.AlwaysSucceeds
-                        PlutusExample.PlutusVersion1.CustomDatumRedeemerGuess
-                        PlutusExample.PlutusVersion1.DatumRedeemerGuess
-                        PlutusExample.PlutusVersion1.Loop
-                        PlutusExample.PlutusVersion1.MintingScript
-                        PlutusExample.PlutusVersion1.RedeemerContextScripts
-                        PlutusExample.PlutusVersion1.Sum
-
-                        PlutusExample.PlutusVersion2.MintingScript
-                        PlutusExample.PlutusVersion2.RequireRedeemer
-                        PlutusExample.PlutusVersion2.StakeScript
-
-                        PlutusExample.ScriptContextChecker
-
-
-  build-depends:        aeson
-                      , bytestring
-                      , cardano-api
-                      , cardano-cli
-                      , cardano-ledger-shelley
-                      , cardano-ledger-alonzo
-                      , cardano-ledger-core
-                      , cardano-slotting
-                      , containers
-                      , ouroboros-consensus
-                      , ouroboros-network
-                      , plutus-ledger-api >= 1.0.0
-                      , plutus-script-utils
-                      , plutus-tx >= 1.0.0
-                      , plutus-tx-plugin >= 1.0.0
-                      , serialise
-                      , strict-containers
-                      , transformers
-                      , transformers-except
-                      , text
-
-=======
   hs-source-dirs:  src
   exposed-modules:
-    PlutusExample.AlwaysFails
-    PlutusExample.AlwaysSucceeds
-    PlutusExample.CustomDatumRedeemerGuess
-    PlutusExample.DatumRedeemerGuess
-    PlutusExample.Loop
-    PlutusExample.MintingScript
+    PlutusExample.PlutusVersion1.AlwaysFails
+    PlutusExample.PlutusVersion1.AlwaysSucceeds
+    PlutusExample.PlutusVersion1.CustomDatumRedeemerGuess
+    PlutusExample.PlutusVersion1.DatumRedeemerGuess
+    PlutusExample.PlutusVersion1.Loop
+    PlutusExample.PlutusVersion1.MintingScript
+    PlutusExample.PlutusVersion1.RedeemerContextScripts
+    PlutusExample.PlutusVersion1.Sum
+    PlutusExample.PlutusVersion2.MintingScript
+    PlutusExample.PlutusVersion2.RequireRedeemer
+    PlutusExample.PlutusVersion2.StakeScript
     PlutusExample.ScriptContextChecker
-    PlutusExample.Sum
 
   build-depends:
     , aeson
@@ -110,19 +73,20 @@
     , cardano-cli
     , cardano-ledger-alonzo
     , cardano-ledger-core
+    , cardano-ledger-shelley
     , cardano-slotting
     , containers
     , ouroboros-consensus
     , ouroboros-network
-    , plutus-ledger-api
+    , plutus-ledger-api       >=1.0.0
     , plutus-script-utils
-    , plutus-tx
-    , plutus-tx-plugin
+    , plutus-tx               >=1.0.0
+    , plutus-tx-plugin        >=1.0.0
     , serialise
     , strict-containers
+    , text
     , transformers
     , transformers-except
->>>>>>> 100e3aee
 
 executable plutus-example
   import:         common-definitions
@@ -148,57 +112,6 @@
     , transformers
 
 test-suite plutus-example-test
-<<<<<<< HEAD
-  import:               base, project-config
-
-  hs-source-dirs:       test
-  main-is:              plutus-example-test.hs
-  type:                 exitcode-stdio-1.0
-
-  build-depends:        cardano-prelude
-                      , aeson
-                      , base16-bytestring
-                      , bytestring
-                      , cardano-api
-                      , cardano-api:gen
-                      , cardano-cli
-                      , cardano-ledger-alonzo
-                      , cardano-ledger-core
-                      , cardano-ledger-shelley
-                      , cardano-testnet
-                      , containers
-                      , directory
-                      , filepath
-                      , hedgehog
-                      , hedgehog-extras
-                      , plutus-example
-                      , plutus-ledger
-                      , plutus-ledger-api >= 1.0.0
-                      , tasty
-                      , tasty-hedgehog >= 1.2.0.0
-                      , text
-                      , unordered-containers
-
-
-  other-modules:
-
-                        Test.PlutusExample.Direct.ScriptContextEquality
-                        Test.PlutusExample.Direct.CertifyingAndWithdrawingPlutus
-                        Test.PlutusExample.Direct.ScriptContextEqualityMint
-                        Test.PlutusExample.Direct.TxInLockingPlutus
-                        Test.PlutusExample.Script.TxInLockingPlutus
-                        Test.PlutusExample.SubmitApi.TxInLockingPlutus
-                        Test.PlutusExample.Gen
-                        Test.PlutusExample.Plutus
-                        Test.PlutusExample.ScriptData
-
-  ghc-options:          -threaded -rtsopts -with-rtsopts=-N -with-rtsopts=-T
-
-  build-tool-depends:   cardano-node:cardano-node
-                      , cardano-cli:cardano-cli
-                      , cardano-submit-api:cardano-submit-api
-                      , plutus-example:create-script-context
-=======
   import:             common-definitions
   hs-source-dirs:     test
   main-is:            plutus-example-test.hs
@@ -220,9 +133,10 @@
     , hedgehog
     , hedgehog-extras
     , plutus-example
-    , plutus-ledger-api
+    , plutus-ledger
+    , plutus-ledger-api               >=1.0.0
     , tasty
-    , tasty-hedgehog
+    , tasty-hedgehog                  >=1.2.0.0
     , text
     , unordered-containers
 
@@ -242,5 +156,4 @@
     , cardano-cli:cardano-cli
     , cardano-node:cardano-node
     , cardano-submit-api:cardano-submit-api
-    , plutus-example:create-script-context
->>>>>>> 100e3aee
+    , plutus-example:create-script-context