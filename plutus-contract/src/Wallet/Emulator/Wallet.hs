{-# LANGUAGE DataKinds             #-}
{-# LANGUAGE DeriveAnyClass        #-}
{-# LANGUAGE DeriveDataTypeable    #-}
{-# LANGUAGE DerivingStrategies    #-}
{-# LANGUAGE FlexibleContexts      #-}
{-# LANGUAGE FlexibleInstances     #-}
{-# LANGUAGE GADTs                 #-}
{-# LANGUAGE LambdaCase            #-}
{-# LANGUAGE MultiParamTypeClasses #-}
{-# LANGUAGE NamedFieldPuns        #-}
{-# LANGUAGE OverloadedStrings     #-}
{-# LANGUAGE Rank2Types            #-}
{-# LANGUAGE TemplateHaskell       #-}
{-# LANGUAGE TupleSections         #-}
{-# LANGUAGE TypeApplications      #-}
{-# LANGUAGE TypeFamilies          #-}
{-# LANGUAGE TypeOperators         #-}
{-# LANGUAGE UndecidableInstances  #-}
{-# LANGUAGE ViewPatterns          #-}

{-# OPTIONS_GHC -Wno-orphans  #-}

module Wallet.Emulator.Wallet where

import Cardano.Api.Shelley (makeSignedTransaction, protocolParamCollateralPercent)
import Cardano.Crypto.Wallet qualified as Crypto
import Cardano.Wallet.Primitive.Types qualified as Cardano.Wallet
import Control.Lens (makeLenses, makePrisms, over, view, (&), (.~), (^.))
import Control.Monad (foldM, (<=<))
import Control.Monad.Freer (Eff, Member, Members, interpret, type (~>))
import Control.Monad.Freer.Error (Error, runError, throwError)
import Control.Monad.Freer.Extras.Log (LogMsg, logDebug, logInfo, logWarn)
import Control.Monad.Freer.State (State, get, gets, put)
import Control.Monad.Freer.TH (makeEffect)
import Data.Aeson (FromJSON (parseJSON), ToJSON (toJSON), ToJSONKey)
import Data.Aeson qualified as Aeson
import Data.Bifunctor (bimap, first, second)
import Data.Data (Data)
import Data.Default (Default (def))
import Data.Foldable (Foldable (fold), find, foldl')
<<<<<<< HEAD
import Data.List (sort)
=======
import Data.List (sortOn, (\\))
>>>>>>> a8354018
import Data.Map qualified as Map
import Data.Maybe (catMaybes, fromMaybe, isNothing, listToMaybe)
import Data.OpenApi.Schema qualified as OpenApi
import Data.Ord (Down (Down))
import Data.Set qualified as Set
import Data.String (IsString (fromString))
import Data.Text qualified as T
import Data.Text.Class (fromText, toText)
import GHC.Generics (Generic)
import Ledger (Address (addressCredential), CardanoTx, ChainIndexTxOut, Params (..),
<<<<<<< HEAD
               PaymentPrivateKey (PaymentPrivateKey, unPaymentPrivateKey),
               PaymentPubKey (PaymentPubKey, unPaymentPubKey),
               PaymentPubKeyHash (PaymentPubKeyHash, unPaymentPubKeyHash), SomeCardanoApiTx, StakePubKey,
               Tx (txFee, txMint), UtxoIndex (..))
=======
               PaymentPrivateKey (PaymentPrivateKey, unPaymentPrivateKey), PaymentPubKey,
               PaymentPubKeyHash (PaymentPubKeyHash), PrivateKey, PubKeyHash, SomeCardanoApiTx, Tx (txFee, txMint),
               TxIn (TxIn, txInRef), TxOut (..), TxOutRef, UtxoIndex (..), Value)
>>>>>>> a8354018
import Ledger qualified
import Ledger.Ada qualified as Ada
import Ledger.CardanoWallet (MockWallet, WalletNumber)
import Ledger.CardanoWallet qualified as CW
import Ledger.Constraints.OffChain (UnbalancedTx)
import Ledger.Constraints.OffChain qualified as U
import Ledger.Credential (Credential (PubKeyCredential, ScriptCredential))
import Ledger.Fee (estimateTransactionFee, makeAutoBalancedTransaction)
import Ledger.Tx qualified as Tx
import Ledger.Tx.CardanoAPI (makeTransactionBody)
import Ledger.Validation (addSignature, fromPlutusIndex, fromPlutusTx, getRequiredSigners)
import Ledger.Value qualified as Value
import Plutus.ChainIndex (PageQuery)
import Plutus.ChainIndex qualified as ChainIndex
import Plutus.ChainIndex.Api (UtxosResponse (page))
import Plutus.ChainIndex.Emulator (ChainIndexEmulatorState, ChainIndexQueryEffect)
import Plutus.Contract (WalletAPIError)
import Plutus.Contract.Checkpoint (CheckpointLogMsg)
import Plutus.Contract.Wallet (finalize)
import Plutus.V1.Ledger.Api (PubKeyHash, TxOutRef, ValidatorHash, Value)
import PlutusTx.Prelude qualified as PlutusTx
import Prettyprinter (Pretty (pretty))
import Servant.API (FromHttpApiData (parseUrlPiece), ToHttpApiData (toUrlPiece))
import Wallet.API qualified as WAPI

import Data.List.NonEmpty (NonEmpty)
import Data.List.NonEmpty qualified as NonEmpty
import Wallet.Effects (NodeClientEffect,
                       WalletEffect (BalanceTx, OwnAddresses, SubmitTxn, TotalFunds, WalletAddSignature, YieldUnbalancedTx),
                       publishTx)
import Wallet.Emulator.Chain (ChainState (_index))
import Wallet.Emulator.LogMessages (RequestHandlerLogMsg,
                                    TxBalanceMsg (AddingCollateralInputsFor, AddingInputsFor, AddingPublicKeyOutputFor, BalancingUnbalancedTx, FinishedBalancing, NoCollateralInputsAdded, NoInputsAdded, NoOutputsAdded, SigningTx, SubmittingTx, ValidationFailed))
import Wallet.Emulator.NodeClient (NodeClientState, emptyNodeClientState)

newtype SigningProcess = SigningProcess {
    unSigningProcess :: forall effs. (Member (Error WAPI.WalletAPIError) effs) => [PaymentPubKeyHash] -> CardanoTx -> Eff effs CardanoTx
}

instance Show SigningProcess where
    show = const "SigningProcess <...>"

-- | A wallet identifier
data Wallet = Wallet { prettyWalletName :: Maybe String , getWalletId :: WalletId }
    deriving (Generic, Data)
    deriving anyclass (ToJSON, FromJSON, ToJSONKey)

instance Eq Wallet where
  w == w' = getWalletId w == getWalletId w'

instance Ord Wallet where
  compare w w' = compare (getWalletId w) (getWalletId w')

instance ToHttpApiData Wallet where
  toUrlPiece = toUrlPiece . getWalletId

instance FromHttpApiData Wallet where
  parseUrlPiece = pure . Wallet Nothing <=< parseUrlPiece

toMockWallet :: MockWallet -> Wallet
toMockWallet mw =
  Wallet (CW.mwPrintAs mw)
  . WalletId
  . Cardano.Wallet.WalletId
  . CW.mwWalletId $ mw

knownWallets :: [Wallet]
knownWallets = toMockWallet <$> CW.knownMockWallets

knownWallet :: Integer -> Wallet
knownWallet = fromWalletNumber . CW.WalletNumber

fromWalletNumber :: WalletNumber -> Wallet
fromWalletNumber = toMockWallet . CW.fromWalletNumber

instance Show Wallet where
    showsPrec p (Wallet Nothing i)  = showParen (p > 9) $ showString "Wallet " . shows i
    showsPrec p (Wallet (Just s) _) = showParen (p > 9) $ showString ("Wallet " ++ s)

instance Pretty Wallet where
    pretty (Wallet Nothing i)  = "W" <> pretty (T.take 7 $ toBase16 i)
    pretty (Wallet (Just s) _) = "W[" <> fromString s <> "]"

deriving anyclass instance OpenApi.ToSchema Wallet
deriving anyclass instance OpenApi.ToSchema Cardano.Wallet.WalletId
deriving instance Data Cardano.Wallet.WalletId

newtype WalletId = WalletId { unWalletId :: Cardano.Wallet.WalletId }
    deriving (Eq, Ord, Generic, Data)
    deriving anyclass (ToJSONKey)

instance Show WalletId where
    show = T.unpack . toBase16
instance ToJSON WalletId where
    toJSON = Aeson.String . toBase16
instance FromJSON WalletId where
    parseJSON = Aeson.withText "WalletId" (either fail pure . fromBase16)
instance ToHttpApiData WalletId where
    toUrlPiece = toBase16
instance FromHttpApiData WalletId where
    parseUrlPiece = first T.pack . fromBase16
deriving anyclass instance OpenApi.ToSchema WalletId

toBase16 :: WalletId -> T.Text
toBase16 = toText . unWalletId

fromBase16 :: T.Text -> Either String WalletId
fromBase16 s = bimap show WalletId (fromText s)

-- | The 'MockWallet' whose ID is the given wallet ID (if it exists)
walletToMockWallet :: Wallet -> Maybe MockWallet
walletToMockWallet (Wallet _ wid) =
  find ((==) wid . WalletId . Cardano.Wallet.WalletId . CW.mwWalletId) CW.knownMockWallets

-- | The same as @walletToMockWallet@ but fails with an error instead of returning @Nothing@.
walletToMockWallet' :: Wallet -> MockWallet
walletToMockWallet' w =
    fromMaybe (error $ "Wallet.Emulator.Wallet.walletToMockWallet': Wallet "
                          <> show w
                          <> " is not a mock wallet")
    $ walletToMockWallet w

-- | The public key of a mock wallet.  (Fails if the wallet is not a mock wallet).
mockWalletPaymentPubKey :: Wallet -> PaymentPubKey
mockWalletPaymentPubKey = CW.paymentPubKey . walletToMockWallet'

-- | The payment public key hash of a mock wallet.  (Fails if the wallet is not a mock wallet).
mockWalletPaymentPubKeyHash :: Wallet -> PaymentPubKeyHash
mockWalletPaymentPubKeyHash = CW.paymentPubKeyHash . walletToMockWallet'

-- | Get the address of a mock wallet. (Fails if the wallet is not a mock wallet).
mockWalletAddress :: Wallet -> Address
mockWalletAddress = CW.mockWalletAddress . walletToMockWallet'

data WalletEvent =
    GenericLog T.Text
    | CheckpointLog CheckpointLogMsg
    | RequestHandlerLog RequestHandlerLogMsg
    | TxBalanceLog TxBalanceMsg
    deriving stock (Show, Eq, Generic)
    deriving anyclass (ToJSON, FromJSON)

instance Pretty WalletEvent where
    pretty = \case
        GenericLog msg        -> pretty msg
        CheckpointLog msg     -> pretty msg
        RequestHandlerLog msg -> pretty msg
        TxBalanceLog msg      -> pretty msg

makePrisms ''WalletEvent

-- | The state used by the mock wallet environment.
data WalletState = WalletState {
    _mockWallet              :: MockWallet, -- ^ Mock wallet with the user's private key.
    _nodeClient              :: NodeClientState,
    _chainIndexEmulatorState :: ChainIndexEmulatorState,
    _signingProcess          :: Maybe SigningProcess
                                -- ^ Override the signing process.
                                -- Used for testing multi-agent use cases.
    } deriving Show

makeLenses ''WalletState

ownPaymentPrivateKey :: WalletState -> PaymentPrivateKey
ownPaymentPrivateKey = CW.paymentPrivateKey . _mockWallet

ownPaymentPublicKey :: WalletState -> PaymentPubKey
ownPaymentPublicKey = CW.paymentPubKey . _mockWallet

-- | Get the user's own payment public-key address.
ownAddress :: WalletState -> Address
ownAddress = flip Ledger.pubKeyAddress Nothing . ownPaymentPublicKey

-- | An empty wallet using the given private key.
-- for that wallet as the sole watched address.
fromMockWallet :: MockWallet -> WalletState
fromMockWallet mw = WalletState mw emptyNodeClientState mempty Nothing

-- | Empty wallet state for an emulator 'Wallet'. Returns 'Nothing' if the wallet
--   is not known in the emulator.
emptyWalletState :: Wallet -> Maybe WalletState
emptyWalletState = fmap fromMockWallet . walletToMockWallet

handleWallet ::
    ( Member (Error WalletAPIError) effs
    , Member NodeClientEffect effs
    , Member ChainIndexQueryEffect effs
    , Member (State WalletState) effs
    , Member (LogMsg TxBalanceMsg) effs
    )
    => WalletEffect ~> Eff effs
handleWallet = \case
    SubmitTxn tx          -> submitTxnH tx
    OwnAddresses          -> ownAddressesH
    BalanceTx utx         -> balanceTxH utx
    WalletAddSignature tx -> walletAddSignatureH tx
    TotalFunds            -> totalFundsH
    YieldUnbalancedTx utx -> yieldUnbalancedTxH utx

  where
    submitTxnH :: (Member NodeClientEffect effs, Member (LogMsg TxBalanceMsg) effs) => CardanoTx -> Eff effs ()
    submitTxnH tx = do
        logInfo $ SubmittingTx tx
        publishTx tx

    ownAddressesH :: (Member (State WalletState) effs) => Eff effs (NonEmpty Address)
    ownAddressesH = do
        mw <- gets _mockWallet
        pure $ NonEmpty.fromList [CW.mockWalletAddress mw]

    balanceTxH ::
        ( Member NodeClientEffect effs
        , Member ChainIndexQueryEffect effs
        , Member (State WalletState) effs
        , Member (LogMsg TxBalanceMsg) effs
        )
        => UnbalancedTx
        -> Eff effs (Either WalletAPIError CardanoTx)
    balanceTxH utx = runError $ do
        logInfo $ BalancingUnbalancedTx utx
        txCTx <- handleBalance utx
        logInfo $ FinishedBalancing txCTx
        pure txCTx

    walletAddSignatureH ::
        ( Member (State WalletState) effs
        , Member (LogMsg TxBalanceMsg) effs
        , Member (Error WalletAPIError) effs
        )
        => CardanoTx -> Eff effs CardanoTx
    walletAddSignatureH txCTx = do
        logInfo $ SigningTx txCTx
        handleAddSignature txCTx

    totalFundsH :: (Member (State WalletState) effs, Member ChainIndexQueryEffect effs) => Eff effs Value
    totalFundsH = foldMap (view Ledger.ciTxOutValue) <$> (get >>= ownOutputs)

    yieldUnbalancedTxH ::
        ( Member (Error WalletAPIError) effs
        , Member NodeClientEffect effs
        , Member ChainIndexQueryEffect effs
        , Member (State WalletState) effs
        , Member (LogMsg TxBalanceMsg) effs
        )
        => UnbalancedTx
        -> Eff effs ()
    yieldUnbalancedTxH utx = do
        balancedTxM <- balanceTxH utx
        case balancedTxM of
            Left err         -> throwError err
            Right balancedTx -> walletAddSignatureH balancedTx >>= submitTxnH

handleBalance ::
    ( Member NodeClientEffect effs
    , Member ChainIndexQueryEffect effs
    , Member (State WalletState) effs
    , Member (LogMsg TxBalanceMsg) effs
    , Member (Error WalletAPIError) effs
    )
    => UnbalancedTx
    -> Eff effs CardanoTx
handleBalance utx' = do
    utxo <- get >>= ownOutputs
    params@Params { pSlotConfig } <- WAPI.getClientParams
    let utx = finalize pSlotConfig utx'
        requiredSigners = Set.toList (U.unBalancedTxRequiredSignatories utx)
        eitherTx = view U.cardanoTx utx
    cUtxoIndex <- handleError eitherTx $ fromPlutusIndex params $ UtxoIndex $ U.unBalancedTxUtxoIndex utx <> fmap Tx.toTxOut utxo
    case eitherTx of
        Right _ -> do
            -- Find the fixed point of fee calculation, trying maximally n times to prevent an infinite loop
            let calcFee n fee = do
                    tx <- handleBalanceTx utxo (utx & U.tx . Ledger.fee .~ fee)
                    newFee <- handleError (Right tx) $ estimateTransactionFee params cUtxoIndex requiredSigners tx
                    if newFee /= fee
                        then if n == (0 :: Int)
                            -- If we don't reach a fixed point, pick the larger fee
                            then pure (newFee PlutusTx.\/ fee)
                            else calcFee (n - 1) newFee
                        else pure newFee
            -- Start with a relatively high fee, bigger chance that we get the number of inputs right the first time.
            theFee <- calcFee 5 $ Ada.lovelaceValueOf 300000
            tx <- handleBalanceTx utxo (utx & U.tx . Ledger.fee .~ theFee)
            cTx <- handleError (Right tx) $ fromPlutusTx params cUtxoIndex requiredSigners tx
            pure $ Tx.Both tx (Tx.CardanoApiEmulatorEraTx cTx)
        Left txBodyContent -> do
            ownAddr <- gets ownAddress
            cTx <- handleError eitherTx $ makeAutoBalancedTransaction params cUtxoIndex txBodyContent ownAddr
            pure $ Tx.CardanoApiTx (Tx.CardanoApiEmulatorEraTx cTx)
    where
        handleError tx (Left (Left (ph, ve))) = do
            tx' <- either (throwError . WAPI.ToCardanoError)
                           pure
                 $ either (fmap (Tx.CardanoApiTx . Tx.CardanoApiEmulatorEraTx . makeSignedTransaction []) . makeTransactionBody mempty)
                            (pure . Tx.EmulatorTx)
                 $ tx
            let sves = case ve of
                    Ledger.ScriptFailure f -> [Ledger.ScriptValidationResultOnlyEvent (Left f)]
                    _                      -> []
            logWarn $ ValidationFailed ph (Ledger.getCardanoTxId tx') tx' ve sves mempty
            throwError $ WAPI.ValidationError ve
        handleError _ (Left (Right ce)) = throwError $ WAPI.ToCardanoError ce
        handleError _ (Right v) = pure v

handleAddSignature ::
    ( Member (State WalletState) effs
    , Member (Error WalletAPIError) effs
    )
    => CardanoTx
    -> Eff effs CardanoTx
handleAddSignature tx = do
    msp <- gets _signingProcess
    case msp of
        Nothing -> do
            PaymentPrivateKey privKey <- gets ownPaymentPrivateKey
            pure $ addSignature' privKey tx
        Just (SigningProcess sp) -> do
            let ctx = case tx of
                    Tx.CardanoApiTx (Tx.CardanoApiEmulatorEraTx ctx') -> ctx'
                    Tx.Both _ (Tx.CardanoApiEmulatorEraTx ctx') -> ctx'
                    _ -> error "handleAddSignature: Need a Cardano API Tx from the Alonzo era to get the required signers"
                reqSigners = getRequiredSigners ctx
            sp reqSigners tx

addSignature' :: Crypto.XPrv -> CardanoTx -> CardanoTx
addSignature' privKey = Tx.cardanoTxMap (Ledger.addSignature' privKey) addSignatureCardano
    where
        addSignatureCardano :: SomeCardanoApiTx -> SomeCardanoApiTx
        addSignatureCardano (Tx.CardanoApiEmulatorEraTx ctx)
            = Tx.CardanoApiEmulatorEraTx (addSignature privKey ctx)

ownOutputs :: forall effs.
    ( Member ChainIndexQueryEffect effs
    )
    => WalletState
    -> Eff effs (Map.Map TxOutRef ChainIndexTxOut)
ownOutputs WalletState{_mockWallet} = do
    refs <- allUtxoSet (Just def)
    Map.fromList . catMaybes <$> traverse txOutRefTxOutFromRef refs
  where
    addr :: Address
    addr = CW.mockWalletAddress _mockWallet

    -- Accumulate all unspent 'TxOutRef's from the resulting pages.
    allUtxoSet :: Maybe (PageQuery TxOutRef) -> Eff effs [TxOutRef]
    allUtxoSet Nothing = pure []
    allUtxoSet (Just pq) = do
      refPage <- page <$> ChainIndex.utxoSetAtAddress pq (addressCredential addr)
      nextItems <- allUtxoSet (ChainIndex.nextPageQuery refPage)
      pure $ ChainIndex.pageItems refPage ++ nextItems

    txOutRefTxOutFromRef :: TxOutRef -> Eff effs (Maybe (TxOutRef, ChainIndexTxOut))
    txOutRefTxOutFromRef ref = fmap (ref,) <$> ChainIndex.unspentTxOutFromRef ref

lookupValue ::
    ( Member (Error WAPI.WalletAPIError) effs
    , Member ChainIndexQueryEffect effs
    )
    => Tx.TxIn
    -> Eff effs Value
lookupValue outputRef@Tx.TxIn {Tx.txInRef} = do
    txoutMaybe <- ChainIndex.unspentTxOutFromRef txInRef
    case txoutMaybe of
        Just txout -> pure $ view Ledger.ciTxOutValue txout
        Nothing ->
            WAPI.throwOtherError $ "Unable to find TxOut for " <> fromString (show outputRef)

-- | Balance an unbalanced transaction by adding missing inputs and outputs
handleBalanceTx ::
    forall effs.
    ( Member NodeClientEffect effs
    , Member (State WalletState) effs
    , Member ChainIndexQueryEffect effs
    , Member (Error WAPI.WalletAPIError) effs
    , Member (LogMsg TxBalanceMsg) effs
    )
    => Map.Map TxOutRef ChainIndexTxOut -- ^ The current wallet's unspent transaction outputs.
    -> UnbalancedTx
    -> Eff effs Tx
handleBalanceTx utxo utx = do
    params@Params { pProtocolParams } <- WAPI.getClientParams
    let filteredUnbalancedTxTx = removeEmptyOutputs (view U.tx utx)
<<<<<<< HEAD
    let txInputs = Tx.txInputs filteredUnbalancedTxTx
    ownPaymentPubKey <- gets ownPaymentPublicKey
    let ownStakePubKey = Nothing
    inputValues <- traverse lookupValue (Tx.txInputs filteredUnbalancedTxTx)
    collateral  <- traverse lookupValue (Tx.txCollateral filteredUnbalancedTxTx)
=======
    let txInputs = Set.toList $ Tx.txInputs filteredUnbalancedTxTx
    ownAddr <- gets ownAddress
    inputValues <- traverse lookupValue (Set.toList $ Tx.txInputs filteredUnbalancedTxTx)
    collateral  <- traverse lookupValue (Set.toList $ Tx.txCollateral filteredUnbalancedTxTx)
>>>>>>> a8354018
    let fees = txFee filteredUnbalancedTxTx
        left = txMint filteredUnbalancedTxTx <> fold inputValues
        right = fees <> foldMap (view Tx.outValue) (filteredUnbalancedTxTx ^. Tx.outputs)
        collFees = Ada.toValue $ (Ada.fromValue fees * maybe 100 fromIntegral (protocolParamCollateralPercent pProtocolParams)) `Ada.divide` 100
        remainingCollFees = collFees PlutusTx.- fold collateral
        balance = left PlutusTx.- right
        -- filter out inputs from utxo that are already in unBalancedTx
        inputsOutRefs = map Tx.txInRef txInputs
        filteredUtxo = flip Map.filterWithKey utxo $ \txOutRef _ ->
            txOutRef `notElem` inputsOutRefs
        outRefsWithValue = second (view Ledger.ciTxOutValue) <$> Map.toList filteredUtxo

    ((neg, newTxIns), (pos, newTxOuts)) <- calculateTxChanges params ownAddr outRefsWithValue $ Value.split balance

    tx' <- if Value.isZero pos
           then do
               logDebug NoOutputsAdded
               pure filteredUnbalancedTxTx
           else do
                logDebug $ AddingPublicKeyOutputFor pos
                pure $ filteredUnbalancedTxTx & over Tx.outputs (++ newTxOuts)

    tx'' <- if Value.isZero neg
            then do
                logDebug NoInputsAdded
                pure tx'
            else do
                logDebug $ AddingInputsFor neg
                pure $ tx' & over Tx.inputs (Set.union $ Set.fromList newTxIns)

    if remainingCollFees `Value.leq` PlutusTx.zero
    then do
        logDebug NoCollateralInputsAdded
        pure tx''
    else do
        logDebug $ AddingCollateralInputsFor remainingCollFees
        addCollateral utxo remainingCollFees tx''

calculateTxChanges
    :: ( Member (Error WAPI.WalletAPIError) effs
       )
    => Params
    -> Address -- ^ The address for the change output
    -> [(TxOutRef, Value)] -- ^ The current wallet's unspent transaction outputs.
    -> (Value, Value) -- ^ The unbalanced tx's negative and positive balance.
    -> Eff effs ((Value, [TxIn]), (Value, [TxOut]))
calculateTxChanges params addr utxos (neg, pos) = do

    -- Calculate the change output with minimal ada
    (newNeg, newPos, extraTxOuts) <- if Value.isZero pos
        then pure (neg, pos, [])
        else do
            (missing, extraTxOut) <-
                either (throwError . WAPI.ToCardanoError) pure
                $ U.adjustTxOut params (TxOut addr pos Nothing)
            let missingValue = Ada.toValue (fold missing)
            -- Add the missing ada to both sides to keep the balance.
            pure (neg <> missingValue, pos <> missingValue, [extraTxOut])

    -- Calculate the extra inputs needed
    (spend, change) <- if Value.isZero newNeg
        then pure ([], mempty)
        else selectCoin utxos newNeg

    if Value.isZero change
        then do
            -- No change, so the new inputs and outputs have balanced the transaction
            pure ((newNeg, Tx.pubKeyTxIn . fst <$> spend), (newPos, extraTxOuts))
        else if null extraTxOuts
            -- We have change so we need an extra output, if we didn't have that yet,
            -- first make one with an estimated minimal amount of ada
            -- which then will calculate a more exact set of inputs
            then calculateTxChanges params addr utxos (neg <> Ada.toValue Ledger.minAdaTxOut, Ada.toValue Ledger.minAdaTxOut)
            -- Else recalculate with the change added to both sides
            -- Ideally this creates the same inputs and outputs and then the change will be zero
            -- But possibly the minimal Ada increases and then we also want to compute a new set of inputs
            else calculateTxChanges params addr utxos (newNeg <> change, newPos <> change)

addCollateral
    :: ( Member (Error WAPI.WalletAPIError) effs
       )
    => Map.Map TxOutRef ChainIndexTxOut -- ^ The current wallet's unspent transaction outputs.
    -> Value
    -> Tx
    -> Eff effs Tx
addCollateral mp vl tx = do
    (spend, _) <- selectCoin (filter (Value.isAdaOnlyValue . snd) (second (view Ledger.ciTxOutValue) <$> Map.toList mp)) vl
    let addTxCollateral =
            let ins = Tx.pubKeyTxIn . fst <$> spend
            in over Tx.collateralInputs (sort . (++) ins)
    pure $ tx & addTxCollateral

<<<<<<< HEAD
-- | @addInputs mp pk vl tx@ selects transaction outputs worth at least
--   @vl@ from the UTXO map @mp@ and adds them as inputs to @tx@. A public
--   key output for @pk@ is added containing any leftover change.
addInputs
    :: ( Member (Error WAPI.WalletAPIError) effs
       )
    => Map.Map TxOutRef ChainIndexTxOut -- ^ The current wallet's unspent transaction outputs.
    -> PaymentPubKey
    -> Maybe StakePubKey
    -> Value
    -> Tx
    -> Eff effs Tx
addInputs mp pk sk vl tx = do
    (spend, change) <- selectCoin (second (view Ledger.ciTxOutValue) <$> Map.toList mp) vl
    let

        addTxIns =
            let ins = Tx.pubKeyTxIn . fst <$> spend
            in over Tx.inputs (sort . (++) ins)

        addTxOut =
            if Value.isZero change
                then id
                else addOutput pk sk change

    pure $ tx & addTxOut & addTxIns

=======
>>>>>>> a8354018
-- | Given a set of @a@s with coin values, and a target value, select a number
-- of @a@ such that their total value is greater than or equal to the target.
selectCoin ::
    ( Member (Error WAPI.WalletAPIError) effs
    , Eq a
    )
    => [(a, Value)] -- ^ Possible inputs to choose from
    -> Value -- ^ The target value
    -> Eff effs ([(a, Value)], Value) -- ^ The chosen inputs and the change
selectCoin fnds vl =
    let
        total = foldMap snd fnds
        err   = throwError
                $ WAPI.InsufficientFunds
                $ T.unwords
                    [ "Total:", T.pack $ show total
                    , "expected:", T.pack $ show vl ]
    -- Values are in a partial order: what we want to check is that the
    -- total available funds are bigger than (or equal to) the required value.
    -- It is *not* correct to replace this condition with 'total `Value.lt` vl' -
    -- consider what happens if the amounts are incomparable.
    in  if not (total `Value.geq` vl)
        then err
        else
            -- Select inputs per asset class, sorting so we do Ada last.
            -- We want to do the non-Ada asset classes first, because utxo's often contain
            -- extra Ada because of fees or minAda constraints. So when we are done with the
            -- non-Ada asset classes we probably already have picked some Ada too.
            let (usedFinal, remainderFinal) = foldl' step ([], vl) (sortOn Down $ Value.flattenValue vl)
                step (used, remainder) (cur, tok, _) =
                    let (used', remainder') = selectCoinSingle cur tok (fnds \\ used) remainder
                    in (used <> used', remainder')
            in pure (usedFinal, PlutusTx.negate remainderFinal)

selectCoinSingle
    :: Value.CurrencySymbol
    -> Value.TokenName
    -> [(a, Value)] -- ^ Possible inputs to choose from
    -> Value -- ^ The target value
    -> ([(a, Value)], Value) -- ^ The chosen inputs and the remainder
selectCoinSingle cur tok fnds' vl =
    let
        -- We only want the values that contain the given asset class,
        -- and want the single currency values first,
        -- so that we're picking inputs that contain *only* the given asset class when possible.
        fnds = sortOn (length . Value.symbols . snd) $ filter (\(_, v) -> Value.valueOf v cur tok > 0) fnds'
        -- Given the funds of a wallet, we take enough just enough from
        -- the target value such that the asset class value of the remainder is <= 0.
        fundsWithRemainder = zip fnds (drop 1 $ scanl (PlutusTx.-) vl $ fmap snd fnds)
        fundsToSpend       = takeUntil (\(_, v) -> Value.valueOf v cur tok <= 0) fundsWithRemainder
        remainder          = maybe vl snd $ listToMaybe $ reverse fundsToSpend
    in (fst <$> fundsToSpend, remainder)


-- | Removes transaction outputs with empty datum and empty value.
removeEmptyOutputs :: Tx -> Tx
removeEmptyOutputs tx = tx & over Tx.outputs (filter (not . isEmpty')) where
    isEmpty' Tx.TxOut{Tx.txOutValue, Tx.txOutDatumHash} =
        null (Value.flattenValue txOutValue) && isNothing txOutDatumHash

-- | Take elements from a list until the predicate is satisfied.
-- 'takeUntil' @p@ includes the first element for wich @p@ is true
-- (unlike @takeWhile (not . p)@).
takeUntil :: (a -> Bool) -> [a] -> [a]
takeUntil _ []       = []
takeUntil p (x:xs)
    | p x            = [x]
    | otherwise      = x : takeUntil p xs

-- | The default signing process is 'signWallet'
defaultSigningProcess :: MockWallet -> SigningProcess
defaultSigningProcess = signWallet

signWithPrivateKey :: PaymentPrivateKey -> SigningProcess
signWithPrivateKey pk = SigningProcess $
    \pks tx -> foldM (signTxWithPrivateKey pk) tx pks

-- | Sign the transaction by calling 'WAPI.signTxnWithKey' (throwing a
--   'PrivateKeyNotFound' error if called with a key other than the
--   wallet's private key)
signWallet :: MockWallet -> SigningProcess
signWallet wllt = SigningProcess $
    \pks tx -> foldM (signTxnWithKey wllt) tx pks

-- | Sign the transaction with the private key of the mock wallet.
signTxnWithKey
    :: (Member (Error WAPI.WalletAPIError) r)
    => MockWallet
    -> CardanoTx
    -> PaymentPubKeyHash
    -> Eff r CardanoTx
signTxnWithKey mw = signTxWithPrivateKey (CW.paymentPrivateKey mw)

-- | Sign the transaction with the private key, if the hash is that of the
--   private key.
signTxWithPrivateKey
    :: (Member (Error WAPI.WalletAPIError) r)
    => PaymentPrivateKey
    -> CardanoTx
    -> PaymentPubKeyHash
    -> Eff r CardanoTx
signTxWithPrivateKey (PaymentPrivateKey pk) tx pkh@(PaymentPubKeyHash pubK) = do
    let ownPaymentPubKey = Ledger.toPublicKey pk
    if Ledger.pubKeyHash ownPaymentPubKey == pubK
    then pure (addSignature' pk tx)
    else throwError (WAPI.PaymentPrivateKeyNotFound pkh)

-- | Sign the transaction with the given private keys,
--   ignoring the list of public keys that the 'SigningProcess' is passed.
signPrivateKeys :: [PaymentPrivateKey] -> SigningProcess
signPrivateKeys signingKeys = SigningProcess $ \_ tx ->
    pure (foldr (addSignature' . unPaymentPrivateKey) tx signingKeys)

data SigningProcessControlEffect r where
    SetSigningProcess :: Maybe SigningProcess -> SigningProcessControlEffect ()
makeEffect ''SigningProcessControlEffect

type SigningProcessEffs = '[State (Maybe SigningProcess), Error WAPI.WalletAPIError]

handleSigningProcessControl :: (Members SigningProcessEffs effs) => Eff (SigningProcessControlEffect ': effs) ~> Eff effs
handleSigningProcessControl = interpret $ \case
    SetSigningProcess proc -> put proc

-- | An Entity is a thing that can hold 'Value'. Used in the 'balances'
-- function to compute who holds for a given chain state and set of wallets.
data Entity
  = WalletEntity Wallet
  | PubKeyHashEntity PubKeyHash
  | ScriptEntity ValidatorHash
  deriving (Eq, Ord)

instance Show Entity where
  show (WalletEntity w)     = show w
  show (ScriptEntity h)     = "Script " <> show h
  show (PubKeyHashEntity h) = "PubKeyHash " <> show h

type WalletSet = Map.Map Wallet WalletState

-- | Pick out all the public keys from the set of wallets and map them back to
-- their corresponding wallets.
walletPaymentPubKeyHashes :: WalletSet -> Map.Map PaymentPubKeyHash Wallet
walletPaymentPubKeyHashes = foldl' f Map.empty . Map.toList
  where
    f m (w, ws) = Map.insert (CW.paymentPubKeyHash $ _mockWallet ws) w m

-- | For a set of wallets, convert them into a map of value: entity,
-- where entity is one of 'Entity'.
balances :: ChainState -> WalletSet -> Map.Map Entity Value
balances state wallets = foldl' f Map.empty . getIndex . _index $ state
  where
    toEntity :: Address -> Entity
    toEntity a =
        case addressCredential a of
            PubKeyCredential h ->
                case Map.lookup (PaymentPubKeyHash h) ws of
                    Nothing -> PubKeyHashEntity h
                    Just w  -> WalletEntity w
            ScriptCredential h -> ScriptEntity h

    ws :: Map.Map PaymentPubKeyHash Wallet
    ws = walletPaymentPubKeyHashes wallets

    f m o = Map.insertWith (<>) (toEntity $ Ledger.txOutAddress o) (Ledger.txOutValue o) m<|MERGE_RESOLUTION|>--- conflicted
+++ resolved
@@ -38,11 +38,7 @@
 import Data.Data (Data)
 import Data.Default (Default (def))
 import Data.Foldable (Foldable (fold), find, foldl')
-<<<<<<< HEAD
-import Data.List (sort)
-=======
-import Data.List (sortOn, (\\))
->>>>>>> a8354018
+import Data.List (sort, sortOn, (\\))
 import Data.Map qualified as Map
 import Data.Maybe (catMaybes, fromMaybe, isNothing, listToMaybe)
 import Data.OpenApi.Schema qualified as OpenApi
@@ -52,25 +48,18 @@
 import Data.Text qualified as T
 import Data.Text.Class (fromText, toText)
 import GHC.Generics (Generic)
-import Ledger (Address (addressCredential), CardanoTx, ChainIndexTxOut, Params (..),
-<<<<<<< HEAD
-               PaymentPrivateKey (PaymentPrivateKey, unPaymentPrivateKey),
-               PaymentPubKey (PaymentPubKey, unPaymentPubKey),
-               PaymentPubKeyHash (PaymentPubKeyHash, unPaymentPubKeyHash), SomeCardanoApiTx, StakePubKey,
-               Tx (txFee, txMint), UtxoIndex (..))
-=======
-               PaymentPrivateKey (PaymentPrivateKey, unPaymentPrivateKey), PaymentPubKey,
-               PaymentPubKeyHash (PaymentPubKeyHash), PrivateKey, PubKeyHash, SomeCardanoApiTx, Tx (txFee, txMint),
-               TxIn (TxIn, txInRef), TxOut (..), TxOutRef, UtxoIndex (..), Value)
->>>>>>> a8354018
-import Ledger qualified
 import Ledger.Ada qualified as Ada
+import Ledger.Address (Address (addressCredential), PaymentPrivateKey (..), PaymentPubKey,
+                       PaymentPubKeyHash (PaymentPubKeyHash))
 import Ledger.CardanoWallet (MockWallet, WalletNumber)
 import Ledger.CardanoWallet qualified as CW
 import Ledger.Constraints.OffChain (UnbalancedTx)
 import Ledger.Constraints.OffChain qualified as U
 import Ledger.Credential (Credential (PubKeyCredential, ScriptCredential))
 import Ledger.Fee (estimateTransactionFee, makeAutoBalancedTransaction)
+import Ledger.Index (UtxoIndex (UtxoIndex, getIndex))
+import Ledger.Params (Params (Params, pProtocolParams, pSlotConfig))
+import Ledger.Tx (CardanoTx, ChainIndexTxOut, SomeCardanoApiTx, Tx (txFee, txMint), TxIn, TxOut (TxOut))
 import Ledger.Tx qualified as Tx
 import Ledger.Tx.CardanoAPI (makeTransactionBody)
 import Ledger.Validation (addSignature, fromPlutusIndex, fromPlutusTx, getRequiredSigners)
@@ -79,17 +68,20 @@
 import Plutus.ChainIndex qualified as ChainIndex
 import Plutus.ChainIndex.Api (UtxosResponse (page))
 import Plutus.ChainIndex.Emulator (ChainIndexEmulatorState, ChainIndexQueryEffect)
-import Plutus.Contract (WalletAPIError)
 import Plutus.Contract.Checkpoint (CheckpointLogMsg)
 import Plutus.Contract.Wallet (finalize)
 import Plutus.V1.Ledger.Api (PubKeyHash, TxOutRef, ValidatorHash, Value)
 import PlutusTx.Prelude qualified as PlutusTx
 import Prettyprinter (Pretty (pretty))
 import Servant.API (FromHttpApiData (parseUrlPiece), ToHttpApiData (toUrlPiece))
-import Wallet.API qualified as WAPI
+import Wallet.API (WalletAPIError)
+import Wallet.Effects qualified as WAPI (getClientParams)
+import Wallet.Error qualified as WAPI (WalletAPIError (InsufficientFunds, PaymentPrivateKeyNotFound, ToCardanoError, ValidationError),
+                                       throwOtherError)
 
 import Data.List.NonEmpty (NonEmpty)
 import Data.List.NonEmpty qualified as NonEmpty
+import Ledger qualified
 import Wallet.Effects (NodeClientEffect,
                        WalletEffect (BalanceTx, OwnAddresses, SubmitTxn, TotalFunds, WalletAddSignature, YieldUnbalancedTx),
                        publishTx)
@@ -445,18 +437,10 @@
 handleBalanceTx utxo utx = do
     params@Params { pProtocolParams } <- WAPI.getClientParams
     let filteredUnbalancedTxTx = removeEmptyOutputs (view U.tx utx)
-<<<<<<< HEAD
     let txInputs = Tx.txInputs filteredUnbalancedTxTx
-    ownPaymentPubKey <- gets ownPaymentPublicKey
-    let ownStakePubKey = Nothing
+    ownAddr <- gets ownAddress
     inputValues <- traverse lookupValue (Tx.txInputs filteredUnbalancedTxTx)
     collateral  <- traverse lookupValue (Tx.txCollateral filteredUnbalancedTxTx)
-=======
-    let txInputs = Set.toList $ Tx.txInputs filteredUnbalancedTxTx
-    ownAddr <- gets ownAddress
-    inputValues <- traverse lookupValue (Set.toList $ Tx.txInputs filteredUnbalancedTxTx)
-    collateral  <- traverse lookupValue (Set.toList $ Tx.txCollateral filteredUnbalancedTxTx)
->>>>>>> a8354018
     let fees = txFee filteredUnbalancedTxTx
         left = txMint filteredUnbalancedTxTx <> fold inputValues
         right = fees <> foldMap (view Tx.outValue) (filteredUnbalancedTxTx ^. Tx.outputs)
@@ -485,7 +469,7 @@
                 pure tx'
             else do
                 logDebug $ AddingInputsFor neg
-                pure $ tx' & over Tx.inputs (Set.union $ Set.fromList newTxIns)
+                pure $ tx' & over Tx.inputs (sort . (++) newTxIns)
 
     if remainingCollFees `Value.leq` PlutusTx.zero
     then do
@@ -549,36 +533,6 @@
             in over Tx.collateralInputs (sort . (++) ins)
     pure $ tx & addTxCollateral
 
-<<<<<<< HEAD
--- | @addInputs mp pk vl tx@ selects transaction outputs worth at least
---   @vl@ from the UTXO map @mp@ and adds them as inputs to @tx@. A public
---   key output for @pk@ is added containing any leftover change.
-addInputs
-    :: ( Member (Error WAPI.WalletAPIError) effs
-       )
-    => Map.Map TxOutRef ChainIndexTxOut -- ^ The current wallet's unspent transaction outputs.
-    -> PaymentPubKey
-    -> Maybe StakePubKey
-    -> Value
-    -> Tx
-    -> Eff effs Tx
-addInputs mp pk sk vl tx = do
-    (spend, change) <- selectCoin (second (view Ledger.ciTxOutValue) <$> Map.toList mp) vl
-    let
-
-        addTxIns =
-            let ins = Tx.pubKeyTxIn . fst <$> spend
-            in over Tx.inputs (sort . (++) ins)
-
-        addTxOut =
-            if Value.isZero change
-                then id
-                else addOutput pk sk change
-
-    pure $ tx & addTxOut & addTxIns
-
-=======
->>>>>>> a8354018
 -- | Given a set of @a@s with coin values, and a target value, select a number
 -- of @a@ such that their total value is greater than or equal to the target.
 selectCoin ::
