--- conflicted
+++ resolved
@@ -24,7 +24,6 @@
 module Wallet.Emulator.Wallet where
 
 import Cardano.Api.Shelley (makeSignedTransaction, protocolParamCollateralPercent)
-import Cardano.Crypto.Wallet qualified as Crypto
 import Cardano.Wallet.Primitive.Types qualified as Cardano.Wallet
 import Control.Lens (makeLenses, makePrisms, over, view, (&), (.~), (^.))
 import Control.Monad (foldM, (<=<))
@@ -49,42 +48,28 @@
 import Data.Text qualified as T
 import Data.Text.Class (fromText, toText)
 import GHC.Generics (Generic)
-<<<<<<< HEAD
+import Ledger (CardanoTx, ChainIndexTxOut, Params (..), PubKeyHash, Tx (txFee, txMint), TxOut (..), TxOutRef,
+               UtxoIndex (..), Value)
+import Ledger qualified
 import Ledger.Ada qualified as Ada
 import Ledger.Address (Address (addressCredential), PaymentPrivateKey (..), PaymentPubKey,
                        PaymentPubKeyHash (PaymentPubKeyHash))
-=======
-import Ledger (Address (addressCredential), CardanoTx, ChainIndexTxOut, Params (..), PaymentPubKey,
-               PaymentPubKeyHash (PaymentPubKeyHash), PubKeyHash, Tx (txFee, txMint), TxIn (TxIn, txInRef), TxOut (..),
-               TxOutRef, UtxoIndex (..), Value)
-import Ledger qualified
-import Ledger.Ada qualified as Ada
-import Ledger.Address (PaymentPrivateKey (..))
->>>>>>> 2c20b5a1
 import Ledger.CardanoWallet (MockWallet, WalletNumber)
 import Ledger.CardanoWallet qualified as CW
 import Ledger.Constraints.OffChain (UnbalancedTx)
 import Ledger.Constraints.OffChain qualified as U
 import Ledger.Credential (Credential (PubKeyCredential, ScriptCredential))
 import Ledger.Fee (estimateTransactionFee, makeAutoBalancedTransaction)
-import Ledger.Index.Internal (UtxoIndex (UtxoIndex, getIndex))
-import Ledger.Params (Params (Params, pNetworkId, pProtocolParams))
-import Ledger.Tx (CardanoTx, ChainIndexTxOut, SomeCardanoApiTx, Tx (txFee, txMint), TxOut (TxOut))
 import Ledger.Tx qualified as Tx
-<<<<<<< HEAD
 import Ledger.Tx.CardanoAPI.Internal (makeTransactionBody, toCardanoTxOut, toCardanoTxOutDatum)
-import Ledger.Validation (addSignature, fromPlutusIndex, fromPlutusTx, getRequiredSigners)
-=======
-import Ledger.Tx.CardanoAPI (makeTransactionBody)
 import Ledger.Validation (fromPlutusIndex, fromPlutusTx, getRequiredSigners)
->>>>>>> 2c20b5a1
 import Ledger.Value qualified as Value
 import Plutus.ChainIndex (PageQuery)
 import Plutus.ChainIndex qualified as ChainIndex
 import Plutus.ChainIndex.Api (UtxosResponse (page))
 import Plutus.ChainIndex.Emulator (ChainIndexEmulatorState, ChainIndexQueryEffect)
 import Plutus.Contract.Checkpoint (CheckpointLogMsg)
-import Plutus.V1.Ledger.Api (PubKeyHash, TxOutRef, ValidatorHash, Value)
+import Plutus.V1.Ledger.Api (ValidatorHash)
 import PlutusTx.Prelude qualified as PlutusTx
 import Prettyprinter (Pretty (pretty))
 import Servant.API (FromHttpApiData (parseUrlPiece), ToHttpApiData (toUrlPiece))
@@ -95,7 +80,6 @@
 
 import Data.List.NonEmpty (NonEmpty)
 import Data.List.NonEmpty qualified as NonEmpty
-import Ledger qualified
 import Plutus.V2.Ledger.Tx qualified as PV2
 import Wallet.Effects (NodeClientEffect,
                        WalletEffect (BalanceTx, OwnAddresses, SubmitTxn, TotalFunds, WalletAddSignature, YieldUnbalancedTx),
@@ -365,18 +349,9 @@
             tx' <- either (throwError . WAPI.ToCardanoError)
                            pure
                  $ either (fmap (Tx.CardanoApiTx . Tx.CardanoApiEmulatorEraTx . makeSignedTransaction []) . makeTransactionBody mempty)
-<<<<<<< HEAD
                           (pure . Tx.EmulatorTx)
-                          tx
-            let sves = case ve of
-                    Ledger.ScriptFailure f -> [Ledger.ScriptValidationResultOnlyEvent (Left f)]
-                    _                      -> []
-            logWarn $ ValidationFailed ph (Ledger.getCardanoTxId tx') tx' ve sves mempty
-=======
-                            (pure . Tx.EmulatorTx)
                  $ tx
             logWarn $ ValidationFailed ph (Ledger.getCardanoTxId tx') tx' ve mempty
->>>>>>> 2c20b5a1
             throwError $ WAPI.ValidationError ve
         handleError _ (Left (Right ce)) = throwError $ WAPI.ToCardanoError ce
         handleError _ (Right v) = pure v
@@ -400,16 +375,6 @@
                 reqSigners = getRequiredSigners ctx
             sp reqSigners tx
 
-<<<<<<< HEAD
-addSignature' :: Crypto.XPrv -> CardanoTx -> CardanoTx
-addSignature' privKey = Tx.cardanoTxMap (Ledger.addSignature' privKey) addSignatureCardano
-    where
-        addSignatureCardano :: SomeCardanoApiTx -> SomeCardanoApiTx
-        addSignatureCardano (Tx.CardanoApiEmulatorEraTx ctx)
-            = Tx.CardanoApiEmulatorEraTx (addSignature privKey ctx)
-
-=======
->>>>>>> 2c20b5a1
 ownOutputs :: forall effs.
     ( Member ChainIndexQueryEffect effs
     )
