{-# LANGUAGE DataKinds        #-}
{-# LANGUAGE FlexibleContexts #-}
{-# LANGUAGE GADTs            #-}
{-# LANGUAGE LambdaCase       #-}
{-# LANGUAGE NamedFieldPuns   #-}
{-# LANGUAGE RankNTypes       #-}
{-# LANGUAGE RecordWildCards  #-}
{-# LANGUAGE TemplateHaskell  #-}
{-# LANGUAGE TypeApplications #-}
{-# LANGUAGE TypeOperators    #-}
-- | Running emulator actions that produce streams of events
module Wallet.Emulator.Stream(
    -- * Emulator streams
    EmulatorConfig(..)
    , EmulatorErr(..)
    , InitialChainState
    , initialChainState
    , initialDist
    , initialState
    , params
    , runTraceStream
    -- * Stream manipulation
    , takeUntilSlot
    , filterLogLevel
    -- * Consuming streams
    , foldStreamM
    , foldEmulatorStreamM
    ) where

import Control.Foldl qualified as L
import Control.Lens (filtered, makeLenses, preview, view)
import Control.Monad.Freer (Eff, Member, interpret, reinterpret, run, subsume, type (~>))
import Control.Monad.Freer.Coroutine (Yield, yield)
import Control.Monad.Freer.Error (Error, runError)
import Control.Monad.Freer.Extras (raiseEnd, wrapError)
import Control.Monad.Freer.Extras.Log (LogLevel, LogMessage (LogMessage, _logLevel), LogMsg (LMessage),
                                       logMessageContent, mapMLog)
import Control.Monad.Freer.Extras.Stream (runStream)
import Control.Monad.Freer.State (State, gets, runState)
import Data.Bifunctor (first)
import Data.Default (Default (def))
import Data.Map (Map)
import Data.Map qualified as Map
import Data.Maybe (fromMaybe)
import Data.Set qualified as Set
import Ledger.AddressMap qualified as AM
import Ledger.Blockchain (Block, OnChainTx (Valid))
import Ledger.CardanoWallet qualified as CW
import Ledger.Slot (Slot)
<<<<<<< HEAD
import Ledger.Tx (CardanoTx (..))
=======
import Ledger.Tx (Tx)
import Ledger.Validation qualified as Validation
>>>>>>> 2c20b5a1
import Ledger.Value (Value)
import Plutus.ChainIndex (ChainIndexError)
import Streaming (Stream)
import Streaming qualified as S
import Streaming.Prelude (Of)
import Streaming.Prelude qualified as S
import Wallet.API (Params (pNetworkId), WalletAPIError)
import Wallet.Emulator (EmulatorEvent, EmulatorEvent')
import Wallet.Emulator qualified as EM
import Wallet.Emulator.Chain (ChainControlEffect, ChainEffect, _SlotAdd)
import Wallet.Emulator.MultiAgent (EmulatorState, EmulatorTimeEvent (EmulatorTimeEvent), MultiAgentControlEffect,
                                   MultiAgentEffect, chainEvent, eteEvent)
import Wallet.Emulator.Wallet (Wallet, mockWalletAddress)

import Plutus.Contract.Trace (InitialDistribution, defaultDist, knownWallets)
import Plutus.Trace.Emulator.ContractInstance (EmulatorRuntimeError)

{- Note [Emulator event stream]

The primary way of observing the outcome of a trace is by looking at the
stream of events it produces, via 'runTraceStream'. This has the following
reasons:

* A totally ordered stream of events is a good way to characterise the
  behaviour of a dynamic system.
* By taking the stream of events as the main output of running a trace, we
  can potentially run the trace against a live system. (To really do that we'll have to change the type of log messages - 'EmulatorEvent' contains some events only make sense in the emulator. But the underlying mechanism of how the stream is produces is still the same.) See note [The Emulator Control effect]
* We have the potential of saving some work because the stream is produced
  on-demand. This also makes it possible to deal with infinite traces: We just
  evaluate them to a finite number of steps.

-}

-- | Finish the stream at the end of the given slot.
takeUntilSlot :: forall effs a. Slot -> S.Stream (S.Of (LogMessage EmulatorEvent)) (Eff effs) a -> S.Stream (S.Of (LogMessage EmulatorEvent)) (Eff effs) ()
takeUntilSlot maxSlot = S.takeWhile (maybe True (\sl -> sl <= maxSlot) . preview (logMessageContent . eteEvent . chainEvent . _SlotAdd))

-- | Remove from the stream all log messages whose log level is lower than the
--   the given level.
filterLogLevel :: forall effs a. LogLevel -> S.Stream (S.Of (LogMessage EmulatorEvent)) (Eff effs) a -> S.Stream (S.Of (LogMessage EmulatorEvent)) (Eff effs) a
filterLogLevel lvl = S.mapMaybe (preview (filtered (\LogMessage{_logLevel} -> lvl <= _logLevel)))

-- | Apply a fold to an effectful stream of events.
foldStreamM :: forall m a b c.
    Monad m
    => L.FoldM m a b
    -> S.Stream (S.Of a) m c
    -> m (S.Of b c)
foldStreamM = L.impurely S.foldM

-- | Consume an emulator event stream.
foldEmulatorStreamM :: forall effs a b.
    L.FoldM (Eff effs) EmulatorEvent b
    -> S.Stream (S.Of (LogMessage EmulatorEvent)) (Eff effs) a
    -> Eff effs (S.Of b a)
foldEmulatorStreamM theFold =
    foldStreamM (L.premapM (pure . view logMessageContent) theFold)

-- | Turn an emulator action into a 'Stream' of emulator log messages, returning
--   the final state of the emulator.
runTraceStream :: forall effs.
    EmulatorConfig
    -> Eff '[ State EmulatorState
            , LogMsg EmulatorEvent'
            , MultiAgentEffect
            , MultiAgentControlEffect
            , ChainEffect
            , ChainControlEffect
            , Error EmulatorRuntimeError
            ] ()
    -> Stream (Of (LogMessage EmulatorEvent)) (Eff effs) (Maybe EmulatorErr, EmulatorState)
runTraceStream conf@EmulatorConfig{_params} =
    fmap (first (either Just (const Nothing)))
    . S.hoist (pure . run)
    . runStream @(LogMessage EmulatorEvent) @_ @'[]
    . runState (initialState conf)
    . interpret handleLogCoroutine
    . reinterpret @_ @(LogMsg EmulatorEvent) (mkTimedLogs @EmulatorEvent')
    . runError
    . wrapError WalletErr
    . wrapError ChainIndexErr
    . wrapError AssertionErr
    . wrapError InstanceErr
    . EM.processEmulated _params
    . subsume
    . subsume @(State EmulatorState)
    . raiseEnd

data EmulatorConfig =
    EmulatorConfig
        { _initialChainState :: InitialChainState -- ^ State of the blockchain at the beginning of the simulation. Can be given as a map of funds to wallets, or as a block of transactions.
        , _params            :: Params -- ^ Set the protocol parameters, network ID and slot configuration for the emulator.
        } deriving (Eq, Show)

type InitialChainState = Either InitialDistribution [CardanoTx]

-- | The wallets' initial funds
<<<<<<< HEAD
initialDist :: InitialChainState -> InitialDistribution
initialDist = either id (walletFunds . map Valid) where
=======
initialDist :: EmulatorConfig -> InitialDistribution
initialDist EmulatorConfig{..} = either id (walletFunds . map (Valid . signTx)) _initialChainState where
    signTx t = Validation.fromPlutusTxSigned _params cUtxoIndex t CW.knownPaymentKeys
    cUtxoIndex = either (error . show) id $ Validation.fromPlutusIndex _params mempty
>>>>>>> 2c20b5a1
    walletFunds :: Block -> Map Wallet Value
    walletFunds theBlock =
        let values = AM.values $ AM.fromChain [theBlock]
            getFunds wllt = fromMaybe mempty $ Map.lookup (mockWalletAddress wllt) values
        in Map.fromSet getFunds (Set.fromList knownWallets)

instance Default EmulatorConfig where
  def = EmulatorConfig
          { _initialChainState = Left defaultDist
          , _params = def
          }

initialState :: EmulatorConfig -> EM.EmulatorState
<<<<<<< HEAD
initialState EmulatorConfig{..} = let
    networkId = pNetworkId _params
    in either
        (either
          (error . ("Cannot build the initial state: " <>) . show)
          id
          . EM.emulatorStateInitialDist networkId . Map.mapKeys EM.mockWalletPaymentPubKeyHash)
        EM.emulatorStatePool
=======
initialState EmulatorConfig{..} =
    either
        (EM.emulatorStateInitialDist . Map.mapKeys EM.mockWalletPaymentPubKeyHash)
        (EM.emulatorStatePool . map signTx)
>>>>>>> 2c20b5a1
        _initialChainState
    where
        signTx t = Validation.fromPlutusTxSigned _params cUtxoIndex t CW.knownPaymentKeys
        cUtxoIndex = either (error . show) id $ Validation.fromPlutusIndex _params mempty


data EmulatorErr =
    WalletErr WalletAPIError
    | ChainIndexErr ChainIndexError
    | AssertionErr EM.AssertionError
    | InstanceErr EmulatorRuntimeError
    deriving (Show)

handleLogCoroutine :: forall e effs.
    Member (Yield (LogMessage e) ()) effs
    => LogMsg e
    ~> Eff effs
handleLogCoroutine = \case LMessage m -> yield m id

-- | Annotate emulator log messages with the current system time
--   (slot number)
mkTimedLogs :: forall a effs.
    ( Member (LogMsg (EmulatorTimeEvent a)) effs
    , Member (State EmulatorState) effs
    )
    => LogMsg a
    ~> Eff effs
mkTimedLogs = mapMLog f where
    f :: a -> Eff effs (EmulatorTimeEvent a)
    f a =
        EmulatorTimeEvent
            <$> gets (view $ EM.chainState . EM.currentSlot)
            <*> pure a

makeLenses ''EmulatorConfig<|MERGE_RESOLUTION|>--- conflicted
+++ resolved
@@ -47,12 +47,7 @@
 import Ledger.Blockchain (Block, OnChainTx (Valid))
 import Ledger.CardanoWallet qualified as CW
 import Ledger.Slot (Slot)
-<<<<<<< HEAD
-import Ledger.Tx (CardanoTx (..))
-=======
-import Ledger.Tx (Tx)
-import Ledger.Validation qualified as Validation
->>>>>>> 2c20b5a1
+import Ledger.Tx (CardanoTx (CardanoApiTx), onCardanoTx)
 import Ledger.Value (Value)
 import Plutus.ChainIndex (ChainIndexError)
 import Streaming (Stream)
@@ -67,6 +62,7 @@
                                    MultiAgentEffect, chainEvent, eteEvent)
 import Wallet.Emulator.Wallet (Wallet, mockWalletAddress)
 
+import Ledger.Validation qualified as Validation
 import Plutus.Contract.Trace (InitialDistribution, defaultDist, knownWallets)
 import Plutus.Trace.Emulator.ContractInstance (EmulatorRuntimeError)
 
@@ -150,15 +146,12 @@
 type InitialChainState = Either InitialDistribution [CardanoTx]
 
 -- | The wallets' initial funds
-<<<<<<< HEAD
-initialDist :: InitialChainState -> InitialDistribution
-initialDist = either id (walletFunds . map Valid) where
-=======
 initialDist :: EmulatorConfig -> InitialDistribution
 initialDist EmulatorConfig{..} = either id (walletFunds . map (Valid . signTx)) _initialChainState where
-    signTx t = Validation.fromPlutusTxSigned _params cUtxoIndex t CW.knownPaymentKeys
-    cUtxoIndex = either (error . show) id $ Validation.fromPlutusIndex _params mempty
->>>>>>> 2c20b5a1
+    signTx = onCardanoTx
+      (\t -> Validation.fromPlutusTxSigned _params cUtxoIndex t CW.knownPaymentKeys)
+      CardanoApiTx
+    cUtxoIndex = either (error . show) id $ Validation.fromPlutusIndex mempty
     walletFunds :: Block -> Map Wallet Value
     walletFunds theBlock =
         let values = AM.values $ AM.fromChain [theBlock]
@@ -172,7 +165,6 @@
           }
 
 initialState :: EmulatorConfig -> EM.EmulatorState
-<<<<<<< HEAD
 initialState EmulatorConfig{..} = let
     networkId = pNetworkId _params
     in either
@@ -180,17 +172,13 @@
           (error . ("Cannot build the initial state: " <>) . show)
           id
           . EM.emulatorStateInitialDist networkId . Map.mapKeys EM.mockWalletPaymentPubKeyHash)
-        EM.emulatorStatePool
-=======
-initialState EmulatorConfig{..} =
-    either
-        (EM.emulatorStateInitialDist . Map.mapKeys EM.mockWalletPaymentPubKeyHash)
         (EM.emulatorStatePool . map signTx)
->>>>>>> 2c20b5a1
         _initialChainState
     where
-        signTx t = Validation.fromPlutusTxSigned _params cUtxoIndex t CW.knownPaymentKeys
-        cUtxoIndex = either (error . show) id $ Validation.fromPlutusIndex _params mempty
+        signTx = onCardanoTx
+              (\t -> Validation.fromPlutusTxSigned _params cUtxoIndex t CW.knownPaymentKeys)
+              CardanoApiTx
+        cUtxoIndex = either (error . show) id $ Validation.fromPlutusIndex mempty
 
 
 data EmulatorErr =
