--- conflicted
+++ resolved
@@ -82,7 +82,7 @@
 import Control.Foldl (FoldM)
 import Control.Foldl qualified as L
 import Control.Lens (_Left, at, ix, makeLenses, over, preview, (&), (.~), (^.))
-import Control.Monad (unless)
+import Control.Monad (guard, unless)
 import Control.Monad.Freer (Eff, interpretM, runM)
 import Control.Monad.Freer.Error (Error, runError)
 import Control.Monad.Freer.Extras.Log (LogLevel (..), LogMessage (..))
@@ -130,7 +130,7 @@
 import Plutus.V1.Ledger.Scripts qualified as PV1
 
 import Data.IORef
-import Ledger.Tx (txOutDatumHash)
+import Ledger.Tx (Tx, onCardanoTx)
 import Plutus.Contract.Test.Coverage
 import Plutus.Contract.Test.MissingLovelace (calculateDelta)
 import Plutus.Contract.Trace as X
@@ -241,8 +241,8 @@
     -> (Bool -> m ()) -- ^ assert
     -> (CoverageData -> m ())
     -> m ()
-checkPredicateInner opts@CheckOptions{_emulatorConfig} predicate action annot assert cover =
-    checkPredicateInnerStream opts predicate (S.void $ runEmulatorStream _emulatorConfig action) annot assert cover
+checkPredicateInner opts@CheckOptions{_emulatorConfig} predicate action =
+    checkPredicateInnerStream opts predicate (S.void $ runEmulatorStream _emulatorConfig action)
 
 checkPredicateInnerStream :: forall m.
     Monad m
@@ -265,7 +265,7 @@
                 $ interpretM @(Writer (Doc Void)) @m (\case { Tell d -> annot $ Text.unpack $ renderStrict $ layoutPretty defaultLayoutOptions d })
                 $ runError
                 $ runReader dist
-                $ consumedStream
+                consumedStream
 
     unless (result == Right True) $ do
         annot "Test failed."
@@ -388,7 +388,7 @@
   Ledger.CardanoTx ->
   Ledger.TxOut ->
   Maybe d
-getTxOutDatum tx' txOut = txOutDatumHash txOut >>= go
+getTxOutDatum tx' txOut = Ledger.txOutDatumHash txOut >>= go
     where
         go datumHash = Map.lookup datumHash (Ledger.getCardanoTxData tx') >>= (Ledger.getDatum >>> fromBuiltinData @d)
 
@@ -588,7 +588,7 @@
             tell @(Doc Void) $ vsep $
                 [ "Expected funds of" <+> pretty w <+> "to change by"
                 , " " <+> viaShow dlt] ++
-                (if exact then [] else ["  (excluding" <+> viaShow (Ada.getLovelace (Ada.fromValue fees)) <+> "lovelace in fees)" ]) ++
+                (guard exact >> ["  (excluding" <+> viaShow (Ada.getLovelace (Ada.fromValue fees)) <+> "lovelace in fees)" ]) ++
                 if initialValue == finalValue
                 then ["but they did not change"]
                 else ["but they changed by", " " <+> viaShow (finalValue P.- initialValue),
@@ -633,21 +633,13 @@
 
 -- | Assert that at least one transaction failed to validate, and that all
 --   transactions that failed meet the predicate.
-<<<<<<< HEAD
-assertFailedTransaction :: (Ledger.CardanoTx -> ValidationError -> [ScriptValidationEvent] -> Bool) -> TracePredicate
-=======
 assertFailedTransaction :: (Tx -> ValidationError -> Bool) -> TracePredicate
->>>>>>> 2c20b5a1
 assertFailedTransaction predicate = TracePredicate $
     flip postMapM (L.generalize $ Folds.failedTransactions Nothing) $ \case
         [] -> do
             tell @(Doc Void) $ "No transactions failed to validate."
             pure False
-<<<<<<< HEAD
-        xs -> pure (all (\(_, t, e, evts, _) -> predicate t e evts) xs)
-=======
         xs -> pure (all (\(_, t, e, _) -> onCardanoTx (\t' -> predicate t' e) (const True) t) xs)
->>>>>>> 2c20b5a1
 
 -- | Assert that no transaction failed to validate.
 assertNoFailedTransactions :: TracePredicate
