{-# LANGUAGE DataKinds           #-}
{-# LANGUAGE LambdaCase          #-}
{-# LANGUAGE NumericUnderscores  #-}
{-# LANGUAGE OverloadedStrings   #-}
{-# LANGUAGE ScopedTypeVariables #-}
{-# LANGUAGE TemplateHaskell     #-}
{-# LANGUAGE TypeApplications    #-}
{-# LANGUAGE TypeFamilies        #-}
module Spec.TxConstraints.MustMint(tests) where

import Control.Monad (void)
import Test.Tasty (TestTree, testGroup)

import Control.Lens ((&))
import Ledger qualified
import Ledger.Constraints.OffChain qualified as Constraints (MkTxError (ScriptHashNotFound), plutusV1MintingPolicy)
import Ledger.Constraints.OnChain.V1 qualified as Constraints (checkScriptContext)
import Ledger.Constraints.TxConstraints qualified as Constraints (mustMintCurrency, mustMintCurrencyWithRedeemer,
                                                                  mustMintValue, mustMintValueWithRedeemer)
import Ledger.Test (asRedeemer, coinMintingPolicy, coinMintingPolicyCurrencySymbol, coinMintingPolicyHash)
import Ledger.Tx qualified as Tx
import Ledger.Typed.Scripts qualified as Scripts
<<<<<<< HEAD
import Ledger.Value (TokenName (TokenName))
=======
import Ledger.Value (CurrencySymbol (CurrencySymbol), TokenName (..))
>>>>>>> 2c20b5a1
import Plutus.Contract as Con
import Plutus.Contract.Test (assertContractError, assertFailedTransaction, assertValidatedTransactionCount,
                             changeInitialWalletValue, checkPredicateOptions, defaultCheckOptions, w1,
                             walletFundsChange, (.&&.))
import Plutus.Script.Utils.V1.Scripts qualified as PSU.V1
import Plutus.Trace qualified as Trace
import Plutus.V1.Ledger.Api (MintingPolicyHash (MintingPolicyHash), Redeemer)
import Plutus.V1.Ledger.Scripts (ScriptError (EvaluationError), ScriptHash (ScriptHash), unitRedeemer)
import Plutus.V1.Ledger.Value qualified as Value
import PlutusTx qualified
import Prelude hiding (not)
import Wallet (WalletAPIError (InsufficientFunds))

tests :: TestTree
tests =
    testGroup "MustMint"
        [ mustMintCurrencyWithRedeemerSuccessfulMint
        , mustMintCurrencyWithRedeemerSuccessfulBurn
        , mustMintCurrencyWithRedeemerBurnTooMuch
        , mustMintCurrencyWithRedeemerMissingPolicyLookup
        , mustMintCurrencyWithRedeemerPhase2Failure
        , mustMintCurrencySuccessfulMint
        , mustMintValueWithRedeemerSuccessfulMint
        , mustMintValueWithRedeemerSuccessfulBurn
        , mustMintValueSuccessfulMint
        ]

trace ::  Contract () Empty ContractError () -> Trace.EmulatorTrace ()
trace contract = do
    void $ Trace.activateContractWallet w1 contract
    void $ Trace.waitNSlots 1

data UnitTest
instance Scripts.ValidatorTypes UnitTest

aTokenName :: TokenName
aTokenName = "A"

tknAmount :: Integer
tknAmount = 21_000_000

tknValue :: Value.Value
tknValue = tknValue' tknAmount

tknValue' :: Integer -> Value.Value
tknValue' = Value.singleton coinMintingPolicyCurrencySymbol aTokenName

-- | Valid Contract using a minting policy with mustMintCurrencyWithRedeemer onchain constraint to check that tokens are correctly minted with the other policy
mustMintCurrencyWithRedeemerContract :: Integer -> TokenName -> Contract () Empty ContractError ()
mustMintCurrencyWithRedeemerContract mintAmount onChainTokenName = do
    let redeemer = asRedeemer $ MustMintCurrencyWithRedeemer coinMintingPolicyHash unitRedeemer onChainTokenName mintAmount
        lookups1 = Constraints.plutusV1MintingPolicy mustMintPolicy
                <> Constraints.plutusV1MintingPolicy coinMintingPolicy
        tx1 = Constraints.mustMintCurrencyWithRedeemer mustMintPolicyHash redeemer aTokenName 1
           <> Constraints.mustMintCurrencyWithRedeemer coinMintingPolicyHash unitRedeemer aTokenName mintAmount
    ledgerTx1 <- submitTxConstraintsWith @UnitTest lookups1 tx1
    awaitTxConfirmed $ Tx.getCardanoTxId ledgerTx1

-- | Valid Contract using a minting policy with mustMintCurrency onchain constraint to check that tokens are correctly minted with the other policy
mustMintCurrencyContract :: Contract () Empty ContractError ()
mustMintCurrencyContract = do
    let redeemer = asRedeemer $ MustMintCurrency coinMintingPolicyHash aTokenName tknAmount
        lookups1 = Constraints.plutusV1MintingPolicy mustMintPolicy
                <> Constraints.plutusV1MintingPolicy coinMintingPolicy
        tx1 = Constraints.mustMintCurrencyWithRedeemer mustMintPolicyHash redeemer aTokenName 1
           <> Constraints.mustMintCurrency coinMintingPolicyHash aTokenName tknAmount
    ledgerTx1 <- submitTxConstraintsWith @UnitTest lookups1 tx1
    awaitTxConfirmed $ Tx.getCardanoTxId ledgerTx1

-- | Valid Contract using a minting policy with mustMintValueWithRedeemer onchain constraint to check that tokens are correctly minted with the other policy
mustMintValueWithRedeemerContract :: Value.Value -> Contract () Empty ContractError ()
mustMintValueWithRedeemerContract mintValue = do
    let redeemer = asRedeemer $ MustMintValueWithRedeemer unitRedeemer mintValue
        lookups1 = Constraints.plutusV1MintingPolicy mustMintPolicy
                <> Constraints.plutusV1MintingPolicy coinMintingPolicy
        tx1 = Constraints.mustMintCurrencyWithRedeemer mustMintPolicyHash redeemer aTokenName 1
           <> Constraints.mustMintValueWithRedeemer unitRedeemer mintValue
    ledgerTx1 <- submitTxConstraintsWith @UnitTest lookups1 tx1
    awaitTxConfirmed $ Tx.getCardanoTxId ledgerTx1

-- | Valid Contract using a minting policy with mustMintValue onchain constraint to check that tokens are correctly minted with the other policy
mustMintValueContract :: Contract () Empty ContractError ()
mustMintValueContract = do
    let redeemer = asRedeemer $ MustMintValue tknValue
        lookups1 = Constraints.plutusV1MintingPolicy mustMintPolicy
                 <> Constraints.plutusV1MintingPolicy coinMintingPolicy
        tx1 = Constraints.mustMintCurrencyWithRedeemer mustMintPolicyHash redeemer aTokenName 1
           <> Constraints.mustMintValue tknValue
    ledgerTx1 <- submitTxConstraintsWith @UnitTest lookups1 tx1
    awaitTxConfirmed $ Tx.getCardanoTxId ledgerTx1

-- | Uses onchain and offchain constraint mustMintCurrencyWithRedeemer to mint tokens
mustMintCurrencyWithRedeemerSuccessfulMint :: TestTree
mustMintCurrencyWithRedeemerSuccessfulMint =
    checkPredicateOptions
    defaultCheckOptions
    "Successful spend of tokens using mustMintCurrencyWithRedeemer"
    (assertValidatedTransactionCount 1)
    (void $ trace $ mustMintCurrencyWithRedeemerContract tknAmount aTokenName)

-- | Uses onchain and offchain constraint mustMintCurrencyWithRedeemer to burn tokens
mustMintCurrencyWithRedeemerSuccessfulBurn :: TestTree
mustMintCurrencyWithRedeemerSuccessfulBurn =
    let tknBurnAmount = (-1000)
        options = defaultCheckOptions & changeInitialWalletValue w1 (tknValue <>)
    in checkPredicateOptions
       options
       "Successful token burn using mustMintCurrencyWithRedeemer"
       (walletFundsChange w1 (tknValue' tknBurnAmount <> Value.singleton mustMintPolicyCurrencySymbol aTokenName 1) -- including mustMintPolicyCurrencySymbol is a workaround, test only cares about tknBurnAmount -- Fixed by PLT-909
       .&&. assertValidatedTransactionCount 1)
       (void $ trace $ mustMintCurrencyWithRedeemerContract tknBurnAmount aTokenName)

-- | Uses onchain and offchain constraint mustMintCurrencyWithRedeemer to burn more tokens than the wallet holds, asserts script evaluation error.
mustMintCurrencyWithRedeemerBurnTooMuch :: TestTree
mustMintCurrencyWithRedeemerBurnTooMuch =
    let tknBurnAmount = negate (tknAmount + 1)
        options = defaultCheckOptions & changeInitialWalletValue w1 (tknValue <>)
        contract = mustMintCurrencyWithRedeemerContract tknBurnAmount aTokenName
    in checkPredicateOptions
       options
       "Contract error when burning more than total amount of tokens in wallet balance"
       (assertContractError contract (Trace.walletInstanceTag w1) (\case WalletContractError (InsufficientFunds _) -> True; _ -> False) "failed to throw error"
       .&&. assertValidatedTransactionCount 0)
       (void $ trace contract)

-- | Uses onchain and offchain constraint mustMintCurrencyWithRedeemer but with a contract that is missing lookup for the minting policy, asserts contract error.
mustMintCurrencyWithRedeemerMissingPolicyLookup :: TestTree
mustMintCurrencyWithRedeemerMissingPolicyLookup =
    let contract :: Contract () Empty ContractError () = do
            let tx1 = Constraints.mustMintCurrencyWithRedeemer coinMintingPolicyHash unitRedeemer aTokenName tknAmount
            ledgerTx1 <- submitTx tx1
            awaitTxConfirmed $ Tx.getCardanoTxId ledgerTx1

    in checkPredicateOptions
    defaultCheckOptions
    "Fail validation when minting policy is missing from lookup"
    (assertContractError
        contract
        (Trace.walletInstanceTag w1)
        (\case
            ConstraintResolutionContractError (Constraints.ScriptHashNotFound (ScriptHash sh)) -> MintingPolicyHash sh == coinMintingPolicyHash
            _ -> False)
        "failed to throw error"
    .&&. assertValidatedTransactionCount 0)
    (void $ trace contract)

-- | Uses onchain and offchain constraint mustMintCurrencyWithRedeemer but with a token name mismatch, asserts script evaluation error.
mustMintCurrencyWithRedeemerPhase2Failure :: TestTree
mustMintCurrencyWithRedeemerPhase2Failure =
    checkPredicateOptions
    defaultCheckOptions
<<<<<<< HEAD
    "Phase 2 failure when policy mints with unexpected token name"
    (assertFailedTransaction (\_ err _ -> case err of {Ledger.ScriptFailure (EvaluationError ("L9":_) _) -> True; _ -> False }))
    (void $ trace $ mustMintCurrencyWithRedeemerContract tknAmount (TokenName "WrongToken"))
=======
    "Fail validation when minting policy is missing from lookup"
    (assertFailedTransaction (\_ err -> case err of {Ledger.ScriptFailure (EvaluationError ("L9":_) _) -> True; _ -> False }))
    (void $ trace $ mustMintCurrencyWithRedeemerContract $ TokenName "WrongToken")

-- | Valid Contract containing all required lookups. Uses mustMintCurrencyWithRedeemer constraint.
mustMintCurrencyWithRedeemerContract :: TokenName -> Contract () Empty ContractError ()
mustMintCurrencyWithRedeemerContract onChainTokenName = do
    let onChainTypedValidator = mustMintCurrencyWithRedeemerTypedValidator onChainTokenName
        lookups1 = Constraints.plutusV1TypedValidatorLookups onChainTypedValidator
        tx1 = Constraints.mustPayToTheScript () (Ada.lovelaceValueOf 25_000_000)
    ledgerTx1 <- submitTxConstraintsWith lookups1 tx1
    awaitTxConfirmed $ Tx.getCardanoTxId ledgerTx1

    utxos <- utxosAt (Ledger.scriptHashAddress $ Scripts.validatorHash onChainTypedValidator)
    let lookups2 =
            Constraints.plutusV1TypedValidatorLookups onChainTypedValidator <>
            Constraints.plutusV1MintingPolicy coinMintingPolicy <>
            Constraints.unspentOutputs utxos
        tx2 =
            Constraints.collectFromTheScript utxos () <>
            Constraints.mustMintCurrencyWithRedeemer coinMintingPolicyHash unitRedeemer tknName tknAmount
    ledgerTx2 <- submitTxConstraintsWith @UnitTest lookups2 tx2
    awaitTxConfirmed $ Tx.getCardanoTxId ledgerTx2

-- | Contract without the required minting policy lookup. Uses mustMintCurrencyWithRedeemer constraint.
mustMintCurrencyWithRedeemerMissingPolicyContract :: Contract () Empty ContractError ()
mustMintCurrencyWithRedeemerMissingPolicyContract = do
    let lookups1 = Constraints.plutusV1TypedValidatorLookups $ mustMintCurrencyWithRedeemerTypedValidator tknName
        tx1 = Constraints.mustPayToTheScript () (Ada.lovelaceValueOf 25_000_000)
    ledgerTx1 <- submitTxConstraintsWith lookups1 tx1
    awaitTxConfirmed $ Tx.getCardanoTxId ledgerTx1

    utxos <- utxosAt (Ledger.scriptHashAddress $ Scripts.validatorHash $ mustMintCurrencyWithRedeemerTypedValidator tknName)
    let lookups2 =
            Constraints.plutusV1TypedValidatorLookups (mustMintCurrencyWithRedeemerTypedValidator tknName) <>
            Constraints.unspentOutputs utxos
        tx2 =
            Constraints.collectFromTheScript utxos () <>
            Constraints.mustMintCurrencyWithRedeemer coinMintingPolicyHash unitRedeemer tknName tknAmount
    ledgerTx2 <- submitTxConstraintsWith @UnitTest lookups2 tx2
    awaitTxConfirmed $ Tx.getCardanoTxId ledgerTx2

{-# INLINEABLE mustMintCurrencyWithRedeemerValidator #-}
mustMintCurrencyWithRedeemerValidator :: MintingPolicyHash -> Redeemer -> TokenName -> Integer -> () -> () -> Ledger.ScriptContext -> Bool
mustMintCurrencyWithRedeemerValidator mph r tn amt _ _ ctx = Constraints.checkScriptContext @Void @Void (Constraints.mustMintCurrencyWithRedeemer mph r tn amt) ctx

mustMintCurrencyWithRedeemerTypedValidator :: TokenName -> Scripts.TypedValidator UnitTest
mustMintCurrencyWithRedeemerTypedValidator tn = Scripts.mkTypedValidator @UnitTest
    ($$(PlutusTx.compile [||mustMintCurrencyWithRedeemerValidator ||])
        `PlutusTx.applyCode` PlutusTx.liftCode coinMintingPolicyHash
        `PlutusTx.applyCode` PlutusTx.liftCode unitRedeemer
        `PlutusTx.applyCode` PlutusTx.liftCode tn
        `PlutusTx.applyCode` PlutusTx.liftCode tknAmount)
    $$(PlutusTx.compile [|| wrap ||])
    where
        wrap = Scripts.mkUntypedValidator
>>>>>>> 2c20b5a1

-- | Uses onchain and offchain constraint mustMintCurrency to mint tokens
mustMintCurrencySuccessfulMint :: TestTree
mustMintCurrencySuccessfulMint =
    checkPredicateOptions
    defaultCheckOptions
    "Successful spend of tokens using mustMintCurrency"
    (assertValidatedTransactionCount 1)
    (void $ trace mustMintCurrencyContract)

-- | Uses onchain and offchain constraint mustMintValueWithRedeemer to mint tokens
mustMintValueWithRedeemerSuccessfulMint :: TestTree
mustMintValueWithRedeemerSuccessfulMint =
    checkPredicateOptions
    defaultCheckOptions
    "Successful spend of tokens using mustMintValueWithRedeemer"
    (assertValidatedTransactionCount 1)
    (void $ trace $ mustMintValueWithRedeemerContract tknValue)

-- | Uses onchain and offchain constraint mustMintValueWithRedeemer to burn tokens
mustMintValueWithRedeemerSuccessfulBurn :: TestTree
mustMintValueWithRedeemerSuccessfulBurn =
    let tknBurnValue = tknValue' (-1000)
        options = defaultCheckOptions & changeInitialWalletValue w1 (tknValue <>)
    in checkPredicateOptions
       options
       "Successful token burn using mustMintValueWithRedeemer"
       (walletFundsChange w1 (tknBurnValue <> Value.singleton mustMintPolicyCurrencySymbol aTokenName 1) -- including mustMintPolicyCurrencySymbol is a workaround, test only cares about tknBurnValue -- Fixed by PLT-909
       .&&. assertValidatedTransactionCount 1)
       (void $ trace $ mustMintValueWithRedeemerContract tknBurnValue)

-- | Uses onchain and offchain constraint mustMintValue to mint tokens
mustMintValueSuccessfulMint :: TestTree
mustMintValueSuccessfulMint =
    checkPredicateOptions
    defaultCheckOptions
    "Successful spend of tokens using mustMintValue"
    (assertValidatedTransactionCount 1)
    (void $ trace mustMintValueContract)

{-# INLINEABLE mkMustMintPolicy #-}
mkMustMintPolicy :: ConstraintParams -> Ledger.ScriptContext -> Bool
mkMustMintPolicy t = case t of
    MustMintCurrencyWithRedeemer mph r tn i -> Constraints.checkScriptContext @() @() (Constraints.mustMintCurrencyWithRedeemer mph r tn i)
    MustMintCurrency mph tn i               -> Constraints.checkScriptContext @() @() (Constraints.mustMintCurrency mph tn i)
    MustMintValueWithRedeemer r v           -> Constraints.checkScriptContext @() @() (Constraints.mustMintValueWithRedeemer r v)
    MustMintValue v                         -> Constraints.checkScriptContext @() @() (Constraints.mustMintValue v)

mustMintPolicy :: Scripts.MintingPolicy
mustMintPolicy = Ledger.mkMintingPolicyScript $$(PlutusTx.compile [||wrap||])
    where
        wrap = Scripts.mkUntypedMintingPolicy mkMustMintPolicy

mustMintPolicyHash :: Ledger.MintingPolicyHash
mustMintPolicyHash = PSU.V1.mintingPolicyHash mustMintPolicy

mustMintPolicyCurrencySymbol :: Value.CurrencySymbol
mustMintPolicyCurrencySymbol = Value.mpsSymbol mustMintPolicyHash

data ConstraintParams = MustMintCurrencyWithRedeemer Ledger.MintingPolicyHash Redeemer TokenName Integer
                      | MustMintCurrency Ledger.MintingPolicyHash TokenName Integer
                      | MustMintValueWithRedeemer Redeemer Value.Value
                      | MustMintValue Value.Value
    deriving (Show)

PlutusTx.unstableMakeIsData ''ConstraintParams<|MERGE_RESOLUTION|>--- conflicted
+++ resolved
@@ -12,22 +12,22 @@
 import Test.Tasty (TestTree, testGroup)
 
 import Control.Lens ((&))
+import Data.Void (Void)
 import Ledger qualified
-import Ledger.Constraints.OffChain qualified as Constraints (MkTxError (ScriptHashNotFound), plutusV1MintingPolicy)
+import Ledger.Ada qualified as Ada
+import Ledger.Constraints.OffChain qualified as Constraints (MkTxError (ScriptHashNotFound), plutusV1MintingPolicy,
+                                                             typedValidatorLookups, unspentOutputs)
 import Ledger.Constraints.OnChain.V1 qualified as Constraints (checkScriptContext)
-import Ledger.Constraints.TxConstraints qualified as Constraints (mustMintCurrency, mustMintCurrencyWithRedeemer,
-                                                                  mustMintValue, mustMintValueWithRedeemer)
+import Ledger.Constraints.TxConstraints qualified as Constraints (collectFromTheScript, mustMintCurrency,
+                                                                  mustMintCurrencyWithRedeemer, mustMintValue,
+                                                                  mustMintValueWithRedeemer, mustPayToTheScript)
 import Ledger.Test (asRedeemer, coinMintingPolicy, coinMintingPolicyCurrencySymbol, coinMintingPolicyHash)
 import Ledger.Tx qualified as Tx
 import Ledger.Typed.Scripts qualified as Scripts
-<<<<<<< HEAD
 import Ledger.Value (TokenName (TokenName))
-=======
-import Ledger.Value (CurrencySymbol (CurrencySymbol), TokenName (..))
->>>>>>> 2c20b5a1
 import Plutus.Contract as Con
 import Plutus.Contract.Test (assertContractError, assertFailedTransaction, assertValidatedTransactionCount,
-                             changeInitialWalletValue, checkPredicateOptions, defaultCheckOptions, w1,
+                             changeInitialWalletValue, checkPredicate, checkPredicateOptions, defaultCheckOptions, w1,
                              walletFundsChange, (.&&.))
 import Plutus.Script.Utils.V1.Scripts qualified as PSU.V1
 import Plutus.Trace qualified as Trace
@@ -60,8 +60,8 @@
 data UnitTest
 instance Scripts.ValidatorTypes UnitTest
 
-aTokenName :: TokenName
-aTokenName = "A"
+tknName :: TokenName
+tknName = "A"
 
 tknAmount :: Integer
 tknAmount = 21_000_000
@@ -70,7 +70,7 @@
 tknValue = tknValue' tknAmount
 
 tknValue' :: Integer -> Value.Value
-tknValue' = Value.singleton coinMintingPolicyCurrencySymbol aTokenName
+tknValue' = Value.singleton coinMintingPolicyCurrencySymbol tknName
 
 -- | Valid Contract using a minting policy with mustMintCurrencyWithRedeemer onchain constraint to check that tokens are correctly minted with the other policy
 mustMintCurrencyWithRedeemerContract :: Integer -> TokenName -> Contract () Empty ContractError ()
@@ -78,19 +78,19 @@
     let redeemer = asRedeemer $ MustMintCurrencyWithRedeemer coinMintingPolicyHash unitRedeemer onChainTokenName mintAmount
         lookups1 = Constraints.plutusV1MintingPolicy mustMintPolicy
                 <> Constraints.plutusV1MintingPolicy coinMintingPolicy
-        tx1 = Constraints.mustMintCurrencyWithRedeemer mustMintPolicyHash redeemer aTokenName 1
-           <> Constraints.mustMintCurrencyWithRedeemer coinMintingPolicyHash unitRedeemer aTokenName mintAmount
+        tx1 = Constraints.mustMintCurrencyWithRedeemer mustMintPolicyHash redeemer tknName 1
+           <> Constraints.mustMintCurrencyWithRedeemer coinMintingPolicyHash unitRedeemer tknName mintAmount
     ledgerTx1 <- submitTxConstraintsWith @UnitTest lookups1 tx1
     awaitTxConfirmed $ Tx.getCardanoTxId ledgerTx1
 
 -- | Valid Contract using a minting policy with mustMintCurrency onchain constraint to check that tokens are correctly minted with the other policy
 mustMintCurrencyContract :: Contract () Empty ContractError ()
 mustMintCurrencyContract = do
-    let redeemer = asRedeemer $ MustMintCurrency coinMintingPolicyHash aTokenName tknAmount
+    let redeemer = asRedeemer $ MustMintCurrency coinMintingPolicyHash tknName tknAmount
         lookups1 = Constraints.plutusV1MintingPolicy mustMintPolicy
                 <> Constraints.plutusV1MintingPolicy coinMintingPolicy
-        tx1 = Constraints.mustMintCurrencyWithRedeemer mustMintPolicyHash redeemer aTokenName 1
-           <> Constraints.mustMintCurrency coinMintingPolicyHash aTokenName tknAmount
+        tx1 = Constraints.mustMintCurrencyWithRedeemer mustMintPolicyHash redeemer tknName 1
+           <> Constraints.mustMintCurrency coinMintingPolicyHash tknName tknAmount
     ledgerTx1 <- submitTxConstraintsWith @UnitTest lookups1 tx1
     awaitTxConfirmed $ Tx.getCardanoTxId ledgerTx1
 
@@ -100,7 +100,7 @@
     let redeemer = asRedeemer $ MustMintValueWithRedeemer unitRedeemer mintValue
         lookups1 = Constraints.plutusV1MintingPolicy mustMintPolicy
                 <> Constraints.plutusV1MintingPolicy coinMintingPolicy
-        tx1 = Constraints.mustMintCurrencyWithRedeemer mustMintPolicyHash redeemer aTokenName 1
+        tx1 = Constraints.mustMintCurrencyWithRedeemer mustMintPolicyHash redeemer tknName 1
            <> Constraints.mustMintValueWithRedeemer unitRedeemer mintValue
     ledgerTx1 <- submitTxConstraintsWith @UnitTest lookups1 tx1
     awaitTxConfirmed $ Tx.getCardanoTxId ledgerTx1
@@ -111,7 +111,7 @@
     let redeemer = asRedeemer $ MustMintValue tknValue
         lookups1 = Constraints.plutusV1MintingPolicy mustMintPolicy
                  <> Constraints.plutusV1MintingPolicy coinMintingPolicy
-        tx1 = Constraints.mustMintCurrencyWithRedeemer mustMintPolicyHash redeemer aTokenName 1
+        tx1 = Constraints.mustMintCurrencyWithRedeemer mustMintPolicyHash redeemer tknName 1
            <> Constraints.mustMintValue tknValue
     ledgerTx1 <- submitTxConstraintsWith @UnitTest lookups1 tx1
     awaitTxConfirmed $ Tx.getCardanoTxId ledgerTx1
@@ -123,7 +123,7 @@
     defaultCheckOptions
     "Successful spend of tokens using mustMintCurrencyWithRedeemer"
     (assertValidatedTransactionCount 1)
-    (void $ trace $ mustMintCurrencyWithRedeemerContract tknAmount aTokenName)
+    (void $ trace $ mustMintCurrencyWithRedeemerContract tknAmount tknName)
 
 -- | Uses onchain and offchain constraint mustMintCurrencyWithRedeemer to burn tokens
 mustMintCurrencyWithRedeemerSuccessfulBurn :: TestTree
@@ -133,16 +133,16 @@
     in checkPredicateOptions
        options
        "Successful token burn using mustMintCurrencyWithRedeemer"
-       (walletFundsChange w1 (tknValue' tknBurnAmount <> Value.singleton mustMintPolicyCurrencySymbol aTokenName 1) -- including mustMintPolicyCurrencySymbol is a workaround, test only cares about tknBurnAmount -- Fixed by PLT-909
+       (walletFundsChange w1 (tknValue' tknBurnAmount <> Value.singleton mustMintPolicyCurrencySymbol tknName 1) -- including mustMintPolicyCurrencySymbol is a workaround, test only cares about tknBurnAmount -- Fixed by PLT-909
        .&&. assertValidatedTransactionCount 1)
-       (void $ trace $ mustMintCurrencyWithRedeemerContract tknBurnAmount aTokenName)
+       (void $ trace $ mustMintCurrencyWithRedeemerContract tknBurnAmount tknName)
 
 -- | Uses onchain and offchain constraint mustMintCurrencyWithRedeemer to burn more tokens than the wallet holds, asserts script evaluation error.
 mustMintCurrencyWithRedeemerBurnTooMuch :: TestTree
 mustMintCurrencyWithRedeemerBurnTooMuch =
     let tknBurnAmount = negate (tknAmount + 1)
         options = defaultCheckOptions & changeInitialWalletValue w1 (tknValue <>)
-        contract = mustMintCurrencyWithRedeemerContract tknBurnAmount aTokenName
+        contract = mustMintCurrencyWithRedeemerContract tknBurnAmount tknName
     in checkPredicateOptions
        options
        "Contract error when burning more than total amount of tokens in wallet balance"
@@ -154,7 +154,7 @@
 mustMintCurrencyWithRedeemerMissingPolicyLookup :: TestTree
 mustMintCurrencyWithRedeemerMissingPolicyLookup =
     let contract :: Contract () Empty ContractError () = do
-            let tx1 = Constraints.mustMintCurrencyWithRedeemer coinMintingPolicyHash unitRedeemer aTokenName tknAmount
+            let tx1 = Constraints.mustMintCurrencyWithRedeemer coinMintingPolicyHash unitRedeemer tknName tknAmount
             ledgerTx1 <- submitTx tx1
             awaitTxConfirmed $ Tx.getCardanoTxId ledgerTx1
 
@@ -174,30 +174,22 @@
 -- | Uses onchain and offchain constraint mustMintCurrencyWithRedeemer but with a token name mismatch, asserts script evaluation error.
 mustMintCurrencyWithRedeemerPhase2Failure :: TestTree
 mustMintCurrencyWithRedeemerPhase2Failure =
-    checkPredicateOptions
-    defaultCheckOptions
-<<<<<<< HEAD
+    checkPredicate
     "Phase 2 failure when policy mints with unexpected token name"
-    (assertFailedTransaction (\_ err _ -> case err of {Ledger.ScriptFailure (EvaluationError ("L9":_) _) -> True; _ -> False }))
-    (void $ trace $ mustMintCurrencyWithRedeemerContract tknAmount (TokenName "WrongToken"))
-=======
-    "Fail validation when minting policy is missing from lookup"
     (assertFailedTransaction (\_ err -> case err of {Ledger.ScriptFailure (EvaluationError ("L9":_) _) -> True; _ -> False }))
-    (void $ trace $ mustMintCurrencyWithRedeemerContract $ TokenName "WrongToken")
-
--- | Valid Contract containing all required lookups. Uses mustMintCurrencyWithRedeemer constraint.
-mustMintCurrencyWithRedeemerContract :: TokenName -> Contract () Empty ContractError ()
-mustMintCurrencyWithRedeemerContract onChainTokenName = do
-    let onChainTypedValidator = mustMintCurrencyWithRedeemerTypedValidator onChainTokenName
-        lookups1 = Constraints.plutusV1TypedValidatorLookups onChainTypedValidator
+    (void $ trace $ mustMintCurrencyWithRedeemerContract tknAmount $ TokenName "WrongToken")
+
+-- | Contract without the required minting policy lookup. Uses mustMintCurrencyWithRedeemer constraint.
+mustMintCurrencyWithRedeemerMissingPolicyContract :: Contract () Empty ContractError ()
+mustMintCurrencyWithRedeemerMissingPolicyContract = do
+    let lookups1 = Constraints.typedValidatorLookups $ mustMintCurrencyWithRedeemerTypedValidator tknName
         tx1 = Constraints.mustPayToTheScript () (Ada.lovelaceValueOf 25_000_000)
     ledgerTx1 <- submitTxConstraintsWith lookups1 tx1
     awaitTxConfirmed $ Tx.getCardanoTxId ledgerTx1
 
-    utxos <- utxosAt (Ledger.scriptHashAddress $ Scripts.validatorHash onChainTypedValidator)
+    utxos <- utxosAt (Ledger.scriptHashAddress $ Scripts.validatorHash $ mustMintCurrencyWithRedeemerTypedValidator tknName)
     let lookups2 =
-            Constraints.plutusV1TypedValidatorLookups onChainTypedValidator <>
-            Constraints.plutusV1MintingPolicy coinMintingPolicy <>
+            Constraints.typedValidatorLookups (mustMintCurrencyWithRedeemerTypedValidator tknName) <>
             Constraints.unspentOutputs utxos
         tx2 =
             Constraints.collectFromTheScript utxos () <>
@@ -205,27 +197,10 @@
     ledgerTx2 <- submitTxConstraintsWith @UnitTest lookups2 tx2
     awaitTxConfirmed $ Tx.getCardanoTxId ledgerTx2
 
--- | Contract without the required minting policy lookup. Uses mustMintCurrencyWithRedeemer constraint.
-mustMintCurrencyWithRedeemerMissingPolicyContract :: Contract () Empty ContractError ()
-mustMintCurrencyWithRedeemerMissingPolicyContract = do
-    let lookups1 = Constraints.plutusV1TypedValidatorLookups $ mustMintCurrencyWithRedeemerTypedValidator tknName
-        tx1 = Constraints.mustPayToTheScript () (Ada.lovelaceValueOf 25_000_000)
-    ledgerTx1 <- submitTxConstraintsWith lookups1 tx1
-    awaitTxConfirmed $ Tx.getCardanoTxId ledgerTx1
-
-    utxos <- utxosAt (Ledger.scriptHashAddress $ Scripts.validatorHash $ mustMintCurrencyWithRedeemerTypedValidator tknName)
-    let lookups2 =
-            Constraints.plutusV1TypedValidatorLookups (mustMintCurrencyWithRedeemerTypedValidator tknName) <>
-            Constraints.unspentOutputs utxos
-        tx2 =
-            Constraints.collectFromTheScript utxos () <>
-            Constraints.mustMintCurrencyWithRedeemer coinMintingPolicyHash unitRedeemer tknName tknAmount
-    ledgerTx2 <- submitTxConstraintsWith @UnitTest lookups2 tx2
-    awaitTxConfirmed $ Tx.getCardanoTxId ledgerTx2
-
 {-# INLINEABLE mustMintCurrencyWithRedeemerValidator #-}
 mustMintCurrencyWithRedeemerValidator :: MintingPolicyHash -> Redeemer -> TokenName -> Integer -> () -> () -> Ledger.ScriptContext -> Bool
-mustMintCurrencyWithRedeemerValidator mph r tn amt _ _ ctx = Constraints.checkScriptContext @Void @Void (Constraints.mustMintCurrencyWithRedeemer mph r tn amt) ctx
+mustMintCurrencyWithRedeemerValidator mph r tn amt _ _ =
+  Constraints.checkScriptContext @Void @Void (Constraints.mustMintCurrencyWithRedeemer mph r tn amt)
 
 mustMintCurrencyWithRedeemerTypedValidator :: TokenName -> Scripts.TypedValidator UnitTest
 mustMintCurrencyWithRedeemerTypedValidator tn = Scripts.mkTypedValidator @UnitTest
@@ -237,7 +212,6 @@
     $$(PlutusTx.compile [|| wrap ||])
     where
         wrap = Scripts.mkUntypedValidator
->>>>>>> 2c20b5a1
 
 -- | Uses onchain and offchain constraint mustMintCurrency to mint tokens
 mustMintCurrencySuccessfulMint :: TestTree
@@ -265,7 +239,7 @@
     in checkPredicateOptions
        options
        "Successful token burn using mustMintValueWithRedeemer"
-       (walletFundsChange w1 (tknBurnValue <> Value.singleton mustMintPolicyCurrencySymbol aTokenName 1) -- including mustMintPolicyCurrencySymbol is a workaround, test only cares about tknBurnValue -- Fixed by PLT-909
+       (walletFundsChange w1 (tknBurnValue <> Value.singleton mustMintPolicyCurrencySymbol tknName 1) -- including mustMintPolicyCurrencySymbol is a workaround, test only cares about tknBurnValue -- Fixed by PLT-909
        .&&. assertValidatedTransactionCount 1)
        (void $ trace $ mustMintValueWithRedeemerContract tknBurnValue)
 
