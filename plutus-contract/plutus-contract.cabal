cabal-version: 3.0
name:          plutus-contract
version:       1.0.0.0
license:       Apache-2.0
license-files:
  LICENSE
  NOTICE

maintainer:    jann.mueller@iohk.io
author:        Jann Müller
homepage:      https://github.com/input-output-hk/plutus-apps#readme
bug-reports:   https://github.com/input-output-hk/plutus-apps/issues
description:
  Please see the README on GitHub at <https://github.com/input-output-hk/plutus-apps#readme>

build-type:    Simple

source-repository head
  type:     git
  location: https://github.com/input-output-hk/plutus-apps

common lang
  default-language:   Haskell2010
  default-extensions:
    DeriveFoldable
    DeriveFunctor
    DeriveGeneric
    DeriveLift
    DeriveTraversable
    ExplicitForAll
    FlexibleContexts
    GeneralizedNewtypeDeriving
    ImportQualifiedPost
    MultiParamTypeClasses
    ScopedTypeVariables
    StandaloneDeriving

  -- See Plutus Tx readme for why we need the following flags:
  -- -fobject-code -fno-ignore-interface-pragmas and -fno-omit-interface-pragmas
  ghc-options:
    -Wall -Wnoncanonical-monad-instances -Wunused-packages
    -Wincomplete-uni-patterns -Wincomplete-record-updates
    -Wredundant-constraints -Widentities -fobject-code
    -fno-ignore-interface-pragmas -fno-omit-interface-pragmas

flag defer-plugin-errors
  description:
    Defer errors from the plugin, useful for things like Haddock that can't handle it.

  default:     False
  manual:      True

library
  import:          lang
  exposed-modules:
    Data.Row.Extras
    Data.Text.Extras
    Data.UUID.Extras
    Plutus.Contract
    Plutus.Contract.Checkpoint
    Plutus.Contract.Constraints
    Plutus.Contract.Effects
    Plutus.Contract.Error
    Plutus.Contract.Logging
    Plutus.Contract.Oracle
    Plutus.Contract.Request
    Plutus.Contract.Resumable
    Plutus.Contract.Schema
    Plutus.Contract.Secrets
    Plutus.Contract.State
    Plutus.Contract.StateMachine
    Plutus.Contract.StateMachine.MintingPolarity
    Plutus.Contract.StateMachine.OnChain
    Plutus.Contract.StateMachine.ThreadToken
    Plutus.Contract.Trace
    Plutus.Contract.Trace.RequestHandler
    Plutus.Contract.Tx
    Plutus.Contract.Typed.Tx
    Plutus.Contract.Types
    Plutus.Contract.Util
    Plutus.Contract.Wallet
    Plutus.Trace
    Plutus.Trace.Effects.Assert
    Plutus.Trace.Effects.ContractInstanceId
    Plutus.Trace.Effects.EmulatedWalletAPI
    Plutus.Trace.Effects.EmulatorControl
    Plutus.Trace.Effects.RunContract
    Plutus.Trace.Effects.RunContractPlayground
    Plutus.Trace.Effects.Waiting
    Plutus.Trace.Emulator
    Plutus.Trace.Emulator.ContractInstance
    Plutus.Trace.Emulator.Extract
    Plutus.Trace.Emulator.System
    Plutus.Trace.Emulator.Types
    Plutus.Trace.Playground
    Plutus.Trace.Scheduler
    Plutus.Trace.Tag
    Wallet
    Wallet.API
    Wallet.Effects
    Wallet.Emulator
    Wallet.Emulator.Chain
    Wallet.Emulator.Error
    Wallet.Emulator.Folds
    Wallet.Emulator.LogMessages
    Wallet.Emulator.MultiAgent
    Wallet.Emulator.NodeClient
    Wallet.Emulator.Stream
    Wallet.Emulator.Types
    Wallet.Emulator.Wallet
    Wallet.Error
    Wallet.Graph
    Wallet.Rollup
    Wallet.Rollup.Render
    Wallet.Rollup.Types
    Wallet.Types

  hs-source-dirs:  src

  --------------------
  -- Local components
  --------------------
  build-depends:
<<<<<<< HEAD
    , freer-extras               >=1.0.0
    , plutus-chain-index-core    >=1.0.0
    , plutus-core                >=1.0.0
    , plutus-ledger              >=1.0.0
    , plutus-ledger-api          >=1.0.0
    , plutus-ledger-constraints  >=1.0.0
    , plutus-script-utils        >=1.0.0
    , plutus-tx                  >=1.0.0
=======
    , freer-extras
    , plutus-chain-index-core
    , plutus-ledger
    , plutus-ledger-constraints
    , plutus-script-utils
>>>>>>> 4fcfb808

  --------------------------
  -- Other IOG dependencies
  --------------------------
  build-depends:
    , cardano-api          >=1.35
    , cardano-crypto
    , cardano-ledger-core
    , cardano-wallet-core
    , plutus-core
    , plutus-ledger-api
    , plutus-tx
    , quickcheck-dynamic

  if !(impl(ghcjs) || os(ghcjs))
    build-depends: plutus-tx-plugin

  ------------------------
  -- Non-IOG dependencies
  ------------------------
  build-depends:
    , aeson                 >=1.5.2
    , aeson-pretty
    , base                  >=4.7     && <5
    , bytestring
    , containers
    , cryptonite            >=0.25
    , data-default
    , deepseq
    , directory
    , filepath
    , flat
    , foldl
    , freer-simple
    , hashable
    , hedgehog
    , html-entities
    , IntervalMap
    , lens
    , memory
    , mmorph
    , mtl
    , openapi3
    , pretty
    , prettyprinter         >=1.1.0.1
    , profunctors
    , QuickCheck
    , row-types             >=1.0.1.0
    , semigroupoids
    , serialise
    , servant
    , stm
    , streaming
    , template-haskell
    , text
    , text-class
    , transformers
    , uniplate
    , unordered-containers
    , uuid

<<<<<<< HEAD
  if !(impl(ghcjs) || os(ghcjs))
    build-depends: plutus-tx-plugin >=1.0.0

=======
>>>>>>> 4fcfb808
  if flag(defer-plugin-errors)
    ghc-options: -fplugin-opt PlutusTx.Plugin:defer-errors

  if !((impl(ghcjs) || os(ghcjs)) || os(windows))
    exposed-modules:
      Plutus.Contract.Test
      Plutus.Contract.Test.ContractModel
      Plutus.Contract.Test.ContractModel.CrashTolerance
      Plutus.Contract.Test.ContractModel.DoubleSatisfaction
      Plutus.Contract.Test.ContractModel.Internal
      Plutus.Contract.Test.ContractModel.Symbolics
      Plutus.Contract.Test.Coverage
      Plutus.Contract.Test.Coverage.Analysis
      Plutus.Contract.Test.Coverage.Analysis.Common
      Plutus.Contract.Test.Coverage.Analysis.DeBruijn
      Plutus.Contract.Test.Coverage.Analysis.Interpreter
      Plutus.Contract.Test.Coverage.Analysis.Pretty
      Plutus.Contract.Test.Coverage.Analysis.Types
      Plutus.Contract.Test.Coverage.ReportCoverage
      Plutus.Contract.Test.MissingLovelace

    ------------------------
    -- Non-IOG dependencies
    ------------------------
    build-depends:
      , tasty
      , tasty-golden
      , tasty-hunit

test-suite plutus-contract-test
  -- TODO: put this back, turns out there were lots of warnings in the `plutus-emulator` tests...
  --import: lang
  default-language:   Haskell2010
  default-extensions: ImportQualifiedPost
  type:               exitcode-stdio-1.0
  main-is:            Spec.hs

  -- See Plutus Tx readme for why we need the following flags:
  -- -fobject-code -fno-ignore-interface-pragmas and -fno-omit-interface-pragmas
  ghc-options:
    -Wall -Wnoncanonical-monad-instances -Wincomplete-uni-patterns
    -Wincomplete-record-updates -Wredundant-constraints -Widentities
    -rtsopts -fobject-code -fno-ignore-interface-pragmas
    -fno-omit-interface-pragmas

  hs-source-dirs:     test
  other-modules:
    Spec.Balancing
    Spec.Contract
    Spec.Emulator
    Spec.ErrorChecking
    Spec.Plutus.Contract.Oracle
    Spec.Plutus.Contract.Wallet
    Spec.Rows
    Spec.Secrets
    Spec.State
    Spec.ThreadToken
    Spec.TimeValidity

  --------------------
  -- Local components
  --------------------
  build-depends:
    , freer-extras
    , plutus-chain-index-core
    , plutus-contract
    , plutus-ledger
    , plutus-ledger-constraints
    , plutus-script-utils
    , plutus-tx-constraints

  --------------------------
  -- Other IOG dependencies
  --------------------------
  build-depends:
    , cardano-api:{cardano-api, gen}
    , plutus-core
    , plutus-ledger-api
    , plutus-tx

  if !(impl(ghcjs) || os(ghcjs))
    build-depends: plutus-tx-plugin

  ------------------------
  -- Non-IOG dependencies
  ------------------------
  build-depends:
    , aeson
<<<<<<< HEAD
    , base                            >=4.9   && <5
    , bytestring
    , cardano-api:{cardano-api, gen}  >=1.35
=======
    , base                >=4.9 && <5
    , bytestring
>>>>>>> 4fcfb808
    , containers
    , data-default
    , deepseq
    , extensible-effects
<<<<<<< HEAD
    , freer-extras                    >=1.0.0
=======
>>>>>>> 4fcfb808
    , freer-simple
    , hedgehog
    , lens
    , mtl
<<<<<<< HEAD
    , plutus-chain-index-core         >=1.0.0
    , plutus-contract                 >=1.0.0
    , plutus-core                     >=1.0.0
    , plutus-ledger                   >=1.0.0
    , plutus-ledger-api               >=1.0.0
    , plutus-ledger-constraints       >=1.0.0
    , plutus-script-utils             >=1.0.0
    , plutus-tx                       >=1.0.0
    , plutus-tx-constraints           >=1.0.0
=======
>>>>>>> 4fcfb808
    , pretty
    , prettyprinter
    , QuickCheck
    , row-types
    , semigroupoids
    , serialise
    , splitmix
    , stm
    , tasty
    , tasty-golden
    , tasty-hedgehog
    , tasty-hunit
    , tasty-quickcheck
    , text
    , transformers
<<<<<<< HEAD
    , utf8-string

  if !(impl(ghcjs) || os(ghcjs))
    build-depends: plutus-tx-plugin >=1.0.0
=======
    , utf8-string
>>>>>>> 4fcfb808
<|MERGE_RESOLUTION|>--- conflicted
+++ resolved
@@ -121,22 +121,11 @@
   -- Local components
   --------------------
   build-depends:
-<<<<<<< HEAD
     , freer-extras               >=1.0.0
     , plutus-chain-index-core    >=1.0.0
-    , plutus-core                >=1.0.0
     , plutus-ledger              >=1.0.0
-    , plutus-ledger-api          >=1.0.0
     , plutus-ledger-constraints  >=1.0.0
     , plutus-script-utils        >=1.0.0
-    , plutus-tx                  >=1.0.0
-=======
-    , freer-extras
-    , plutus-chain-index-core
-    , plutus-ledger
-    , plutus-ledger-constraints
-    , plutus-script-utils
->>>>>>> 4fcfb808
 
   --------------------------
   -- Other IOG dependencies
@@ -146,13 +135,13 @@
     , cardano-crypto
     , cardano-ledger-core
     , cardano-wallet-core
-    , plutus-core
-    , plutus-ledger-api
-    , plutus-tx
+    , plutus-core          >=1.0.0
+    , plutus-ledger-api    >=1.0.0
+    , plutus-tx            >=1.0.0
     , quickcheck-dynamic
 
   if !(impl(ghcjs) || os(ghcjs))
-    build-depends: plutus-tx-plugin
+    build-depends: plutus-tx-plugin >=1.0.0
 
   ------------------------
   -- Non-IOG dependencies
@@ -198,12 +187,6 @@
     , unordered-containers
     , uuid
 
-<<<<<<< HEAD
-  if !(impl(ghcjs) || os(ghcjs))
-    build-depends: plutus-tx-plugin >=1.0.0
-
-=======
->>>>>>> 4fcfb808
   if flag(defer-plugin-errors)
     ghc-options: -fplugin-opt PlutusTx.Plugin:defer-errors
 
@@ -267,63 +250,41 @@
   -- Local components
   --------------------
   build-depends:
-    , freer-extras
-    , plutus-chain-index-core
-    , plutus-contract
-    , plutus-ledger
-    , plutus-ledger-constraints
-    , plutus-script-utils
-    , plutus-tx-constraints
+    , freer-extras               >=1.0.0
+    , plutus-chain-index-core    >=1.0.0
+    , plutus-contract            >=1.0.0
+    , plutus-ledger              >=1.0.0
+    , plutus-ledger-constraints  >=1.0.0
+    , plutus-script-utils        >=1.0.0
+    , plutus-tx-constraints      >=1.0.0
 
   --------------------------
   -- Other IOG dependencies
   --------------------------
   build-depends:
-    , cardano-api:{cardano-api, gen}
-    , plutus-core
-    , plutus-ledger-api
-    , plutus-tx
+    , cardano-api:{cardano-api, gen}  >=1.35
+    , plutus-core                     >=1.0.0
+    , plutus-ledger-api               >=1.0.0
+    , plutus-tx                       >=1.0.0
 
   if !(impl(ghcjs) || os(ghcjs))
-    build-depends: plutus-tx-plugin
+    build-depends: plutus-tx-plugin >=1.0.0
 
   ------------------------
   -- Non-IOG dependencies
   ------------------------
   build-depends:
     , aeson
-<<<<<<< HEAD
-    , base                            >=4.9   && <5
-    , bytestring
-    , cardano-api:{cardano-api, gen}  >=1.35
-=======
     , base                >=4.9 && <5
     , bytestring
->>>>>>> 4fcfb808
     , containers
     , data-default
     , deepseq
     , extensible-effects
-<<<<<<< HEAD
-    , freer-extras                    >=1.0.0
-=======
->>>>>>> 4fcfb808
     , freer-simple
     , hedgehog
     , lens
     , mtl
-<<<<<<< HEAD
-    , plutus-chain-index-core         >=1.0.0
-    , plutus-contract                 >=1.0.0
-    , plutus-core                     >=1.0.0
-    , plutus-ledger                   >=1.0.0
-    , plutus-ledger-api               >=1.0.0
-    , plutus-ledger-constraints       >=1.0.0
-    , plutus-script-utils             >=1.0.0
-    , plutus-tx                       >=1.0.0
-    , plutus-tx-constraints           >=1.0.0
-=======
->>>>>>> 4fcfb808
     , pretty
     , prettyprinter
     , QuickCheck
@@ -339,11 +300,4 @@
     , tasty-quickcheck
     , text
     , transformers
-<<<<<<< HEAD
-    , utf8-string
-
-  if !(impl(ghcjs) || os(ghcjs))
-    build-depends: plutus-tx-plugin >=1.0.0
-=======
-    , utf8-string
->>>>>>> 4fcfb808
+    , utf8-string