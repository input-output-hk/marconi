########################################################################
# default.nix -- The top-level nix build file for Plutus.
#
# This file defines various attributes that are used for building and
# developing Plutus.
#
########################################################################
{ system ? builtins.currentSystem
, crossSystem ? null
, config ? { allowUnfreePredicate = (import ./nix/lib/unfree.nix).unfreePredicate; }
, sourcesOverride ? { }
, sources ? import ./nix/sources.nix { inherit system; } // sourcesOverride
, haskellNix ? import sources.haskell-nix {
    sourcesOverride = {
      hackage = sources.hackage-nix;
      stackage = sources.stackage-nix;
    };
  }
, packages ? import ./nix { inherit system sources crossSystem config sourcesOverride haskellNix checkMaterialization enableHaskellProfiling; }
  # An explicit git rev to use, passed when we are in Hydra
  # Whether to check that the pinned shas for haskell.nix are correct. We want this to be
  # false, generally, since it does more work, but we set it to true in the CI
, checkMaterialization ? false
  # Whether to build our Haskell packages (and their dependencies) with profiling enabled.
, enableHaskellProfiling ? false
}:
let
  inherit (packages) pkgs plutus sources;
  inherit (pkgs) lib haskell-nix;
  inherit (plutus) haskell agdaPackages;
  inherit (plutus) easyPS sphinxcontrib-haddock;
in
rec {
  inherit pkgs plutus;

  inherit (plutus) web-ghc;

  inherit (haskell.packages.plutus-pab.components.exes)
    plutus-game
    plutus-currency
    plutus-atomic-swap
    plutus-pay-to-wallet;

  inherit (haskell.packages.marlowe.components.exes) marlowe-pab;

  webCommon = pkgs.callPackage ./web-common { inherit (plutus.lib) gitignore-nix; };
  webCommonPlutus = pkgs.callPackage ./web-common-plutus { inherit (plutus.lib) gitignore-nix; };
  webCommonMarlowe = pkgs.callPackage ./web-common-marlowe { inherit (plutus.lib) gitignore-nix; };
  webCommonPlayground = pkgs.callPackage ./web-common-playground { inherit (plutus.lib) gitignore-nix; };

  plutus-playground = pkgs.recurseIntoAttrs rec {
    haddock = plutus.plutus-haddock-combined;

    inherit (pkgs.callPackage ./plutus-playground-client {
      inherit (plutus.lib) buildPursPackage buildNodeModules filterNpm gitignore-nix;
      inherit haskell webCommon webCommonPlutus webCommonPlayground;
    }) client server generate-purescript start-backend;
  };

  marlowe-playground = pkgs.recurseIntoAttrs rec {
    inherit (pkgs.callPackage ./marlowe-playground-client {
      inherit (plutus.lib) buildPursPackage buildNodeModules filterNpm gitignore-nix;
      inherit haskell webCommon webCommonMarlowe webCommonPlayground;
    }) client server generate-purescript start-backend;
  };

  marlowe-dashboard = pkgs.recurseIntoAttrs rec {
    inherit (pkgs.callPackage ./marlowe-dashboard-client {
      inherit haskell plutus-pab;
      inherit (plutus.lib) buildPursPackage buildNodeModules filterNpm gitignore-nix;
      inherit webCommon webCommonMarlowe;
    }) client server-setup-invoker marlowe-invoker generated-purescript generate-purescript;
  };

  marlowe-dashboard-fake-pab = pkgs.recurseIntoAttrs rec {
    inherit (pkgs.callPackage ./fake-pab {
      inherit marlowe-dashboard;
      inherit (plutus.lib) buildPursPackage buildNodeModules filterNpm gitignore-nix;
      inherit haskell webCommon webCommonMarlowe;
    }) client fake-pab-exe fake-pab-generated-purescript;
  };

  marlowe-marketplace = pkgs.recurseIntoAttrs rec {
    inherit (pkgs.callPackage ./marlowe-marketplace-client {
      inherit (plutus.lib) buildPursPackage buildNodeModules filterNpm gitignore-nix;
      inherit webCommon webCommonMarlowe;
    }) client;
  };

  marlowe-web = pkgs.callPackage ./marlowe-website { inherit (plutus.lib) npmlock2nix gitignore-nix; };

  plutus-pab = pkgs.recurseIntoAttrs (pkgs.callPackage ./plutus-pab-client {
    inherit (plutus.lib) buildPursPackage buildNodeModules gitignore-nix filterNpm;
    inherit haskell webCommon webCommonPlutus;
  });

  plutus-use-cases = pkgs.recurseIntoAttrs (pkgs.callPackage ./plutus-use-cases {
    inherit haskell;
  });

  tests = import ./nix/tests/default.nix {
    inherit pkgs docs;
    inherit (plutus.lib) gitignore-nix;
    inherit (plutus) fixStylishHaskell fixPurty fixPngOptimization;
<<<<<<< HEAD
    inherit plutus-playground marlowe-playground marlowe-dashboard web-ghc plutus-pab;
=======
    inherit (pkgs) terraform;
    inherit plutus-playground marlowe-playground marlowe-dashboard web-ghc plutus-pab marlowe-pab;
>>>>>>> d2aa8b55
    src = ./.;
  };

  docs = import ./nix/docs.nix { inherit pkgs plutus; };

  deployment = pkgs.recurseIntoAttrs (pkgs.callPackage ./deployment/morph {
    plutus = {
      inherit plutus-pab marlowe-dashboard marlowe-playground plutus-playground web-ghc docs marlowe-web marlowe-pab;
    };
  });

  # This builds a vscode devcontainer that can be used with the plutus-starter project (or probably the plutus project itself).
  devcontainer = import ./nix/devcontainer/plutus-devcontainer.nix { inherit pkgs plutus; };
  build-and-push-devcontainer-script = import ./nix/devcontainer/deploy/default.nix { inherit pkgs plutus; };
}<|MERGE_RESOLUTION|>--- conflicted
+++ resolved
@@ -102,12 +102,7 @@
     inherit pkgs docs;
     inherit (plutus.lib) gitignore-nix;
     inherit (plutus) fixStylishHaskell fixPurty fixPngOptimization;
-<<<<<<< HEAD
-    inherit plutus-playground marlowe-playground marlowe-dashboard web-ghc plutus-pab;
-=======
-    inherit (pkgs) terraform;
     inherit plutus-playground marlowe-playground marlowe-dashboard web-ghc plutus-pab marlowe-pab;
->>>>>>> d2aa8b55
     src = ./.;
   };
 
