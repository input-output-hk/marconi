--- conflicted
+++ resolved
@@ -117,10 +117,9 @@
 txOutRef :: C.TxId -> C.TxIx -> C.TxIn
 txOutRef = C.TxIn
 
-<<<<<<< HEAD
 data IndexingDepth = MinIndexingDepth !Word64 | MaxIndexingDepth
   deriving (Eq, Show, Generic, Aeson.FromJSON, Aeson.ToJSON)
-=======
+
 newtype ShouldFailIfResync = ShouldFailIfResync Bool
   deriving newtype
     ( Eq
@@ -129,7 +128,6 @@
     , Aeson.FromJSON
     , Aeson.ToJSON
     )
->>>>>>> 8aaa0278
 
 newtype SecurityParam = SecurityParam Word64
   deriving newtype (Eq, Ord, Bounded, Enum, Real, Num, Read, Integral, Show)
