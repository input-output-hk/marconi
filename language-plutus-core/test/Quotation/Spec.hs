--- conflicted
+++ resolved
@@ -4,18 +4,15 @@
 module Quotation.Spec (tests) where
 
 import           Language.PlutusCore
-<<<<<<< HEAD
 import           Language.PlutusCore.Quote
 import           Language.PlutusCore.TH
 
 import qualified Data.ByteString.Lazy      as BSL
 import           Data.Text.Encoding        (encodeUtf8)
 import qualified PlutusPrelude             as PP
-=======
 
 import qualified Data.ByteString.Lazy as BSL
 import           Data.Text.Encoding   (encodeUtf8)
->>>>>>> 34cf1393
 
 import           Test.Tasty
 import           Test.Tasty.Golden
