{-# LANGUAGE DeriveAnyClass     #-}
{-# LANGUAGE DerivingStrategies #-}
{-# LANGUAGE OverloadedStrings  #-}

module Language.PlutusCore.Lexer.Type ( BuiltinName (..)
                                      , DynamicBuiltinName (..)
                                      , StagedBuiltinName (..)
                                      , Version (..)
                                      , Keyword (..)
                                      , Special (..)
                                      , Token (..)
                                      , TypeBuiltin (..)
                                      , prettyBytes
                                      , allBuiltinNames
                                      ) where

import           Language.PlutusCore.Name
import           PlutusPrelude

import qualified Data.ByteString.Lazy               as BSL
import qualified Data.Text                          as T
import           Data.Text.Encoding                 (decodeUtf8)
import           Data.Text.Prettyprint.Doc.Internal (Doc (Text))
import           Language.Haskell.TH.Syntax         (Lift)
import           Numeric                            (showHex)

-- | A builtin type
data TypeBuiltin = TyByteString
                 | TyInteger
                 | TySize
                 deriving (Show, Eq, Ord, Generic, NFData, Lift)

-- | Builtin functions
data BuiltinName = AddInteger
                 | SubtractInteger
                 | MultiplyInteger
                 | DivideInteger
                 | QuotientInteger
                 | RemainderInteger
                 | ModInteger
                 | LessThanInteger
                 | LessThanEqInteger
                 | GreaterThanInteger
                 | GreaterThanEqInteger
                 | EqInteger
                 | ResizeInteger
                 | IntToByteString
                 | Concatenate
                 | TakeByteString
                 | DropByteString
                 | ResizeByteString
                 | SHA2
                 | SHA3
                 | VerifySignature
                 | EqByteString
                 | TxHash
                 | BlockNum
                 -- See Note [sizeOfInteger].
                 | SizeOfInteger
                 deriving (Show, Eq, Ord, Enum, Bounded, Generic, NFData, Lift)

{- Note [sizeOfInteger]
The 'sizeOfInteger' built-in is a later addition. The main motivation for adding it is that it
allows to pass fewer singleton sizes around. However less boilerplate is not the only advantage,
'sizeOfInteger' also allows to treat built-in functions and user-defined ones similarly.
Consider the 'addInteger' built-in: it has the following type signature (PLCish pseudocode):

    addInteger : forall s. integer s -> integer s -> integer s

We know that @integer s@ determines the @s@ and hence do not require an additional singleton size.
We could have @succInteger@ with a similar type signature:

    succInteger : forall s. integer s -> integer s

However without 'sizeOfInteger' we can't define 'succInteger' inside the language without requiring
an additional singleton size. A previous definition without 'sizeOfInteger':

    /\(s :: size) -> \(ss : size s) (i : integer s) ->
        addInteger {s} i (resizeInteger {1} {s} ss 1!1)

So we have this metaknowledge that @integer s@ determines the @s@, but without an additional primitive
cannot communicate this to Plutus Core and pay by passing a lot of sizes around. The current definition:

    /\(s :: size) -> \(i : integer s) ->
        addInteger {s} i (resizeInteger {1} {s} (sizeOfInteger {s} i) 1!1)

which has the desired type signature:

    succInteger : forall s. integer s -> integer s
-}

-- | The type of dynamic builtin functions. I.e. functions that exist on certain chains and do
-- not exist on others. Each 'DynamicBuiltinName' has an associated type and operational semantics --
-- this allows to type check and evaluate dynamic builtins just like static ones.
newtype DynamicBuiltinName = DynamicBuiltinName
    { unDynamicBuiltinName :: T.Text  -- ^ The name of a dynamic builtin function.
    } deriving (Show, Eq, Ord, Generic)
      deriving newtype (NFData, Lift)

-- | Either a 'BuiltinName' (known statically) or a 'DynamicBuiltinName' (known dynamically).
data StagedBuiltinName = StaticStagedBuiltinName  BuiltinName
                       | DynamicStagedBuiltinName DynamicBuiltinName
                       deriving (Show, Eq, Generic, NFData, Lift)

-- | Version of Plutus Core to be used for the program.
data Version a = Version a Natural Natural Natural
               deriving (Show, Eq, Functor, Generic, NFData, Lift)

-- | A keyword in Plutus Core.
data Keyword = KwAbs
             | KwLam
             | KwIFix
             | KwFun
             | KwAll
             | KwByteString
             | KwInteger
             | KwSize
             | KwType
             | KwProgram
             | KwCon
<<<<<<< HEAD
             | KwIWrap
=======
             | KwBuiltin
             | KwWrap
>>>>>>> 7ad0590f
             | KwUnwrap
             | KwError
             deriving (Show, Eq, Generic, NFData)

-- | A special character. This type is only used internally between the lexer
-- and the parser.
data Special = OpenParen
             | CloseParen
             | OpenBracket
             | CloseBracket
             | Dot
             | Exclamation
             | OpenBrace
             | CloseBrace
             deriving (Show, Eq, Generic, NFData)

-- | A token generated by the lexer.
data Token a = LexName { loc        :: a
                       , name       :: BSL.ByteString
                       , identifier :: Unique -- ^ A 'Unique' assigned to the identifier during lexing.
                       }
             | LexInt { loc :: a, tkInt :: Integer }
             | LexBS { loc :: a, tkBytestring :: BSL.ByteString }
             | LexBuiltin { loc :: a, tkBuiltin :: BuiltinName }
             | LexNat { loc :: a, tkNat :: Natural }
             | LexKeyword { loc :: a, tkKeyword :: Keyword }
             | LexSpecial { loc :: a, tkSpecial :: Special }
             | EOF { loc :: a }
             deriving (Show, Eq, Generic, NFData)

asBytes :: Word8 -> Doc a
asBytes = Text 2 . T.pack . ($ mempty) . showHex

prettyBytes :: BSL.ByteString -> Doc a
prettyBytes b = "#" <> fold (asBytes <$> BSL.unpack b)
instance Pretty Special where
    pretty OpenParen    = "("
    pretty CloseParen   = ")"
    pretty OpenBracket  = "["
    pretty CloseBracket = "]"
    pretty Dot          = "."
    pretty Exclamation  = "!"
    pretty OpenBrace    = "{"
    pretty CloseBrace   = "}"

instance Pretty Keyword where
    pretty KwAbs        = "abs"
    pretty KwLam        = "lam"
    pretty KwIFix       = "ifix"
    pretty KwFun        = "fun"
    pretty KwAll        = "forall"
    pretty KwByteString = "bytestring"
    pretty KwInteger    = "integer"
    pretty KwSize       = "size"
    pretty KwType       = "type"
    pretty KwProgram    = "program"
    pretty KwCon        = "con"
<<<<<<< HEAD
    pretty KwIWrap      = "iwrap"
=======
    pretty KwBuiltin    = "builtin"
    pretty KwWrap       = "wrap"
>>>>>>> 7ad0590f
    pretty KwUnwrap     = "unwrap"
    pretty KwError      = "error"

instance Pretty (Token a) where
    pretty (LexName _ n _)   = pretty (decodeUtf8 (BSL.toStrict n))
    pretty (LexInt _ i)      = pretty i
    pretty (LexNat _ n)      = pretty n
    pretty (LexBS _ bs)      = prettyBytes bs
    pretty (LexBuiltin _ bn) = pretty bn
    pretty (LexKeyword _ kw) = pretty kw
    pretty (LexSpecial _ s)  = pretty s
    pretty EOF{}             = mempty

instance Pretty BuiltinName where
    pretty AddInteger           = "addInteger"
    pretty SubtractInteger      = "subtractInteger"
    pretty MultiplyInteger      = "multiplyInteger"
    pretty DivideInteger        = "divideInteger"
    pretty QuotientInteger      = "quotientInteger"
    pretty ModInteger           = "modInteger"
    pretty RemainderInteger     = "remainderInteger"
    pretty LessThanInteger      = "lessThanInteger"
    pretty LessThanEqInteger    = "lessThanEqualsInteger"
    pretty GreaterThanInteger   = "greaterThanInteger"
    pretty GreaterThanEqInteger = "greaterThanEqualsInteger"
    pretty EqInteger            = "equalsInteger"
    pretty ResizeInteger        = "resizeInteger"
    pretty IntToByteString      = "intToByteString"
    pretty Concatenate          = "concatenate"
    pretty TakeByteString       = "takeByteString"
    pretty DropByteString       = "dropByteString"
    pretty ResizeByteString     = "resizeByteString"
    pretty EqByteString         = "equalsByteString"
    pretty SHA2                 = "sha2_256"
    pretty SHA3                 = "sha3_256"
    pretty VerifySignature      = "verifySignature"
    pretty TxHash               = "txhash"
    pretty BlockNum             = "blocknum"
    pretty SizeOfInteger        = "sizeOfInteger"

instance Pretty DynamicBuiltinName where
    pretty (DynamicBuiltinName n) = pretty n

instance Pretty StagedBuiltinName where
    pretty (StaticStagedBuiltinName  n) = pretty n
    pretty (DynamicStagedBuiltinName n) = pretty n

instance Pretty TypeBuiltin where
    pretty TyInteger    = "integer"
    pretty TyByteString = "bytestring"
    pretty TySize       = "size"

instance Pretty (Version a) where
    pretty (Version _ i j k) = pretty i <> "." <> pretty j <> "." <> pretty k

-- | The list of all 'BuiltinName's.
allBuiltinNames :: [BuiltinName]
allBuiltinNames = [minBound .. maxBound]
-- The way it's defined ensures that it's enough to add a new built-in to 'BuiltinName' and it'll be
-- automatically handled by tests and other stuff that deals with all built-in names at once.<|MERGE_RESOLUTION|>--- conflicted
+++ resolved
@@ -118,12 +118,8 @@
              | KwType
              | KwProgram
              | KwCon
-<<<<<<< HEAD
              | KwIWrap
-=======
              | KwBuiltin
-             | KwWrap
->>>>>>> 7ad0590f
              | KwUnwrap
              | KwError
              deriving (Show, Eq, Generic, NFData)
@@ -181,12 +177,8 @@
     pretty KwType       = "type"
     pretty KwProgram    = "program"
     pretty KwCon        = "con"
-<<<<<<< HEAD
     pretty KwIWrap      = "iwrap"
-=======
     pretty KwBuiltin    = "builtin"
-    pretty KwWrap       = "wrap"
->>>>>>> 7ad0590f
     pretty KwUnwrap     = "unwrap"
     pretty KwError      = "error"
 
