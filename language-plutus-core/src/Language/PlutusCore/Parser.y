{
    {-# LANGUAGE DeriveAnyClass     #-}
    {-# LANGUAGE DeriveGeneric      #-}
    {-# LANGUAGE OverloadedStrings  #-}
    module Language.PlutusCore.Parser ( parse
                                      , parseST
                                      , ParseError (..)
                                      ) where

import PlutusPrelude
import qualified Data.ByteString.Lazy as BSL
import qualified Data.List.NonEmpty as NE
import qualified Data.Text as T
import Data.Text.Prettyprint.Doc.Internal (Doc (Text))
import Control.Monad.Except
import Control.Monad.Trans.Except
import Language.PlutusCore.Lexer.Type
import Language.PlutusCore.Lexer
import Language.PlutusCore.Type
import Language.PlutusCore.Name

}

%name parsePlutusCore
%tokentype { Token AlexPosn }
%error { parseError }
%monad { Parse } { (>>=) } { pure }
%lexer { lift alexMonadScan >>= } { EOF _ }
%nonassoc integer
%nonassoc float
%nonassoc bytestring
%nonassoc wrap
%nonassoc unwrap
%nonassoc lam
%nonassoc con
%nonassoc bi

%token

    abs { LexKeyword $$ KwAbs }
    lam { LexKeyword $$ KwLam }
    fix { LexKeyword $$ KwFix }
    con { LexKeyword $$ KwCon }
    fun { LexKeyword $$ KwFun }
    all { LexKeyword $$ KwAll }
    size { LexKeyword $$ KwSize }
    integer { LexKeyword $$ KwInteger }
    bytestring { LexKeyword $$ KwByteString }
    type { LexKeyword $$ KwType }
    program { LexKeyword $$ KwProgram }
    wrap { LexKeyword $$ KwWrap }
    unwrap { LexKeyword $$ KwUnwrap }
    errorTerm { LexKeyword $$ KwError }

    openParen { LexSpecial $$ OpenParen }
    closeParen { LexSpecial $$ CloseParen }
    openBracket { LexSpecial $$ OpenBracket }
    closeBracket { LexSpecial $$ CloseBracket }
    dot { LexSpecial $$ Dot }
    exclamation { LexSpecial $$ Exclamation }
    openBrace { LexSpecial $$ OpenBrace }
    closeBrace { LexSpecial $$ CloseBrace }

    builtinVar { $$@LexBuiltin{} }

    integerLit { $$@LexInt{} }
    naturalLit { $$@LexNat{} }
    byteStringLit { $$@LexBS{} }

    var { $$@LexName{} }

%%

many(p)
    : many(p) p { $2 : $1 }
    | { [] }

some(p)
    : some(p) p { $2 :| toList $1 }
    | p { $1 :| [] }

parens(p)
    : openParen p closeParen { $2 }

Program : openParen program Version Term closeParen { Program $2 $3 $4 }

Version : naturalLit dot naturalLit dot naturalLit { Version (loc $1) (nat $1) (nat $3) (nat $5) }

Builtin : builtinVar { BuiltinName (loc $1) (builtin $1) }
        | naturalLit exclamation integerLit {% handleInteger (loc $1) (nat $1) (int $3) }
        | naturalLit exclamation naturalLit {% handleInteger (loc $1) (nat $1) (fromIntegral (nat $3)) }
        | naturalLit exclamation byteStringLit { BuiltinBS (loc $1) (nat $1) (bytestring $3) } -- this is kinda broken but I'm waiting for a new spec
        | naturalLit { BuiltinSize (loc $1) (nat $1) }

Name : var { Name (loc $1) (name $1) (identifier $1) }

TyName : Name { TyName $1 }

Term : Name { Var (nameAttribute $1) $1 }
     | openParen abs TyName Kind Term closeParen { TyAbs $2 $3 $4 $5 }
<<<<<<< HEAD
     | openBrace Term some(Type) closeBrace { tyInst $1 $2 (NE.reverse $3) }
     | openParen lam Name Type Term closeParen { LamAbs $2 $3 $4 $5 }
     | openBracket Term some(Term) closeBracket { app $1 $2 (NE.reverse $3) } -- TODO should we reverse here or somewhere else?
=======
     | openBrace Term some(Type) closeBrace { tyInst $1 $2 (NE.reverse $3) } 
     | openParen lam Name Type Term closeParen { LamAbs $2 $3 $4 $5 }
     | openBracket Term some(Term) closeBracket { app $1 $2 (NE.reverse $3) } -- TODO should we reverse here or somewhere else? 
     | openParen fix Name Type Term closeParen { Fix $2 $3 $4 $5 }
>>>>>>> 4eb13ef2
     | openParen con Builtin closeParen { Constant $2 $3 }
     | openParen wrap TyName Type Term closeParen { Wrap $2 $3 $4 $5 }
     | openParen unwrap Term closeParen { Unwrap $2 $3 }
     | openParen errorTerm Type closeParen { Error $2 $3 }

BuiltinType : size { TyBuiltin $1 TySize }
            | integer { TyBuiltin $1 TyInteger }
            | bytestring { TyBuiltin $1 TyByteString }
            | naturalLit { TyInt (loc $1) (nat $1) }

Type : TyName { TyVar (nameAttribute (unTyName $1)) $1 }
     | openParen fun Type Type closeParen { TyFun $2 $3 $4 }
     | openParen all TyName Kind Type closeParen { TyForall $2 $3 $4 $5 }
     | openParen lam TyName Kind Type closeParen { TyLam $2 $3 $4 $5 }
     | openParen fix TyName Type closeParen { TyFix $2 $3 $4 }
<<<<<<< HEAD
     | openBracket Type some(Type) closeBracket { tyApps $1 $2 (NE.reverse $3) }
=======
     | openBracket Type some(Type) closeBracket { tyApps $1 $2 (NE.reverse $3) } 
>>>>>>> 4eb13ef2
     | openParen con BuiltinType closeParen { $3 }

Kind : parens(type) { Type $1 }
     | parens(size) { Size $1 }
     | openParen fun Kind Kind closeParen { KindArrow $2 $3 $4 }

{

tyInst :: a -> Term tyname name a -> NonEmpty (Type tyname a) -> Term tyname name a
tyInst loc t (ty :| []) = TyInst loc t ty
tyInst loc t (ty :| tys) = TyInst loc (tyInst loc t (ty:|init tys)) (last tys)

tyApps :: a -> Type tyname a -> NonEmpty (Type tyname a) -> Type tyname a
tyApps loc ty (ty' :| [])  = TyApp loc ty ty'
tyApps loc ty (ty' :| tys) = TyApp loc (tyApps loc ty (ty':|init tys)) (last tys)

app :: a -> Term tyname name a -> NonEmpty (Term tyname name a) -> Term tyname name a
app loc t (t' :| []) = Apply loc t t'
app loc t (t' :| ts) = Apply loc (app loc t (t':|init ts)) (last ts)

handleInteger :: AlexPosn -> Natural -> Integer -> Parse (Constant AlexPosn)
handleInteger x sz i = if isOverflow
    then throwE (Overflow x sz i)
    else pure (BuiltinInt x sz i)

    where isOverflow = i < (-k) || i > (k - 1)
          k = 8 ^ sz `div` 2

parseST :: BSL.ByteString -> Either ParseError (IdentifierState, Program TyName Name AlexPosn)
parseST str = liftErr (runAlexST str (runExceptT parsePlutusCore))
    where liftErr (Left s)  = Left (LexErr s)
          liftErr (Right x) = normalize x
          normalize (x, Left y) = Left y
          normalize (x, Right y) = Right (x, y)

-- | Parse a 'ByteString' containing a Plutus Core program, returning a 'ParseError' if syntactically invalid.
--
-- >>> :set -XOverloadedStrings
-- >>> parse "(program 0.1.0 [(con addInteger) x y])"
-- Right (Program (AlexPn 1 1 2) (Version (AlexPn 9 1 10) 0 1 0) (Apply (AlexPn 15 1 16) (Apply (AlexPn 15 1 16) (Constant (AlexPn 17 1 18) (BuiltinName (AlexPn 21 1 22) AddInteger)) (Var (AlexPn 33 1 34) (Name {nameAttribute = AlexPn 33 1 34, nameString = "x", nameUnique = Unique {unUnique = 0}}))) (Var (AlexPn 35 1 36) (Name {nameAttribute = AlexPn 35 1 36, nameString = "y", nameUnique = Unique {unUnique = 1}}))))
parse :: BSL.ByteString -> Either ParseError (Program TyName Name AlexPosn)
parse str = liftErr (runAlex str (runExceptT parsePlutusCore))
    where liftErr (Left s)  = Left (LexErr s)
          liftErr (Right x) = x

-- TODO: debug info should carry parser/lexer state
-- | An error encountered during parsing.
data ParseError = LexErr String
                | Unexpected (Token AlexPosn)
                | Overflow AlexPosn Natural Integer 
                deriving (Show, Eq, Generic, NFData)

instance Pretty ParseError where
    pretty (LexErr s) = "Lexical error:" <+> Text (length s) (T.pack s)
    pretty (Unexpected t) = "Unexpected" <+> squotes (pretty t) <+> "at" <+> pretty (loc t)
    pretty (Overflow pos _ _) = "Integer overflow at" <+> pretty pos <> "."

type Parse = ExceptT ParseError Alex

parseError :: Token AlexPosn -> Parse b
parseError = throwE . Unexpected

}<|MERGE_RESOLUTION|>--- conflicted
+++ resolved
@@ -98,16 +98,9 @@
 
 Term : Name { Var (nameAttribute $1) $1 }
      | openParen abs TyName Kind Term closeParen { TyAbs $2 $3 $4 $5 }
-<<<<<<< HEAD
      | openBrace Term some(Type) closeBrace { tyInst $1 $2 (NE.reverse $3) }
      | openParen lam Name Type Term closeParen { LamAbs $2 $3 $4 $5 }
      | openBracket Term some(Term) closeBracket { app $1 $2 (NE.reverse $3) } -- TODO should we reverse here or somewhere else?
-=======
-     | openBrace Term some(Type) closeBrace { tyInst $1 $2 (NE.reverse $3) } 
-     | openParen lam Name Type Term closeParen { LamAbs $2 $3 $4 $5 }
-     | openBracket Term some(Term) closeBracket { app $1 $2 (NE.reverse $3) } -- TODO should we reverse here or somewhere else? 
-     | openParen fix Name Type Term closeParen { Fix $2 $3 $4 $5 }
->>>>>>> 4eb13ef2
      | openParen con Builtin closeParen { Constant $2 $3 }
      | openParen wrap TyName Type Term closeParen { Wrap $2 $3 $4 $5 }
      | openParen unwrap Term closeParen { Unwrap $2 $3 }
@@ -123,11 +116,7 @@
      | openParen all TyName Kind Type closeParen { TyForall $2 $3 $4 $5 }
      | openParen lam TyName Kind Type closeParen { TyLam $2 $3 $4 $5 }
      | openParen fix TyName Type closeParen { TyFix $2 $3 $4 }
-<<<<<<< HEAD
-     | openBracket Type some(Type) closeBracket { tyApps $1 $2 (NE.reverse $3) }
-=======
      | openBracket Type some(Type) closeBracket { tyApps $1 $2 (NE.reverse $3) } 
->>>>>>> 4eb13ef2
      | openParen con BuiltinType closeParen { $3 }
 
 Kind : parens(type) { Type $1 }
