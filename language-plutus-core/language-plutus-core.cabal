cabal-version: 2.0
name: language-plutus-core
version: 0.1.0.0
license: BSD3
license-file: LICENSE
copyright: Copyright: (c) 2018 Input Output
maintainer: vanessa.mchale@iohk.io
author: Vanessa McHale
tested-with: ghc ==8.2.2 ghc ==8.4.3 ghc ==8.6.1
synopsis: Language library for Plutus Core
description:
    Pretty-printer, parser, and typechecker for Plutus Core.
category: Language
build-type: Simple
extra-source-files:
    cabal.project
extra-doc-files: README.md

source-repository head
    type: git
    location: https://github.com/input-output-hk/plutus-prototype

flag eventlog
    description:
        Pass `-eventlog` flag to GHC
    default: False
    manual: True

flag development
    description:
        Enable `-Werror`
    default: False
    manual: True

library
    exposed-modules:
        Language.PlutusCore
        Language.PlutusCore.CkMachine
        Language.PlutusCore.Constant
        Language.PlutusCore.TH
        Language.PlutusCore.Quote
        PlutusPrelude
    build-tools: alex -any, happy >=1.17.1
    hs-source-dirs: src prelude
    other-modules:
        Language.PlutusCore.Type
        Language.PlutusCore.Name
        Language.PlutusCore.Lexer
        Language.PlutusCore.Lexer.Type
        Language.PlutusCore.Parser
        Language.PlutusCore.Constant.Prelude
        Language.PlutusCore.Constant.Make
        Language.PlutusCore.Constant.View
        Language.PlutusCore.Constant.Typed
        Language.PlutusCore.Constant.Apply
        Language.PlutusCore.Renamer
        Language.PlutusCore.Error
        Language.PlutusCore.TypeSynthesis
        Language.PlutusCore.Normalize
<<<<<<< HEAD
        Language.PlutusCore.CBOR
        Language.PlutusCore.PrettyCfg
=======
        Language.PlutusCore.Subst
        Data.Functor.Foldable.Monadic
>>>>>>> 49208461
    default-language: Haskell2010
    default-extensions: DeriveGeneric
    other-extensions: StandaloneDeriving GeneralizedNewtypeDeriving
                      DeriveAnyClass TypeFamilies DeriveFunctor DeriveFoldable
                      DeriveTraversable FlexibleContexts OverloadedStrings
                      DerivingStrategies MonadComprehensions FlexibleInstances
<<<<<<< HEAD
                      ConstrainedClassMethods GADTs RankNTypes
=======
                      ConstrainedClassMethods TupleSections GADTs RankNTypes 
                      DeriveLift TemplateHaskell QuasiQuotes
>>>>>>> 49208461
    ghc-options: -Wall -Wnoncanonical-monad-instances
                 -Wincomplete-uni-patterns -Wincomplete-record-updates
                 -Wredundant-constraints -Widentities
    build-depends:
        base >=4.9 && <5,
        bytestring -any,
        containers -any,
        array -any,
        mtl -any,
        transformers -any,
        deepseq -any,
        recursion >=1.0.0.0,
        text -any,
        prettyprinter >=1.1.0.1,
        microlens -any,
<<<<<<< HEAD
        value-supply -any,
        composition-prelude -any,
        cborg -any

    if (flag(development) && impl(ghc <8.4))
        ghc-options: -Werror

    if impl(ghc >=8.4)
        ghc-options: -Wmissing-export-lists

executable language-plutus-core-run-ck
    main-is: Main.hs
    hs-source-dirs: run-ck
    default-language: Haskell2010
    ghc-options: -Wall -Wincomplete-uni-patterns
                 -Wincomplete-record-updates -Wredundant-constraints -Widentities
    build-depends:
        base -any,
        language-plutus-core -any,
        bytestring -any,
        text -any,
        prettyprinter -any
=======
        composition-prelude -any,
        template-haskell -any,
        th-lift-instances -any
>>>>>>> 49208461

    if (flag(development) && impl(ghc <8.4))
        ghc-options: -Werror

    if impl(ghc >=8.4)
        ghc-options: -Wmissing-export-lists

test-suite language-plutus-core-test
    type: exitcode-stdio-1.0
    main-is: Spec.hs
    hs-source-dirs: test
    other-modules:
        Generators
        Evaluation.Constant.GenTypedBuiltinSized
        Evaluation.Constant.Apply
        Evaluation.Constant.Success
        Evaluation.Constant.SuccessFailure
        Evaluation.Constant.All
        Evaluation.Generator
        Quotation.Spec
    default-language: Haskell2010
    other-extensions: OverloadedStrings
    ghc-options: -threaded -rtsopts -with-rtsopts=-N -Wall
                 -Wincomplete-uni-patterns -Wincomplete-record-updates
                 -Wredundant-constraints -Widentities
    build-depends:
        base -any,
        language-plutus-core -any,
        tasty -any,
        hedgehog -any,
        tasty-hunit -any,
        tasty-hedgehog -any,
        bytestring -any,
        tasty-golden -any,
        text -any,
        prettyprinter -any,
        containers -any,
        mtl -any,
        mmorph -any

    if flag(eventlog)
        ghc-options: -eventlog

    if (flag(development) && impl(ghc <8.4))
        ghc-options: -Werror

    if impl(ghc >=8.4)
        ghc-options: -Wmissing-export-lists

benchmark language-plutus-core-bench
    type: exitcode-stdio-1.0
    main-is: Bench.hs
    hs-source-dirs: bench
    default-language: Haskell2010
    ghc-options: -Wall -Wincomplete-uni-patterns
                 -Wincomplete-record-updates -Wredundant-constraints -Widentities
                 -rtsopts
    build-depends:
        base -any,
        language-plutus-core -any,
        criterion -any,
        bytestring -any

    if flag(eventlog)
        ghc-options: -eventlog

    if flag(development)
        ghc-options: -Werror

    if impl(ghc >=8.4)
        ghc-options: -Wmissing-export-lists<|MERGE_RESOLUTION|>--- conflicted
+++ resolved
@@ -57,25 +57,17 @@
         Language.PlutusCore.Error
         Language.PlutusCore.TypeSynthesis
         Language.PlutusCore.Normalize
-<<<<<<< HEAD
         Language.PlutusCore.CBOR
         Language.PlutusCore.PrettyCfg
-=======
         Language.PlutusCore.Subst
-        Data.Functor.Foldable.Monadic
->>>>>>> 49208461
     default-language: Haskell2010
-    default-extensions: DeriveGeneric
+    default-extensions: DeriveGeneric DeriveLift
     other-extensions: StandaloneDeriving GeneralizedNewtypeDeriving
                       DeriveAnyClass TypeFamilies DeriveFunctor DeriveFoldable
                       DeriveTraversable FlexibleContexts OverloadedStrings
                       DerivingStrategies MonadComprehensions FlexibleInstances
-<<<<<<< HEAD
-                      ConstrainedClassMethods GADTs RankNTypes
-=======
                       ConstrainedClassMethods TupleSections GADTs RankNTypes 
-                      DeriveLift TemplateHaskell QuasiQuotes
->>>>>>> 49208461
+                      TemplateHaskell QuasiQuotes
     ghc-options: -Wall -Wnoncanonical-monad-instances
                  -Wincomplete-uni-patterns -Wincomplete-record-updates
                  -Wredundant-constraints -Widentities
@@ -91,10 +83,11 @@
         text -any,
         prettyprinter >=1.1.0.1,
         microlens -any,
-<<<<<<< HEAD
         value-supply -any,
         composition-prelude -any,
-        cborg -any
+        cborg -any,
+        th-lift-instances,
+        template-haskell
 
     if (flag(development) && impl(ghc <8.4))
         ghc-options: -Werror
@@ -113,12 +106,8 @@
         language-plutus-core -any,
         bytestring -any,
         text -any,
-        prettyprinter -any
-=======
-        composition-prelude -any,
-        template-haskell -any,
-        th-lift-instances -any
->>>>>>> 49208461
+        prettyprinter -any,
+        composition-prelude -any
 
     if (flag(development) && impl(ghc <8.4))
         ghc-options: -Werror
