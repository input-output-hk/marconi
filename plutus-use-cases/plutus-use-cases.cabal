--- conflicted
+++ resolved
@@ -96,8 +96,8 @@
     , hashable
     , lens
     , openapi3
-<<<<<<< HEAD
     , playground-common          >=1.0.0
+    , plutus-chain-index-core    >=1.0.0
     , plutus-contract            >=1.0.0
     , plutus-core                >=1.0.0
     , plutus-ledger              >=1.0.0
@@ -106,18 +106,6 @@
     , plutus-script-utils        >=1.0.0
     , plutus-tx                  >=1.0.0
     , plutus-tx-plugin           >=1.0.0
-=======
-    , playground-common
-    , plutus-chain-index-core
-    , plutus-contract
-    , plutus-core
-    , plutus-ledger
-    , plutus-ledger-api
-    , plutus-ledger-constraints
-    , plutus-script-utils
-    , plutus-tx
-    , plutus-tx-plugin
->>>>>>> 23ea8458
     , prettyprinter
     , semigroups
     , streaming
