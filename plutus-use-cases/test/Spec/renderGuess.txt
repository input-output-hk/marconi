==== Slot #0, Tx #0 ====
<<<<<<< HEAD
TxId:       379d8ae9af82de10d7d35ded1bdd533276afa32b7b6049e7c13f6ebaf63c3c7f
Fee:        -
=======
TxId:       e0003dd5ccd2f89acf4e18d6299e78a44ceb30e06b64ae4f0103ff4942e018af
Fee:        Ada:      Lovelace:  0
>>>>>>> 2c20b5a1
Mint:       Ada:      Lovelace:  1000000000
Inputs:
  


Outputs:
  ---- Output 0 ----
  Destination:  PaymentPubKeyHash: 2e0ad60c3207248cecd47dbde3d752e0aad141d6... (Wallet c30efb78b4e272685c1f9f0c93787fd4b6743154)
  Value:
    Ada:      Lovelace:  10000000

  ---- Output 1 ----
  Destination:  PaymentPubKeyHash: 2e0ad60c3207248cecd47dbde3d752e0aad141d6... (Wallet c30efb78b4e272685c1f9f0c93787fd4b6743154)
  Value:
    Ada:      Lovelace:  10000000

  ---- Output 2 ----
  Destination:  PaymentPubKeyHash: 2e0ad60c3207248cecd47dbde3d752e0aad141d6... (Wallet c30efb78b4e272685c1f9f0c93787fd4b6743154)
  Value:
    Ada:      Lovelace:  10000000

  ---- Output 3 ----
  Destination:  PaymentPubKeyHash: 2e0ad60c3207248cecd47dbde3d752e0aad141d6... (Wallet c30efb78b4e272685c1f9f0c93787fd4b6743154)
  Value:
    Ada:      Lovelace:  10000000

  ---- Output 4 ----
  Destination:  PaymentPubKeyHash: 2e0ad60c3207248cecd47dbde3d752e0aad141d6... (Wallet c30efb78b4e272685c1f9f0c93787fd4b6743154)
  Value:
    Ada:      Lovelace:  10000000

  ---- Output 5 ----
  Destination:  PaymentPubKeyHash: 2e0ad60c3207248cecd47dbde3d752e0aad141d6... (Wallet c30efb78b4e272685c1f9f0c93787fd4b6743154)
  Value:
    Ada:      Lovelace:  10000000

  ---- Output 6 ----
  Destination:  PaymentPubKeyHash: 2e0ad60c3207248cecd47dbde3d752e0aad141d6... (Wallet c30efb78b4e272685c1f9f0c93787fd4b6743154)
  Value:
    Ada:      Lovelace:  10000000

  ---- Output 7 ----
  Destination:  PaymentPubKeyHash: 2e0ad60c3207248cecd47dbde3d752e0aad141d6... (Wallet c30efb78b4e272685c1f9f0c93787fd4b6743154)
  Value:
    Ada:      Lovelace:  10000000

  ---- Output 8 ----
  Destination:  PaymentPubKeyHash: 2e0ad60c3207248cecd47dbde3d752e0aad141d6... (Wallet c30efb78b4e272685c1f9f0c93787fd4b6743154)
  Value:
    Ada:      Lovelace:  10000000

  ---- Output 9 ----
  Destination:  PaymentPubKeyHash: 2e0ad60c3207248cecd47dbde3d752e0aad141d6... (Wallet c30efb78b4e272685c1f9f0c93787fd4b6743154)
  Value:
    Ada:      Lovelace:  10000000

  ---- Output 10 ----
  Destination:  PaymentPubKeyHash: 557d23c0a533b4d295ac2dc14b783a7efc293bc2... (Wallet 5f5a4f5f465580a5500b9a9cede7f4e014a37ea8)
  Value:
    Ada:      Lovelace:  10000000

  ---- Output 11 ----
  Destination:  PaymentPubKeyHash: 557d23c0a533b4d295ac2dc14b783a7efc293bc2... (Wallet 5f5a4f5f465580a5500b9a9cede7f4e014a37ea8)
  Value:
    Ada:      Lovelace:  10000000

  ---- Output 12 ----
  Destination:  PaymentPubKeyHash: 557d23c0a533b4d295ac2dc14b783a7efc293bc2... (Wallet 5f5a4f5f465580a5500b9a9cede7f4e014a37ea8)
  Value:
    Ada:      Lovelace:  10000000

  ---- Output 13 ----
  Destination:  PaymentPubKeyHash: 557d23c0a533b4d295ac2dc14b783a7efc293bc2... (Wallet 5f5a4f5f465580a5500b9a9cede7f4e014a37ea8)
  Value:
    Ada:      Lovelace:  10000000

  ---- Output 14 ----
  Destination:  PaymentPubKeyHash: 557d23c0a533b4d295ac2dc14b783a7efc293bc2... (Wallet 5f5a4f5f465580a5500b9a9cede7f4e014a37ea8)
  Value:
    Ada:      Lovelace:  10000000

  ---- Output 15 ----
  Destination:  PaymentPubKeyHash: 557d23c0a533b4d295ac2dc14b783a7efc293bc2... (Wallet 5f5a4f5f465580a5500b9a9cede7f4e014a37ea8)
  Value:
    Ada:      Lovelace:  10000000

  ---- Output 16 ----
  Destination:  PaymentPubKeyHash: 557d23c0a533b4d295ac2dc14b783a7efc293bc2... (Wallet 5f5a4f5f465580a5500b9a9cede7f4e014a37ea8)
  Value:
    Ada:      Lovelace:  10000000

  ---- Output 17 ----
  Destination:  PaymentPubKeyHash: 557d23c0a533b4d295ac2dc14b783a7efc293bc2... (Wallet 5f5a4f5f465580a5500b9a9cede7f4e014a37ea8)
  Value:
    Ada:      Lovelace:  10000000

  ---- Output 18 ----
  Destination:  PaymentPubKeyHash: 557d23c0a533b4d295ac2dc14b783a7efc293bc2... (Wallet 5f5a4f5f465580a5500b9a9cede7f4e014a37ea8)
  Value:
    Ada:      Lovelace:  10000000

  ---- Output 19 ----
  Destination:  PaymentPubKeyHash: 557d23c0a533b4d295ac2dc14b783a7efc293bc2... (Wallet 5f5a4f5f465580a5500b9a9cede7f4e014a37ea8)
  Value:
    Ada:      Lovelace:  10000000

  ---- Output 20 ----
  Destination:  PaymentPubKeyHash: 80a4f45b56b88d1139da23bc4c3c75ec6d32943c... (Wallet 7ce812d7a4770bbf58004067665c3a48f28ddd58)
  Value:
    Ada:      Lovelace:  10000000

  ---- Output 21 ----
  Destination:  PaymentPubKeyHash: 80a4f45b56b88d1139da23bc4c3c75ec6d32943c... (Wallet 7ce812d7a4770bbf58004067665c3a48f28ddd58)
  Value:
    Ada:      Lovelace:  10000000

  ---- Output 22 ----
  Destination:  PaymentPubKeyHash: 80a4f45b56b88d1139da23bc4c3c75ec6d32943c... (Wallet 7ce812d7a4770bbf58004067665c3a48f28ddd58)
  Value:
    Ada:      Lovelace:  10000000

  ---- Output 23 ----
  Destination:  PaymentPubKeyHash: 80a4f45b56b88d1139da23bc4c3c75ec6d32943c... (Wallet 7ce812d7a4770bbf58004067665c3a48f28ddd58)
  Value:
    Ada:      Lovelace:  10000000

  ---- Output 24 ----
  Destination:  PaymentPubKeyHash: 80a4f45b56b88d1139da23bc4c3c75ec6d32943c... (Wallet 7ce812d7a4770bbf58004067665c3a48f28ddd58)
  Value:
    Ada:      Lovelace:  10000000

  ---- Output 25 ----
  Destination:  PaymentPubKeyHash: 80a4f45b56b88d1139da23bc4c3c75ec6d32943c... (Wallet 7ce812d7a4770bbf58004067665c3a48f28ddd58)
  Value:
    Ada:      Lovelace:  10000000

  ---- Output 26 ----
  Destination:  PaymentPubKeyHash: 80a4f45b56b88d1139da23bc4c3c75ec6d32943c... (Wallet 7ce812d7a4770bbf58004067665c3a48f28ddd58)
  Value:
    Ada:      Lovelace:  10000000

  ---- Output 27 ----
  Destination:  PaymentPubKeyHash: 80a4f45b56b88d1139da23bc4c3c75ec6d32943c... (Wallet 7ce812d7a4770bbf58004067665c3a48f28ddd58)
  Value:
    Ada:      Lovelace:  10000000

  ---- Output 28 ----
  Destination:  PaymentPubKeyHash: 80a4f45b56b88d1139da23bc4c3c75ec6d32943c... (Wallet 7ce812d7a4770bbf58004067665c3a48f28ddd58)
  Value:
    Ada:      Lovelace:  10000000

  ---- Output 29 ----
  Destination:  PaymentPubKeyHash: 80a4f45b56b88d1139da23bc4c3c75ec6d32943c... (Wallet 7ce812d7a4770bbf58004067665c3a48f28ddd58)
  Value:
    Ada:      Lovelace:  10000000

  ---- Output 30 ----
  Destination:  PaymentPubKeyHash: 8952ed1aff55f5b7674b122804a3c0a96f4e2863... (Wallet 3a4778247ad35117d7c3150d194da389f3148f4a)
  Value:
    Ada:      Lovelace:  10000000

  ---- Output 31 ----
  Destination:  PaymentPubKeyHash: 8952ed1aff55f5b7674b122804a3c0a96f4e2863... (Wallet 3a4778247ad35117d7c3150d194da389f3148f4a)
  Value:
    Ada:      Lovelace:  10000000

  ---- Output 32 ----
  Destination:  PaymentPubKeyHash: 8952ed1aff55f5b7674b122804a3c0a96f4e2863... (Wallet 3a4778247ad35117d7c3150d194da389f3148f4a)
  Value:
    Ada:      Lovelace:  10000000

  ---- Output 33 ----
  Destination:  PaymentPubKeyHash: 8952ed1aff55f5b7674b122804a3c0a96f4e2863... (Wallet 3a4778247ad35117d7c3150d194da389f3148f4a)
  Value:
    Ada:      Lovelace:  10000000

  ---- Output 34 ----
  Destination:  PaymentPubKeyHash: 8952ed1aff55f5b7674b122804a3c0a96f4e2863... (Wallet 3a4778247ad35117d7c3150d194da389f3148f4a)
  Value:
    Ada:      Lovelace:  10000000

  ---- Output 35 ----
  Destination:  PaymentPubKeyHash: 8952ed1aff55f5b7674b122804a3c0a96f4e2863... (Wallet 3a4778247ad35117d7c3150d194da389f3148f4a)
  Value:
    Ada:      Lovelace:  10000000

  ---- Output 36 ----
  Destination:  PaymentPubKeyHash: 8952ed1aff55f5b7674b122804a3c0a96f4e2863... (Wallet 3a4778247ad35117d7c3150d194da389f3148f4a)
  Value:
    Ada:      Lovelace:  10000000

  ---- Output 37 ----
  Destination:  PaymentPubKeyHash: 8952ed1aff55f5b7674b122804a3c0a96f4e2863... (Wallet 3a4778247ad35117d7c3150d194da389f3148f4a)
  Value:
    Ada:      Lovelace:  10000000

  ---- Output 38 ----
  Destination:  PaymentPubKeyHash: 8952ed1aff55f5b7674b122804a3c0a96f4e2863... (Wallet 3a4778247ad35117d7c3150d194da389f3148f4a)
  Value:
    Ada:      Lovelace:  10000000

  ---- Output 39 ----
  Destination:  PaymentPubKeyHash: 8952ed1aff55f5b7674b122804a3c0a96f4e2863... (Wallet 3a4778247ad35117d7c3150d194da389f3148f4a)
  Value:
    Ada:      Lovelace:  10000000

  ---- Output 40 ----
  Destination:  PaymentPubKeyHash: 97add5c3ca491534a1d81165f637d338e072d47e... (Wallet 4e76ce6b3f12c6cc5a6a2545f6770d2bcb360648)
  Value:
    Ada:      Lovelace:  10000000

  ---- Output 41 ----
  Destination:  PaymentPubKeyHash: 97add5c3ca491534a1d81165f637d338e072d47e... (Wallet 4e76ce6b3f12c6cc5a6a2545f6770d2bcb360648)
  Value:
    Ada:      Lovelace:  10000000

  ---- Output 42 ----
  Destination:  PaymentPubKeyHash: 97add5c3ca491534a1d81165f637d338e072d47e... (Wallet 4e76ce6b3f12c6cc5a6a2545f6770d2bcb360648)
  Value:
    Ada:      Lovelace:  10000000

  ---- Output 43 ----
  Destination:  PaymentPubKeyHash: 97add5c3ca491534a1d81165f637d338e072d47e... (Wallet 4e76ce6b3f12c6cc5a6a2545f6770d2bcb360648)
  Value:
    Ada:      Lovelace:  10000000

  ---- Output 44 ----
  Destination:  PaymentPubKeyHash: 97add5c3ca491534a1d81165f637d338e072d47e... (Wallet 4e76ce6b3f12c6cc5a6a2545f6770d2bcb360648)
  Value:
    Ada:      Lovelace:  10000000

  ---- Output 45 ----
  Destination:  PaymentPubKeyHash: 97add5c3ca491534a1d81165f637d338e072d47e... (Wallet 4e76ce6b3f12c6cc5a6a2545f6770d2bcb360648)
  Value:
    Ada:      Lovelace:  10000000

  ---- Output 46 ----
  Destination:  PaymentPubKeyHash: 97add5c3ca491534a1d81165f637d338e072d47e... (Wallet 4e76ce6b3f12c6cc5a6a2545f6770d2bcb360648)
  Value:
    Ada:      Lovelace:  10000000

  ---- Output 47 ----
  Destination:  PaymentPubKeyHash: 97add5c3ca491534a1d81165f637d338e072d47e... (Wallet 4e76ce6b3f12c6cc5a6a2545f6770d2bcb360648)
  Value:
    Ada:      Lovelace:  10000000

  ---- Output 48 ----
  Destination:  PaymentPubKeyHash: 97add5c3ca491534a1d81165f637d338e072d47e... (Wallet 4e76ce6b3f12c6cc5a6a2545f6770d2bcb360648)
  Value:
    Ada:      Lovelace:  10000000

  ---- Output 49 ----
  Destination:  PaymentPubKeyHash: 97add5c3ca491534a1d81165f637d338e072d47e... (Wallet 4e76ce6b3f12c6cc5a6a2545f6770d2bcb360648)
  Value:
    Ada:      Lovelace:  10000000

  ---- Output 50 ----
  Destination:  PaymentPubKeyHash: a2c20c77887ace1cd986193e4e75babd8993cfd5... (Wallet 872cb83b5ee40eb23bfdab1772660c822a48d491)
  Value:
    Ada:      Lovelace:  10000000

  ---- Output 51 ----
  Destination:  PaymentPubKeyHash: a2c20c77887ace1cd986193e4e75babd8993cfd5... (Wallet 872cb83b5ee40eb23bfdab1772660c822a48d491)
  Value:
    Ada:      Lovelace:  10000000

  ---- Output 52 ----
  Destination:  PaymentPubKeyHash: a2c20c77887ace1cd986193e4e75babd8993cfd5... (Wallet 872cb83b5ee40eb23bfdab1772660c822a48d491)
  Value:
    Ada:      Lovelace:  10000000

  ---- Output 53 ----
  Destination:  PaymentPubKeyHash: a2c20c77887ace1cd986193e4e75babd8993cfd5... (Wallet 872cb83b5ee40eb23bfdab1772660c822a48d491)
  Value:
    Ada:      Lovelace:  10000000

  ---- Output 54 ----
  Destination:  PaymentPubKeyHash: a2c20c77887ace1cd986193e4e75babd8993cfd5... (Wallet 872cb83b5ee40eb23bfdab1772660c822a48d491)
  Value:
    Ada:      Lovelace:  10000000

  ---- Output 55 ----
  Destination:  PaymentPubKeyHash: a2c20c77887ace1cd986193e4e75babd8993cfd5... (Wallet 872cb83b5ee40eb23bfdab1772660c822a48d491)
  Value:
    Ada:      Lovelace:  10000000

  ---- Output 56 ----
  Destination:  PaymentPubKeyHash: a2c20c77887ace1cd986193e4e75babd8993cfd5... (Wallet 872cb83b5ee40eb23bfdab1772660c822a48d491)
  Value:
    Ada:      Lovelace:  10000000

  ---- Output 57 ----
  Destination:  PaymentPubKeyHash: a2c20c77887ace1cd986193e4e75babd8993cfd5... (Wallet 872cb83b5ee40eb23bfdab1772660c822a48d491)
  Value:
    Ada:      Lovelace:  10000000

  ---- Output 58 ----
  Destination:  PaymentPubKeyHash: a2c20c77887ace1cd986193e4e75babd8993cfd5... (Wallet 872cb83b5ee40eb23bfdab1772660c822a48d491)
  Value:
    Ada:      Lovelace:  10000000

  ---- Output 59 ----
  Destination:  PaymentPubKeyHash: a2c20c77887ace1cd986193e4e75babd8993cfd5... (Wallet 872cb83b5ee40eb23bfdab1772660c822a48d491)
  Value:
    Ada:      Lovelace:  10000000

  ---- Output 60 ----
  Destination:  PaymentPubKeyHash: a96a668ed7be83e332c872f51da7925b4472ca98... (Wallet bdf8dbca0cadeb365480c6ec29ec746a2b85274f)
  Value:
    Ada:      Lovelace:  10000000

  ---- Output 61 ----
  Destination:  PaymentPubKeyHash: a96a668ed7be83e332c872f51da7925b4472ca98... (Wallet bdf8dbca0cadeb365480c6ec29ec746a2b85274f)
  Value:
    Ada:      Lovelace:  10000000

  ---- Output 62 ----
  Destination:  PaymentPubKeyHash: a96a668ed7be83e332c872f51da7925b4472ca98... (Wallet bdf8dbca0cadeb365480c6ec29ec746a2b85274f)
  Value:
    Ada:      Lovelace:  10000000

  ---- Output 63 ----
  Destination:  PaymentPubKeyHash: a96a668ed7be83e332c872f51da7925b4472ca98... (Wallet bdf8dbca0cadeb365480c6ec29ec746a2b85274f)
  Value:
    Ada:      Lovelace:  10000000

  ---- Output 64 ----
  Destination:  PaymentPubKeyHash: a96a668ed7be83e332c872f51da7925b4472ca98... (Wallet bdf8dbca0cadeb365480c6ec29ec746a2b85274f)
  Value:
    Ada:      Lovelace:  10000000

  ---- Output 65 ----
  Destination:  PaymentPubKeyHash: a96a668ed7be83e332c872f51da7925b4472ca98... (Wallet bdf8dbca0cadeb365480c6ec29ec746a2b85274f)
  Value:
    Ada:      Lovelace:  10000000

  ---- Output 66 ----
  Destination:  PaymentPubKeyHash: a96a668ed7be83e332c872f51da7925b4472ca98... (Wallet bdf8dbca0cadeb365480c6ec29ec746a2b85274f)
  Value:
    Ada:      Lovelace:  10000000

  ---- Output 67 ----
  Destination:  PaymentPubKeyHash: a96a668ed7be83e332c872f51da7925b4472ca98... (Wallet bdf8dbca0cadeb365480c6ec29ec746a2b85274f)
  Value:
    Ada:      Lovelace:  10000000

  ---- Output 68 ----
  Destination:  PaymentPubKeyHash: a96a668ed7be83e332c872f51da7925b4472ca98... (Wallet bdf8dbca0cadeb365480c6ec29ec746a2b85274f)
  Value:
    Ada:      Lovelace:  10000000

  ---- Output 69 ----
  Destination:  PaymentPubKeyHash: a96a668ed7be83e332c872f51da7925b4472ca98... (Wallet bdf8dbca0cadeb365480c6ec29ec746a2b85274f)
  Value:
    Ada:      Lovelace:  10000000

  ---- Output 70 ----
  Destination:  PaymentPubKeyHash: bf342ddd3b1a6191d4ce936c92d29834d6879edf... (Wallet d3eddd0d37989746b029a0e050386bc425363901)
  Value:
    Ada:      Lovelace:  10000000

  ---- Output 71 ----
  Destination:  PaymentPubKeyHash: bf342ddd3b1a6191d4ce936c92d29834d6879edf... (Wallet d3eddd0d37989746b029a0e050386bc425363901)
  Value:
    Ada:      Lovelace:  10000000

  ---- Output 72 ----
  Destination:  PaymentPubKeyHash: bf342ddd3b1a6191d4ce936c92d29834d6879edf... (Wallet d3eddd0d37989746b029a0e050386bc425363901)
  Value:
    Ada:      Lovelace:  10000000

  ---- Output 73 ----
  Destination:  PaymentPubKeyHash: bf342ddd3b1a6191d4ce936c92d29834d6879edf... (Wallet d3eddd0d37989746b029a0e050386bc425363901)
  Value:
    Ada:      Lovelace:  10000000

  ---- Output 74 ----
  Destination:  PaymentPubKeyHash: bf342ddd3b1a6191d4ce936c92d29834d6879edf... (Wallet d3eddd0d37989746b029a0e050386bc425363901)
  Value:
    Ada:      Lovelace:  10000000

  ---- Output 75 ----
  Destination:  PaymentPubKeyHash: bf342ddd3b1a6191d4ce936c92d29834d6879edf... (Wallet d3eddd0d37989746b029a0e050386bc425363901)
  Value:
    Ada:      Lovelace:  10000000

  ---- Output 76 ----
  Destination:  PaymentPubKeyHash: bf342ddd3b1a6191d4ce936c92d29834d6879edf... (Wallet d3eddd0d37989746b029a0e050386bc425363901)
  Value:
    Ada:      Lovelace:  10000000

  ---- Output 77 ----
  Destination:  PaymentPubKeyHash: bf342ddd3b1a6191d4ce936c92d29834d6879edf... (Wallet d3eddd0d37989746b029a0e050386bc425363901)
  Value:
    Ada:      Lovelace:  10000000

  ---- Output 78 ----
  Destination:  PaymentPubKeyHash: bf342ddd3b1a6191d4ce936c92d29834d6879edf... (Wallet d3eddd0d37989746b029a0e050386bc425363901)
  Value:
    Ada:      Lovelace:  10000000

  ---- Output 79 ----
  Destination:  PaymentPubKeyHash: bf342ddd3b1a6191d4ce936c92d29834d6879edf... (Wallet d3eddd0d37989746b029a0e050386bc425363901)
  Value:
    Ada:      Lovelace:  10000000

  ---- Output 80 ----
  Destination:  PaymentPubKeyHash: c605888d3c40386d7c323a4679c767e5a0a7b683... (Wallet 1bc5f27d7b4e20083977418e839e429d00cc87f3)
  Value:
    Ada:      Lovelace:  10000000

  ---- Output 81 ----
  Destination:  PaymentPubKeyHash: c605888d3c40386d7c323a4679c767e5a0a7b683... (Wallet 1bc5f27d7b4e20083977418e839e429d00cc87f3)
  Value:
    Ada:      Lovelace:  10000000

  ---- Output 82 ----
  Destination:  PaymentPubKeyHash: c605888d3c40386d7c323a4679c767e5a0a7b683... (Wallet 1bc5f27d7b4e20083977418e839e429d00cc87f3)
  Value:
    Ada:      Lovelace:  10000000

  ---- Output 83 ----
  Destination:  PaymentPubKeyHash: c605888d3c40386d7c323a4679c767e5a0a7b683... (Wallet 1bc5f27d7b4e20083977418e839e429d00cc87f3)
  Value:
    Ada:      Lovelace:  10000000

  ---- Output 84 ----
  Destination:  PaymentPubKeyHash: c605888d3c40386d7c323a4679c767e5a0a7b683... (Wallet 1bc5f27d7b4e20083977418e839e429d00cc87f3)
  Value:
    Ada:      Lovelace:  10000000

  ---- Output 85 ----
  Destination:  PaymentPubKeyHash: c605888d3c40386d7c323a4679c767e5a0a7b683... (Wallet 1bc5f27d7b4e20083977418e839e429d00cc87f3)
  Value:
    Ada:      Lovelace:  10000000

  ---- Output 86 ----
  Destination:  PaymentPubKeyHash: c605888d3c40386d7c323a4679c767e5a0a7b683... (Wallet 1bc5f27d7b4e20083977418e839e429d00cc87f3)
  Value:
    Ada:      Lovelace:  10000000

  ---- Output 87 ----
  Destination:  PaymentPubKeyHash: c605888d3c40386d7c323a4679c767e5a0a7b683... (Wallet 1bc5f27d7b4e20083977418e839e429d00cc87f3)
  Value:
    Ada:      Lovelace:  10000000

  ---- Output 88 ----
  Destination:  PaymentPubKeyHash: c605888d3c40386d7c323a4679c767e5a0a7b683... (Wallet 1bc5f27d7b4e20083977418e839e429d00cc87f3)
  Value:
    Ada:      Lovelace:  10000000

  ---- Output 89 ----
  Destination:  PaymentPubKeyHash: c605888d3c40386d7c323a4679c767e5a0a7b683... (Wallet 1bc5f27d7b4e20083977418e839e429d00cc87f3)
  Value:
    Ada:      Lovelace:  10000000

  ---- Output 90 ----
  Destination:  PaymentPubKeyHash: dfe12ac160d354b690385751a144e3010610fe5e... (Wallet c19599f22890ced15c6a87222302109e83b78bdf)
  Value:
    Ada:      Lovelace:  10000000

  ---- Output 91 ----
  Destination:  PaymentPubKeyHash: dfe12ac160d354b690385751a144e3010610fe5e... (Wallet c19599f22890ced15c6a87222302109e83b78bdf)
  Value:
    Ada:      Lovelace:  10000000

  ---- Output 92 ----
  Destination:  PaymentPubKeyHash: dfe12ac160d354b690385751a144e3010610fe5e... (Wallet c19599f22890ced15c6a87222302109e83b78bdf)
  Value:
    Ada:      Lovelace:  10000000

  ---- Output 93 ----
  Destination:  PaymentPubKeyHash: dfe12ac160d354b690385751a144e3010610fe5e... (Wallet c19599f22890ced15c6a87222302109e83b78bdf)
  Value:
    Ada:      Lovelace:  10000000

  ---- Output 94 ----
  Destination:  PaymentPubKeyHash: dfe12ac160d354b690385751a144e3010610fe5e... (Wallet c19599f22890ced15c6a87222302109e83b78bdf)
  Value:
    Ada:      Lovelace:  10000000

  ---- Output 95 ----
  Destination:  PaymentPubKeyHash: dfe12ac160d354b690385751a144e3010610fe5e... (Wallet c19599f22890ced15c6a87222302109e83b78bdf)
  Value:
    Ada:      Lovelace:  10000000

  ---- Output 96 ----
  Destination:  PaymentPubKeyHash: dfe12ac160d354b690385751a144e3010610fe5e... (Wallet c19599f22890ced15c6a87222302109e83b78bdf)
  Value:
    Ada:      Lovelace:  10000000

  ---- Output 97 ----
  Destination:  PaymentPubKeyHash: dfe12ac160d354b690385751a144e3010610fe5e... (Wallet c19599f22890ced15c6a87222302109e83b78bdf)
  Value:
    Ada:      Lovelace:  10000000

  ---- Output 98 ----
  Destination:  PaymentPubKeyHash: dfe12ac160d354b690385751a144e3010610fe5e... (Wallet c19599f22890ced15c6a87222302109e83b78bdf)
  Value:
    Ada:      Lovelace:  10000000

  ---- Output 99 ----
  Destination:  PaymentPubKeyHash: dfe12ac160d354b690385751a144e3010610fe5e... (Wallet c19599f22890ced15c6a87222302109e83b78bdf)
  Value:
    Ada:      Lovelace:  10000000


Balances Carried Forward:
  PaymentPubKeyHash: 2e0ad60c3207248cecd47dbde3d752e0aad141d6... (Wallet c30efb78b4e272685c1f9f0c93787fd4b6743154)
  Value:
    Ada:      Lovelace:  100000000

  PaymentPubKeyHash: 557d23c0a533b4d295ac2dc14b783a7efc293bc2... (Wallet 5f5a4f5f465580a5500b9a9cede7f4e014a37ea8)
  Value:
    Ada:      Lovelace:  100000000

  PaymentPubKeyHash: 80a4f45b56b88d1139da23bc4c3c75ec6d32943c... (Wallet 7ce812d7a4770bbf58004067665c3a48f28ddd58)
  Value:
    Ada:      Lovelace:  100000000

  PaymentPubKeyHash: 8952ed1aff55f5b7674b122804a3c0a96f4e2863... (Wallet 3a4778247ad35117d7c3150d194da389f3148f4a)
  Value:
    Ada:      Lovelace:  100000000

  PaymentPubKeyHash: 97add5c3ca491534a1d81165f637d338e072d47e... (Wallet 4e76ce6b3f12c6cc5a6a2545f6770d2bcb360648)
  Value:
    Ada:      Lovelace:  100000000

  PaymentPubKeyHash: a2c20c77887ace1cd986193e4e75babd8993cfd5... (Wallet 872cb83b5ee40eb23bfdab1772660c822a48d491)
  Value:
    Ada:      Lovelace:  100000000

  PaymentPubKeyHash: a96a668ed7be83e332c872f51da7925b4472ca98... (Wallet bdf8dbca0cadeb365480c6ec29ec746a2b85274f)
  Value:
    Ada:      Lovelace:  100000000

  PaymentPubKeyHash: bf342ddd3b1a6191d4ce936c92d29834d6879edf... (Wallet d3eddd0d37989746b029a0e050386bc425363901)
  Value:
    Ada:      Lovelace:  100000000

  PaymentPubKeyHash: c605888d3c40386d7c323a4679c767e5a0a7b683... (Wallet 1bc5f27d7b4e20083977418e839e429d00cc87f3)
  Value:
    Ada:      Lovelace:  100000000

  PaymentPubKeyHash: dfe12ac160d354b690385751a144e3010610fe5e... (Wallet c19599f22890ced15c6a87222302109e83b78bdf)
  Value:
    Ada:      Lovelace:  100000000

==== Slot #1, Tx #0 ====
<<<<<<< HEAD
TxId:       30df024c20d9784821cc3128a2901144d2bb736794d6d11896ced77b203a991c
Fee:        Ada:      Lovelace:  184333
Mint:       -
Signatures  PubKey: 8d9de88fbf445b7f6c3875a14daba94caee2ffcb...
              Signature: 5840651ddbf745ba8f34077e534566ee9ec7bf55...
=======
TxId:       6894635ad91e0339a351edc715c46cb8acdfc307cab4367bb66edad8a6e7a911
Fee:        Ada:      Lovelace:  184113
Mint:       -
>>>>>>> 2c20b5a1
Inputs:
  ---- Input 0 ----
  Destination:  PaymentPubKeyHash: a2c20c77887ace1cd986193e4e75babd8993cfd5... (Wallet 872cb83b5ee40eb23bfdab1772660c822a48d491)
  Value:
    Ada:      Lovelace:  10000000
  Source:
<<<<<<< HEAD
    Tx:     379d8ae9af82de10d7d35ded1bdd533276afa32b7b6049e7c13f6ebaf63c3c7f
=======
    Tx:     e0003dd5ccd2f89acf4e18d6299e78a44ceb30e06b64ae4f0103ff4942e018af
>>>>>>> 2c20b5a1
    Output #50

  ---- Input 1 ----
  Destination:  PaymentPubKeyHash: a2c20c77887ace1cd986193e4e75babd8993cfd5... (Wallet 872cb83b5ee40eb23bfdab1772660c822a48d491)
  Value:
    Ada:      Lovelace:  10000000
  Source:
<<<<<<< HEAD
    Tx:     379d8ae9af82de10d7d35ded1bdd533276afa32b7b6049e7c13f6ebaf63c3c7f
=======
    Tx:     e0003dd5ccd2f89acf4e18d6299e78a44ceb30e06b64ae4f0103ff4942e018af
>>>>>>> 2c20b5a1
    Output #51


Outputs:
  ---- Output 0 ----
  Destination:  Script: aff07c7a538723f95ceae8701a19922d1e27722aa73c8b5cfc63be41
  Value:
    Ada:      Lovelace:  8000000

  ---- Output 1 ----
  Destination:  PaymentPubKeyHash: a2c20c77887ace1cd986193e4e75babd8993cfd5... (Wallet 872cb83b5ee40eb23bfdab1772660c822a48d491)
  Value:
    Ada:      Lovelace:  11815667


Balances Carried Forward:
  PaymentPubKeyHash: 2e0ad60c3207248cecd47dbde3d752e0aad141d6... (Wallet c30efb78b4e272685c1f9f0c93787fd4b6743154)
  Value:
    Ada:      Lovelace:  100000000

  PaymentPubKeyHash: 557d23c0a533b4d295ac2dc14b783a7efc293bc2... (Wallet 5f5a4f5f465580a5500b9a9cede7f4e014a37ea8)
  Value:
    Ada:      Lovelace:  100000000

  PaymentPubKeyHash: 80a4f45b56b88d1139da23bc4c3c75ec6d32943c... (Wallet 7ce812d7a4770bbf58004067665c3a48f28ddd58)
  Value:
    Ada:      Lovelace:  100000000

  PaymentPubKeyHash: 8952ed1aff55f5b7674b122804a3c0a96f4e2863... (Wallet 3a4778247ad35117d7c3150d194da389f3148f4a)
  Value:
    Ada:      Lovelace:  100000000

  PaymentPubKeyHash: 97add5c3ca491534a1d81165f637d338e072d47e... (Wallet 4e76ce6b3f12c6cc5a6a2545f6770d2bcb360648)
  Value:
    Ada:      Lovelace:  100000000

  PaymentPubKeyHash: a2c20c77887ace1cd986193e4e75babd8993cfd5... (Wallet 872cb83b5ee40eb23bfdab1772660c822a48d491)
  Value:
    Ada:      Lovelace:  91815667

  PaymentPubKeyHash: a96a668ed7be83e332c872f51da7925b4472ca98... (Wallet bdf8dbca0cadeb365480c6ec29ec746a2b85274f)
  Value:
    Ada:      Lovelace:  100000000

  PaymentPubKeyHash: bf342ddd3b1a6191d4ce936c92d29834d6879edf... (Wallet d3eddd0d37989746b029a0e050386bc425363901)
  Value:
    Ada:      Lovelace:  100000000

  PaymentPubKeyHash: c605888d3c40386d7c323a4679c767e5a0a7b683... (Wallet 1bc5f27d7b4e20083977418e839e429d00cc87f3)
  Value:
    Ada:      Lovelace:  100000000

  PaymentPubKeyHash: dfe12ac160d354b690385751a144e3010610fe5e... (Wallet c19599f22890ced15c6a87222302109e83b78bdf)
  Value:
    Ada:      Lovelace:  100000000

  Script: aff07c7a538723f95ceae8701a19922d1e27722aa73c8b5cfc63be41
  Value:
    Ada:      Lovelace:  8000000<|MERGE_RESOLUTION|>--- conflicted
+++ resolved
@@ -1,11 +1,6 @@
 ==== Slot #0, Tx #0 ====
-<<<<<<< HEAD
-TxId:       379d8ae9af82de10d7d35ded1bdd533276afa32b7b6049e7c13f6ebaf63c3c7f
-Fee:        -
-=======
-TxId:       e0003dd5ccd2f89acf4e18d6299e78a44ceb30e06b64ae4f0103ff4942e018af
+TxId:       43ba666cc8a22a04b63a3b605ce14146dfa5ed999986625ad90c1bc16dabdd84
 Fee:        Ada:      Lovelace:  0
->>>>>>> 2c20b5a1
 Mint:       Ada:      Lovelace:  1000000000
 Inputs:
   
@@ -555,28 +550,16 @@
     Ada:      Lovelace:  100000000
 
 ==== Slot #1, Tx #0 ====
-<<<<<<< HEAD
-TxId:       30df024c20d9784821cc3128a2901144d2bb736794d6d11896ced77b203a991c
+TxId:       224df8b4f82e8e35c8e43121d57bd96df8e6223f45be8f940c543edbbdd66630
 Fee:        Ada:      Lovelace:  184333
 Mint:       -
-Signatures  PubKey: 8d9de88fbf445b7f6c3875a14daba94caee2ffcb...
-              Signature: 5840651ddbf745ba8f34077e534566ee9ec7bf55...
-=======
-TxId:       6894635ad91e0339a351edc715c46cb8acdfc307cab4367bb66edad8a6e7a911
-Fee:        Ada:      Lovelace:  184113
-Mint:       -
->>>>>>> 2c20b5a1
 Inputs:
   ---- Input 0 ----
   Destination:  PaymentPubKeyHash: a2c20c77887ace1cd986193e4e75babd8993cfd5... (Wallet 872cb83b5ee40eb23bfdab1772660c822a48d491)
   Value:
     Ada:      Lovelace:  10000000
   Source:
-<<<<<<< HEAD
-    Tx:     379d8ae9af82de10d7d35ded1bdd533276afa32b7b6049e7c13f6ebaf63c3c7f
-=======
-    Tx:     e0003dd5ccd2f89acf4e18d6299e78a44ceb30e06b64ae4f0103ff4942e018af
->>>>>>> 2c20b5a1
+    Tx:     43ba666cc8a22a04b63a3b605ce14146dfa5ed999986625ad90c1bc16dabdd84
     Output #50
 
   ---- Input 1 ----
@@ -584,11 +567,7 @@
   Value:
     Ada:      Lovelace:  10000000
   Source:
-<<<<<<< HEAD
-    Tx:     379d8ae9af82de10d7d35ded1bdd533276afa32b7b6049e7c13f6ebaf63c3c7f
-=======
-    Tx:     e0003dd5ccd2f89acf4e18d6299e78a44ceb30e06b64ae4f0103ff4942e018af
->>>>>>> 2c20b5a1
+    Tx:     43ba666cc8a22a04b63a3b605ce14146dfa5ed999986625ad90c1bc16dabdd84
     Output #51
 
 
