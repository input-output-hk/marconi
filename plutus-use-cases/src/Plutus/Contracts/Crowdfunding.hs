--- conflicted
+++ resolved
@@ -206,12 +206,8 @@
     logInfo @Text $ "Contributing " <> Text.pack (Haskell.show contribValue)
     contributor <- ownFirstPaymentPubKeyHash
     let inst = typedValidator cmp
-<<<<<<< HEAD
         tx = Constraints.mustPayToTheScriptWithDatumInTx contributor contribValue
-=======
-        tx = Constraints.mustPayToTheScript contributor contribValue
                 -- We have to subtract '2', see Note [Validity Interval's upper bound]
->>>>>>> 2c20b5a1
                 <> Constraints.mustValidateIn (Interval.to (campaignDeadline cmp))
     txid <- fmap getCardanoTxId $ mkTxConstraints (Constraints.typedValidatorLookups inst) tx
         >>= adjustUnbalancedTx >>= submitUnbalancedTx
