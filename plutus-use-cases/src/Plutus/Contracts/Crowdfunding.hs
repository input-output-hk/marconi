--- conflicted
+++ resolved
@@ -165,17 +165,11 @@
 -- additionally parameterized by a 'Campaign' definition. This argument is
 -- provided by the Plutus client, using 'PlutusTx.applyCode'.
 -- As a result, the 'Campaign' definition is part of the script address,
-<<<<<<< HEAD
 -- and different campaigns have different addresses. The Campaign{..} syntax
 -- means that all fields of the 'Campaign' value are in scope
 -- (for example 'campaignDeadline' in l. 70).
 mkValidator :: Campaign -> PaymentPubKeyHash -> CampaignAction -> PV1.ScriptContext -> Bool
 mkValidator c con act PV1.ScriptContext{PV1.scriptContextTxInfo} = case act of
-=======
--- and different campaigns have different addresses.
-mkValidator :: Campaign -> PaymentPubKeyHash -> CampaignAction -> ScriptContext -> Bool
-mkValidator c con act ScriptContext{scriptContextTxInfo} = case act of
->>>>>>> 6ca3abaf
     -- the "refund" branch
     Refund  -> validRefund c con scriptContextTxInfo
     -- the "collection" branch
