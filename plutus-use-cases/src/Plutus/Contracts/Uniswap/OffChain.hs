--- conflicted
+++ resolved
@@ -42,14 +42,9 @@
 import Data.Proxy (Proxy (..))
 import Data.Text (Text, pack)
 import Data.Void (Void, absurd)
-<<<<<<< HEAD
 import Ledger (ChainIndexTxOut (PublicKeyChainIndexTxOut, ScriptChainIndexTxOut, _ciTxOutDatum), ciTxOutValue,
                pubKeyHashAddress)
-import Ledger.Constraints as Constraints
-=======
-import Ledger hiding (singleton)
 import Ledger.Constraints as Constraints hiding (adjustUnbalancedTx)
->>>>>>> 6ca3abaf
 import Ledger.Typed.Scripts qualified as Scripts
 import Playground.Contract
 import Plutus.Contract as Contract
