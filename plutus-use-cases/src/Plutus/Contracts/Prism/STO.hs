--- conflicted
+++ resolved
@@ -32,19 +32,12 @@
 import GHC.Generics (Generic)
 import Ledger.Ada (Ada (Lovelace), fromValue)
 import Ledger.Address (PaymentPubKeyHash (unPaymentPubKeyHash))
-<<<<<<< HEAD
-import Ledger.Contexts (ScriptContext (..), ScriptPurpose (..))
-import Ledger.Contexts qualified as Validation
-import Ledger.Scripts (MintingPolicy, mkMintingPolicyScript, plutusV1MintingPolicyHash)
-=======
->>>>>>> dd49f023
-import Ledger.Typed.Scripts qualified as Scripts
 import Ledger.Value (TokenName, Value)
 import Ledger.Value qualified as Value
-import Plutus.Script.Utils.V1.Scripts (MintingPolicy, mintingPolicyHash)
+import Plutus.Script.Utils.V1.Scripts qualified as Scripts
 import Plutus.V1.Ledger.Api (ScriptContext (..), ScriptPurpose (..))
 import Plutus.V1.Ledger.Contexts qualified as Validation
-import Plutus.V1.Ledger.Scripts (mkMintingPolicyScript)
+import Plutus.V1.Ledger.Scripts qualified as Scripts
 import PlutusTx qualified
 import PlutusTx.Prelude
 import Prelude qualified as Haskell
@@ -70,14 +63,14 @@
     in tokenOK && mintOK
 validateSTO _ _ _ = error ()
 
-policy :: STOData -> MintingPolicy
-policy stoData = mkMintingPolicyScript $
+policy :: STOData -> Scripts.MintingPolicy
+policy stoData = Scripts.mkMintingPolicyScript $
     $$(PlutusTx.compile [|| \c -> Scripts.mkUntypedMintingPolicy (validateSTO c) ||]) `PlutusTx.applyCode` PlutusTx.liftCode stoData
 
 -- | A 'Value' of a number of coins issued in the STO
 coins :: STOData -> Integer -> Value
 coins d@STOData{stoTokenName} n =
-    let sym = Value.mpsSymbol (plutusV1MintingPolicyHash $ policy d)
+    let sym = Value.mpsSymbol (Scripts.mintingPolicyHash $ policy d)
     in Value.singleton sym stoTokenName n
 
 PlutusTx.makeLift ''STOData
